# Copyright 2013 IBM Corp.
# All Rights Reserved.
#
#    Licensed under the Apache License, Version 2.0 (the "License"); you may
#    not use this file except in compliance with the License. You may obtain
#    a copy of the License at
#
#         http://www.apache.org/licenses/LICENSE-2.0
#
#    Unless required by applicable law or agreed to in writing, software
#    distributed under the License is distributed on an "AS IS" BASIS, WITHOUT
#    WARRANTIES OR CONDITIONS OF ANY KIND, either express or implied. See the
#    License for the specific language governing permissions and limitations
#    under the License.

"""
IPv6-related utilities and helper functions.
"""
import os

import netaddr

from neutron.common import constants
<<<<<<< HEAD
from neutron.openstack.common.gettextutils import _LI
=======
from neutron.i18n import _LI
>>>>>>> eecc864d
from neutron.openstack.common import log


LOG = log.getLogger(__name__)
_IS_IPV6_ENABLED = None


def get_ipv6_addr_by_EUI64(prefix, mac):
    # Check if the prefix is IPv4 address
    isIPv4 = netaddr.valid_ipv4(prefix)
    if isIPv4:
        msg = _("Unable to generate IP address by EUI64 for IPv4 prefix")
        raise TypeError(msg)
    try:
        eui64 = int(netaddr.EUI(mac).eui64())
        prefix = netaddr.IPNetwork(prefix)
        return netaddr.IPAddress(prefix.first + eui64 ^ (1 << 57))
    except (ValueError, netaddr.AddrFormatError):
        raise TypeError(_('Bad prefix or mac format for generating IPv6 '
                          'address by EUI-64: %(prefix)s, %(mac)s:')
                        % {'prefix': prefix, 'mac': mac})
    except TypeError:
        raise TypeError(_('Bad prefix type for generate IPv6 address by '
                          'EUI-64: %s') % prefix)


def is_enabled():
    global _IS_IPV6_ENABLED

    if _IS_IPV6_ENABLED is None:
        disabled_ipv6_path = "/proc/sys/net/ipv6/conf/default/disable_ipv6"
        if os.path.exists(disabled_ipv6_path):
            with open(disabled_ipv6_path, 'r') as f:
                disabled = f.read().strip()
            _IS_IPV6_ENABLED = disabled == "0"
        else:
            _IS_IPV6_ENABLED = False
        if not _IS_IPV6_ENABLED:
            LOG.info(_LI("IPv6 is not enabled on this system."))
    return _IS_IPV6_ENABLED


def is_slaac_subnet(subnet):
    """Check if subnet uses SLAAC addressing."""
    return (subnet['ipv6_address_mode'] == constants.IPV6_SLAAC
            or subnet['ipv6_address_mode'] == constants.DHCPV6_STATELESS)<|MERGE_RESOLUTION|>--- conflicted
+++ resolved
@@ -21,11 +21,7 @@
 import netaddr
 
 from neutron.common import constants
-<<<<<<< HEAD
-from neutron.openstack.common.gettextutils import _LI
-=======
 from neutron.i18n import _LI
->>>>>>> eecc864d
 from neutron.openstack.common import log
 
 
