# Copyright 2011 VMware, Inc
# All Rights Reserved.
#
#    Licensed under the Apache License, Version 2.0 (the "License"); you may
#    not use this file except in compliance with the License. You may obtain
#    a copy of the License at
#
#         http://www.apache.org/licenses/LICENSE-2.0
#
#    Unless required by applicable law or agreed to in writing, software
#    distributed under the License is distributed on an "AS IS" BASIS, WITHOUT
#    WARRANTIES OR CONDITIONS OF ANY KIND, either express or implied. See the
#    License for the specific language governing permissions and limitations
#    under the License.

"""
Neutron base exception handling.
"""

from oslo_utils import excutils
import six


class NeutronException(Exception):
    """Base Neutron Exception.

    To correctly use this class, inherit from it and define
    a 'message' property. That message will get printf'd
    with the keyword arguments provided to the constructor.
    """
    message = _("An unknown exception occurred.")

    def __init__(self, **kwargs):
        try:
            super(NeutronException, self).__init__(self.message % kwargs)
            self.msg = self.message % kwargs
        except Exception:
            with excutils.save_and_reraise_exception() as ctxt:
                if not self.use_fatal_exceptions():
                    ctxt.reraise = False
                    # at least get the core message out if something happened
                    super(NeutronException, self).__init__(self.message)

    if six.PY2:
        def __unicode__(self):
            return unicode(self.msg)

    def use_fatal_exceptions(self):
        return False


class BadRequest(NeutronException):
    message = _('Bad %(resource)s request: %(msg)s')


class NotFound(NeutronException):
    pass


class Conflict(NeutronException):
    pass


class NotAuthorized(NeutronException):
    message = _("Not authorized.")


class ServiceUnavailable(NeutronException):
    message = _("The service is unavailable")


class AdminRequired(NotAuthorized):
    message = _("User does not have admin privileges: %(reason)s")


class NetworkNotFound(NotFound):
    message = _("Network %(net_id)s could not be found")


class SubnetNotFound(NotFound):
    message = _("Subnet %(subnet_id)s could not be found")


class SubnetPoolNotFound(NotFound):
    message = _("Subnet pool %(subnetpool_id)s could not be found")


class PortNotFound(NotFound):
    message = _("Port %(port_id)s could not be found")


class PortNotFoundOnNetwork(NotFound):
    message = _("Port %(port_id)s could not be found "
                "on network %(net_id)s")


class PolicyFileNotFound(NotFound):
    message = _("Policy configuration policy.json could not be found")


class PolicyInitError(NeutronException):
    message = _("Failed to init policy %(policy)s because %(reason)s")


class PolicyCheckError(NeutronException):
    message = _("Failed to check policy %(policy)s because %(reason)s")


class StateInvalid(BadRequest):
    message = _("Unsupported port state: %(port_state)s")


class InUse(NeutronException):
    message = _("The resource is inuse")


class NetworkInUse(InUse):
    message = _("Unable to complete operation on network %(net_id)s. "
                "There are one or more ports still in use on the network.")


class SubnetInUse(InUse):
    message = _("Unable to complete operation on subnet %(subnet_id)s. "
                "%(reason)s")

    def __init__(self, **kwargs):
        if 'reason' not in kwargs:
            kwargs['reason'] = _("One or more ports have an IP allocation "
                                 "from this subnet.")
        super(SubnetInUse, self).__init__(**kwargs)


class PortInUse(InUse):
    message = _("Unable to complete operation on port %(port_id)s "
                "for network %(net_id)s. Port already has an attached "
                "device %(device_id)s.")


class ServicePortInUse(InUse):
    message = _("Port %(port_id)s cannot be deleted directly via the "
                "port API: %(reason)s")


class PortBound(InUse):
    message = _("Unable to complete operation on port %(port_id)s, "
                "port is already bound, port type: %(vif_type)s, "
                "old_mac %(old_mac)s, new_mac %(new_mac)s")


class MacAddressInUse(InUse):
    message = _("Unable to complete operation for network %(net_id)s. "
                "The mac address %(mac)s is in use.")


class HostRoutesExhausted(BadRequest):
    # NOTE(xchenum): probably make sense to use quota exceeded exception?
    message = _("Unable to complete operation for %(subnet_id)s. "
                "The number of host routes exceeds the limit %(quota)s.")


class DNSNameServersExhausted(BadRequest):
    # NOTE(xchenum): probably make sense to use quota exceeded exception?
    message = _("Unable to complete operation for %(subnet_id)s. "
                "The number of DNS nameservers exceeds the limit %(quota)s.")


class InvalidIpForNetwork(BadRequest):
    message = _("IP address %(ip_address)s is not a valid IP "
                "for any of the subnets on the specified network.")


class InvalidIpForSubnet(BadRequest):
    message = _("IP address %(ip_address)s is not a valid IP "
                "for the specified subnet.")


class IpAddressInUse(InUse):
    message = _("Unable to complete operation for network %(net_id)s. "
                "The IP address %(ip_address)s is in use.")


class VlanIdInUse(InUse):
    message = _("Unable to create the network. "
                "The VLAN %(vlan_id)s on physical network "
                "%(physical_network)s is in use.")


class FlatNetworkInUse(InUse):
    message = _("Unable to create the flat network. "
                "Physical network %(physical_network)s is in use.")


class TunnelIdInUse(InUse):
    message = _("Unable to create the network. "
                "The tunnel ID %(tunnel_id)s is in use.")


class TenantNetworksDisabled(ServiceUnavailable):
    message = _("Tenant network creation is not enabled.")


class ResourceExhausted(ServiceUnavailable):
    pass


class NoNetworkAvailable(ResourceExhausted):
    message = _("Unable to create the network. "
                "No tenant network is available for allocation.")


class NoNetworkFoundInMaximumAllowedAttempts(ServiceUnavailable):
    message = _("Unable to create the network. "
                "No available network found in maximum allowed attempts.")


class SubnetMismatchForPort(BadRequest):
    message = _("Subnet on port %(port_id)s does not match "
                "the requested subnet %(subnet_id)s")


class MalformedRequestBody(BadRequest):
    message = _("Malformed request body: %(reason)s")


class Invalid(NeutronException):
    def __init__(self, message=None):
        self.message = message
        super(Invalid, self).__init__()


class InvalidInput(BadRequest):
    message = _("Invalid input for operation: %(error_message)s.")


class InvalidAllocationPool(BadRequest):
    message = _("The allocation pool %(pool)s is not valid.")


class UnsupportedPortDeviceOwner(Conflict):
    message = _("Operation %(op)s is not supported for device_owner "
                "%(device_owner)s on port %(port_id)s.")


class OverlappingAllocationPools(Conflict):
    message = _("Found overlapping allocation pools: "
                "%(pool_1)s %(pool_2)s for subnet %(subnet_cidr)s.")


class OutOfBoundsAllocationPool(BadRequest):
    message = _("The allocation pool %(pool)s spans "
                "beyond the subnet cidr %(subnet_cidr)s.")


class MacAddressGenerationFailure(ServiceUnavailable):
    message = _("Unable to generate unique mac on network %(net_id)s.")


class IpAddressGenerationFailure(Conflict):
    message = _("No more IP addresses available on network %(net_id)s.")


class BridgeDoesNotExist(NeutronException):
    message = _("Bridge %(bridge)s does not exist.")


class PreexistingDeviceFailure(NeutronException):
    message = _("Creation failed. %(dev_name)s already exists.")


class QuotaResourceUnknown(NotFound):
    message = _("Unknown quota resources %(unknown)s.")


class OverQuota(Conflict):
    message = _("Quota exceeded for resources: %(overs)s")


class QuotaMissingTenant(BadRequest):
    message = _("Tenant-id was missing from Quota request")


class InvalidQuotaValue(Conflict):
    message = _("Change would make usage less than 0 for the following "
                "resources: %(unders)s")


class InvalidSharedSetting(Conflict):
    message = _("Unable to reconfigure sharing settings for network "
                "%(network)s. Multiple tenants are using it")


class InvalidExtensionEnv(BadRequest):
    message = _("Invalid extension environment: %(reason)s")


class ExtensionsNotFound(NotFound):
    message = _("Extensions not found: %(extensions)s")


class InvalidContentType(NeutronException):
    message = _("Invalid content type %(content_type)s")


class ExternalIpAddressExhausted(BadRequest):
    message = _("Unable to find any IP address on external "
                "network %(net_id)s.")


class TooManyExternalNetworks(NeutronException):
    message = _("More than one external network exists")


class InvalidConfigurationOption(NeutronException):
    message = _("An invalid value was provided for %(opt_name)s: "
                "%(opt_value)s")


class GatewayConflictWithAllocationPools(InUse):
    message = _("Gateway ip %(ip_address)s conflicts with "
                "allocation pool %(pool)s")


class GatewayIpInUse(InUse):
    message = _("Current gateway ip %(ip_address)s already in use "
                "by port %(port_id)s. Unable to update.")


class NetworkVlanRangeError(NeutronException):
    message = _("Invalid network VLAN range: '%(vlan_range)s' - '%(error)s'")

    def __init__(self, **kwargs):
        # Convert vlan_range tuple to 'start:end' format for display
        if isinstance(kwargs['vlan_range'], tuple):
            kwargs['vlan_range'] = "%d:%d" % kwargs['vlan_range']
        super(NetworkVlanRangeError, self).__init__(**kwargs)


class PhysicalNetworkNameError(NeutronException):
    message = _("Empty physical network name.")


class NetworkTunnelRangeError(NeutronException):
    message = _("Invalid network Tunnel range: "
                "'%(tunnel_range)s' - %(error)s")

    def __init__(self, **kwargs):
        # Convert tunnel_range tuple to 'start:end' format for display
        if isinstance(kwargs['tunnel_range'], tuple):
            kwargs['tunnel_range'] = "%d:%d" % kwargs['tunnel_range']
        super(NetworkTunnelRangeError, self).__init__(**kwargs)


class NetworkVxlanPortRangeError(NeutronException):
    message = _("Invalid network VXLAN port range: '%(vxlan_range)s'")


class VxlanNetworkUnsupported(NeutronException):
    message = _("VXLAN Network unsupported.")


class DuplicatedExtension(NeutronException):
    message = _("Found duplicate extension: %(alias)s")


class DeviceIDNotOwnedByTenant(Conflict):
    message = _("The following device_id %(device_id)s is not owned by your "
                "tenant or matches another tenants router.")


class InvalidCIDR(BadRequest):
    message = _("Invalid CIDR %(input)s given as IP prefix")


class RouterNotCompatibleWithAgent(NeutronException):
    message = _("Router '%(router_id)s' is not compatible with this agent")


class DvrHaRouterNotSupported(NeutronException):
    message = _("Router '%(router_id)s' cannot be both DVR and HA")


class FailToDropPrivilegesExit(SystemExit):
    """Exit exception raised when a drop privileges action fails."""
    code = 99


class FloatingIpSetupException(NeutronException):
    def __init__(self, message=None):
        self.message = message
        super(FloatingIpSetupException, self).__init__()


class IpTablesApplyException(NeutronException):
    def __init__(self, message=None):
        self.message = message
        super(IpTablesApplyException, self).__init__()


class NetworkIdOrRouterIdRequiredError(NeutronException):
    message = _('network_id and router_id are None. One must be provided.')


class AbortSyncRouters(NeutronException):
    message = _("Aborting periodic_sync_routers_task due to an error")


# Shared *aas exceptions, pending them being refactored out of Neutron
# proper.

class FirewallInternalDriverError(NeutronException):
    """Fwaas exception for all driver errors.

    On any failure or exception in the driver, driver should log it and
    raise this exception to the agent
    """
    message = _("%(driver)s: Internal driver error.")


class MissingMinSubnetPoolPrefix(BadRequest):
    message = _("Unspecified minimum subnet pool prefix")


class EmptySubnetPoolPrefixList(BadRequest):
    message = _("Empty subnet pool prefix list")


class PrefixVersionMismatch(BadRequest):
    message = _("Cannot mix IPv4 and IPv6 prefixes in a subnet pool")


class UnsupportedMinSubnetPoolPrefix(BadRequest):
    message = _("Prefix '%(prefix)s' not supported in IPv%(version)s pool")


class IllegalSubnetPoolPrefixBounds(BadRequest):
    message = _("Illegal prefix bounds: %(prefix_type)s=%(prefixlen)s, "
                "%(base_prefix_type)s=%(base_prefixlen)s")


class IllegalSubnetPoolPrefixUpdate(BadRequest):
    message = _("Illegal update to prefixes: %(msg)s")


class SubnetAllocationError(NeutronException):
    message = _("Failed to allocate subnet: %(reason)s")


class MinPrefixSubnetAllocationError(BadRequest):
    message = _("Unable to allocate subnet with prefix length %(prefixlen)s, "
                "minimum allowed prefix is %(min_prefixlen)s")


class MaxPrefixSubnetAllocationError(BadRequest):
    message = _("Unable to allocate subnet with prefix length %(prefixlen)s, "
                "maximum allowed prefix is %(max_prefixlen)s")


class SubnetPoolDeleteError(BadRequest):
    message = _("Unable to delete subnet pool: %(reason)s")


class SubnetPoolQuotaExceeded(OverQuota):
    message = _("Per-tenant subnet pool prefix quota exceeded")


<<<<<<< HEAD
=======
class DeviceNotFoundError(NeutronException):
    message = _("Device '%(device_name)s' does not exist")


>>>>>>> 043829d4
class NetworkSubnetPoolAffinityError(BadRequest):
    message = _("Subnets hosted on the same network must be allocated from "
                "the same subnet pool")<|MERGE_RESOLUTION|>--- conflicted
+++ resolved
@@ -463,13 +463,10 @@
     message = _("Per-tenant subnet pool prefix quota exceeded")
 
 
-<<<<<<< HEAD
-=======
 class DeviceNotFoundError(NeutronException):
     message = _("Device '%(device_name)s' does not exist")
 
 
->>>>>>> 043829d4
 class NetworkSubnetPoolAffinityError(BadRequest):
     message = _("Subnets hosted on the same network must be allocated from "
                 "the same subnet pool")