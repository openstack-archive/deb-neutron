--- conflicted
+++ resolved
@@ -259,41 +259,6 @@
             params = self._copy_param(other)
         return params
 
-<<<<<<< HEAD
-    def _trim_dictionary_parameters(self, dict_param):
-        """Return a dict that only has matching entries in the msgid."""
-        # NOTE(luisg): Here we trim down the dictionary passed as parameters
-        # to avoid carrying a lot of unnecessary weight around in the message
-        # object, for example if someone passes in Message() % locals() but
-        # only some params are used, and additionally we prevent errors for
-        # non-deepcopyable objects by unicoding() them.
-
-        # Look for %(param) keys in msgid;
-        # Skip %% and deal with the case where % is first character on the line
-        keys = re.findall('(?:[^%]|^)?%\((\w*)\)[a-z]', self.msgid)
-
-        # If we don't find any %(param) keys but have a %s
-        if not keys and re.findall('(?:[^%]|^)%[a-z]', self.msgid):
-            # Apparently the full dictionary is the parameter
-            params = self._copy_param(dict_param)
-        else:
-            params = {}
-            # Save our existing parameters as defaults to protect
-            # ourselves from losing values if we are called through an
-            # (erroneous) chain that builds a valid Message with
-            # arguments, and then does something like "msg % kwds"
-            # where kwds is an empty dictionary.
-            src = {}
-            if isinstance(self.params, dict):
-                src.update(self.params)
-            src.update(dict_param)
-            for key in keys:
-                params[key] = self._copy_param(src[key])
-
-        return params
-
-=======
->>>>>>> b4b3c973
     def _copy_param(self, param):
         try:
             return copy.deepcopy(param)
