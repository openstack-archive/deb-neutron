--- conflicted
+++ resolved
@@ -139,13 +139,8 @@
         firewall_driver = cfg.CONF.SECURITYGROUP.firewall_driver
         LOG.debug(_("Init firewall settings (driver=%s)"), firewall_driver)
         if not _is_valid_driver_combination():
-<<<<<<< HEAD
-            LOG.warn("Driver configuration doesn't match "
-                     "with enable_security_group")
-=======
             LOG.warn(_("Driver configuration doesn't match "
                        "with enable_security_group"))
->>>>>>> d394b8a7
         if not firewall_driver:
             firewall_driver = 'neutron.agent.firewall.NoopFirewallDriver'
         self.firewall = importutils.import_object(firewall_driver)
