--- conflicted
+++ resolved
@@ -248,15 +248,9 @@
 
     def _cleanup_namespaces(self, routers):
         """Destroy stale router namespaces on host when L3 agent restarts
-<<<<<<< HEAD
 
         This routine is called when self._delete_stale_namespaces is True.
 
-=======
-
-        This routine is called when self._delete_stale_namespaces is True.
-
->>>>>>> b4b3c973
         The argument routers is the list of routers that are recorded in
         the database as being hosted on this node.
         """
@@ -337,14 +331,9 @@
                 self.context)
             return self.target_ex_net_id
         except rpc_common.RemoteError as e:
-<<<<<<< HEAD
-            with excutils.save_and_reraise_exception():
-                if e.exc_type == 'TooManyExternalNetworks':
-=======
             with excutils.save_and_reraise_exception() as ctx:
                 if e.exc_type == 'TooManyExternalNetworks':
                     ctx.reraise = False
->>>>>>> b4b3c973
                     msg = _(
                         "The 'gateway_external_network_id' option must be "
                         "configured for this agent as Neutron has more than "
@@ -483,8 +472,6 @@
             self.external_gateway_removed(ri, ri.ex_gw_port,
                                           interface_name, internal_cidrs)
 
-<<<<<<< HEAD
-=======
         stale_devs = [dev for dev in existing_devices
                       if dev.startswith(EXTERNAL_DEV_PREFIX)
                       and dev != interface_name]
@@ -496,7 +483,6 @@
                                namespace=ri.ns_name(),
                                prefix=EXTERNAL_DEV_PREFIX)
 
->>>>>>> b4b3c973
         # Process static routes for router
         self.routes_updated(ri)
         # Process SNAT rules for external gateway
