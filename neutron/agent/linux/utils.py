--- conflicted
+++ resolved
@@ -48,14 +48,6 @@
     env = os.environ.copy()
     if addl_env:
         env.update(addl_env)
-<<<<<<< HEAD
-    try:
-        obj = utils.subprocess_popen(cmd, shell=False,
-                                     stdin=subprocess.PIPE,
-                                     stdout=subprocess.PIPE,
-                                     stderr=subprocess.PIPE,
-                                     env=env)
-=======
 
     obj = utils.subprocess_popen(cmd, shell=False,
                                  stdin=subprocess.PIPE,
@@ -71,7 +63,6 @@
     try:
         obj, cmd = create_process(cmd, root_helper=root_helper,
                                   addl_env=addl_env)
->>>>>>> dbd7e472
         _stdout, _stderr = (process_input and
                             obj.communicate(process_input) or
                             obj.communicate())
