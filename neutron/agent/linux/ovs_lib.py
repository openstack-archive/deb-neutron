# Copyright 2011 VMware, Inc.
# All Rights Reserved.
#
#    Licensed under the Apache License, Version 2.0 (the "License"); you may
#    not use this file except in compliance with the License. You may obtain
#    a copy of the License at
#
#         http://www.apache.org/licenses/LICENSE-2.0
#
#    Unless required by applicable law or agreed to in writing, software
#    distributed under the License is distributed on an "AS IS" BASIS, WITHOUT
#    WARRANTIES OR CONDITIONS OF ANY KIND, either express or implied. See the
#    License for the specific language governing permissions and limitations
#    under the License.

<<<<<<< HEAD
import distutils.version as dist_version
import os
import re

=======
>>>>>>> d394b8a7
from oslo.config import cfg

from neutron.agent.linux import ip_lib
from neutron.agent.linux import utils
from neutron.common import exceptions
from neutron.common import utils as common_utils
from neutron.openstack.common import excutils
from neutron.openstack.common import jsonutils
from neutron.openstack.common import log as logging
from neutron.plugins.common import constants as p_const
#  TODO(JLH) Should we remove the explicit include of the ovs plugin here
from neutron.plugins.openvswitch.common import constants

# Default timeout for ovs-vsctl command
DEFAULT_OVS_VSCTL_TIMEOUT = 10
OPTS = [
    cfg.IntOpt('ovs_vsctl_timeout',
               default=DEFAULT_OVS_VSCTL_TIMEOUT,
               help=_('Timeout in seconds for ovs-vsctl commands')),
]
cfg.CONF.register_opts(OPTS)

LOG = logging.getLogger(__name__)


class VifPort:
    def __init__(self, port_name, ofport, vif_id, vif_mac, switch):
        self.port_name = port_name
        self.ofport = ofport
        self.vif_id = vif_id
        self.vif_mac = vif_mac
        self.switch = switch

    def __str__(self):
        return ("iface-id=" + self.vif_id + ", vif_mac=" +
                self.vif_mac + ", port_name=" + self.port_name +
                ", ofport=" + str(self.ofport) + ", bridge_name=" +
                self.switch.br_name)


class BaseOVS(object):

    def __init__(self, root_helper):
        self.root_helper = root_helper
        self.vsctl_timeout = cfg.CONF.ovs_vsctl_timeout

    def run_vsctl(self, args, check_error=False):
        full_args = ["ovs-vsctl", "--timeout=%d" % self.vsctl_timeout] + args
        try:
            return utils.execute(full_args, root_helper=self.root_helper)
        except Exception as e:
            with excutils.save_and_reraise_exception() as ctxt:
                LOG.error(_("Unable to execute %(cmd)s. "
                            "Exception: %(exception)s"),
                          {'cmd': full_args, 'exception': e})
                if not check_error:
                    ctxt.reraise = False

    def add_bridge(self, bridge_name):
        self.run_vsctl(["--", "--may-exist", "add-br", bridge_name])
        return OVSBridge(bridge_name, self.root_helper)

    def delete_bridge(self, bridge_name):
        self.run_vsctl(["--", "--if-exists", "del-br", bridge_name])

    def bridge_exists(self, bridge_name):
        try:
            self.run_vsctl(['br-exists', bridge_name], check_error=True)
        except RuntimeError as e:
            with excutils.save_and_reraise_exception() as ctxt:
                if 'Exit code: 2\n' in str(e):
                    ctxt.reraise = False
                    return False
        return True

    def get_bridge_name_for_port_name(self, port_name):
        try:
            return self.run_vsctl(['port-to-br', port_name], check_error=True)
        except RuntimeError as e:
            with excutils.save_and_reraise_exception() as ctxt:
                if 'Exit code: 1\n' in str(e):
                    ctxt.reraise = False

    def port_exists(self, port_name):
        return bool(self.get_bridge_name_for_port_name(port_name))


class OVSBridge(BaseOVS):
    def __init__(self, br_name, root_helper):
        super(OVSBridge, self).__init__(root_helper)
        self.br_name = br_name
        self.defer_apply_flows = False
        self.deferred_flows = {'add': '', 'mod': '', 'del': ''}

    def set_controller(self, controller_names):
        vsctl_command = ['--', 'set-controller', self.br_name]
        vsctl_command.extend(controller_names)
        self.run_vsctl(vsctl_command, check_error=True)

    def del_controller(self):
        self.run_vsctl(['--', 'del-controller', self.br_name],
                       check_error=True)

    def get_controller(self):
        res = self.run_vsctl(['--', 'get-controller', self.br_name],
                             check_error=True)
        if res:
            return res.strip().split('\n')
        return res

    def set_secure_mode(self):
        self.run_vsctl(['--', 'set-fail-mode', self.br_name, 'secure'],
                       check_error=True)

    def set_protocols(self, protocols):
        self.run_vsctl(['--', 'set', 'bridge', self.br_name,
                        "protocols=%s" % protocols],
                       check_error=True)

    def create(self):
        self.add_bridge(self.br_name)

    def destroy(self):
        self.delete_bridge(self.br_name)

    def reset_bridge(self):
        self.destroy()
        self.create()

    def add_port(self, port_name):
        self.run_vsctl(["--", "--may-exist", "add-port", self.br_name,
                        port_name])
        return self.get_port_ofport(port_name)

    def delete_port(self, port_name):
        self.run_vsctl(["--", "--if-exists", "del-port", self.br_name,
                        port_name])

    def set_db_attribute(self, table_name, record, column, value):
        args = ["set", table_name, record, "%s=%s" % (column, value)]
        self.run_vsctl(args)

    def clear_db_attribute(self, table_name, record, column):
        args = ["clear", table_name, record, column]
        self.run_vsctl(args)

    def run_ofctl(self, cmd, args, process_input=None):
        full_args = ["ovs-ofctl", cmd, self.br_name] + args
        try:
            return utils.execute(full_args, root_helper=self.root_helper,
                                 process_input=process_input)
        except Exception as e:
            LOG.error(_("Unable to execute %(cmd)s. Exception: %(exception)s"),
                      {'cmd': full_args, 'exception': e})

    def count_flows(self):
        flow_list = self.run_ofctl("dump-flows", []).split("\n")[1:]
        return len(flow_list) - 1

    def remove_all_flows(self):
        self.run_ofctl("del-flows", [])

    def get_port_ofport(self, port_name):
        ofport = self.db_get_val("Interface", port_name, "ofport")
        # This can return a non-integer string, like '[]' so ensure a
        # common failure case
        try:
            int(ofport)
            return ofport
        except ValueError:
            return constants.INVALID_OFPORT

    def get_datapath_id(self):
        return self.db_get_val('Bridge',
                               self.br_name, 'datapath_id').strip('"')

    def add_flow(self, **kwargs):
        flow_str = _build_flow_expr_str(kwargs, 'add')
        if self.defer_apply_flows:
            self.deferred_flows['add'] += flow_str + '\n'
        else:
            self.run_ofctl("add-flow", [flow_str])

    def mod_flow(self, **kwargs):
        flow_str = _build_flow_expr_str(kwargs, 'mod')
        if self.defer_apply_flows:
            self.deferred_flows['mod'] += flow_str + '\n'
        else:
            self.run_ofctl("mod-flows", [flow_str])

    def delete_flows(self, **kwargs):
        flow_expr_str = _build_flow_expr_str(kwargs, 'del')
        if self.defer_apply_flows:
            self.deferred_flows['del'] += flow_expr_str + '\n'
        else:
            self.run_ofctl("del-flows", [flow_expr_str])

    def dump_flows_for_table(self, table):
        retval = None
        flow_str = "table=%s" % table
        flows = self.run_ofctl("dump-flows", [flow_str])
        if flows:
            retval = '\n'.join(item for item in flows.splitlines()
                               if 'NXST' not in item)
        return retval

    def defer_apply_on(self):
        LOG.debug(_('defer_apply_on'))
        self.defer_apply_flows = True

    def defer_apply_off(self):
        LOG.debug(_('defer_apply_off'))
        # Note(ethuleau): stash flows and disable deferred mode. Then apply
        # flows from the stashed reference to be sure to not purge flows that
        # were added between two ofctl commands.
        stashed_deferred_flows, self.deferred_flows = (
            self.deferred_flows, {'add': '', 'mod': '', 'del': ''}
        )
        self.defer_apply_flows = False
        for action, flows in stashed_deferred_flows.items():
            if flows:
                LOG.debug(_('Applying following deferred flows '
                            'to bridge %s'), self.br_name)
                for line in flows.splitlines():
                    LOG.debug(_('%(action)s: %(flow)s'),
                              {'action': action, 'flow': line})
                self.run_ofctl('%s-flows' % action, ['-'], flows)

    def add_tunnel_port(self, port_name, remote_ip, local_ip,
                        tunnel_type=p_const.TYPE_GRE,
                        vxlan_udp_port=constants.VXLAN_UDP_PORT,
                        dont_fragment=True):
        vsctl_command = ["--", "--may-exist", "add-port", self.br_name,
                         port_name]
        vsctl_command.extend(["--", "set", "Interface", port_name,
                              "type=%s" % tunnel_type])
        if tunnel_type == p_const.TYPE_VXLAN:
            # Only set the VXLAN UDP port if it's not the default
            if vxlan_udp_port != constants.VXLAN_UDP_PORT:
                vsctl_command.append("options:dst_port=%s" % vxlan_udp_port)
        vsctl_command.append(("options:df_default=%s" %
                             bool(dont_fragment)).lower())
        vsctl_command.extend(["options:remote_ip=%s" % remote_ip,
                              "options:local_ip=%s" % local_ip,
                              "options:in_key=flow",
                              "options:out_key=flow"])
        self.run_vsctl(vsctl_command)
        ofport = self.get_port_ofport(port_name)
        if (tunnel_type == p_const.TYPE_VXLAN and
                ofport == constants.INVALID_OFPORT):
            LOG.error(_('Unable to create VXLAN tunnel port. Please ensure '
                        'that an openvswitch version that supports VXLAN is '
                        'installed.'))
        return ofport

    def add_patch_port(self, local_name, remote_name):
        self.run_vsctl(["add-port", self.br_name, local_name,
                        "--", "set", "Interface", local_name,
                        "type=patch", "options:peer=%s" % remote_name])
        return self.get_port_ofport(local_name)

    def db_get_map(self, table, record, column, check_error=False):
        output = self.run_vsctl(["get", table, record, column], check_error)
        if output:
            output_str = output.rstrip("\n\r")
            return self.db_str_to_map(output_str)
        return {}

    def db_get_val(self, table, record, column, check_error=False):
        output = self.run_vsctl(["get", table, record, column], check_error)
        if output:
            return output.rstrip("\n\r")

    def db_str_to_map(self, full_str):
        list = full_str.strip("{}").split(", ")
        ret = {}
        for e in list:
            if e.find("=") == -1:
                continue
            arr = e.split("=")
            ret[arr[0]] = arr[1].strip("\"")
        return ret

    def get_port_name_list(self):
        res = self.run_vsctl(["list-ports", self.br_name], check_error=True)
        if res:
            return res.strip().split("\n")
        return []

    def get_port_stats(self, port_name):
        return self.db_get_map("Interface", port_name, "statistics")

    def get_xapi_iface_id(self, xs_vif_uuid):
        args = ["xe", "vif-param-get", "param-name=other-config",
                "param-key=nicira-iface-id", "uuid=%s" % xs_vif_uuid]
        try:
            return utils.execute(args, root_helper=self.root_helper).strip()
        except Exception as e:
            with excutils.save_and_reraise_exception():
                LOG.error(_("Unable to execute %(cmd)s. "
                            "Exception: %(exception)s"),
                          {'cmd': args, 'exception': e})

    # returns a VIF object for each VIF port
    def get_vif_ports(self):
        edge_ports = []
        port_names = self.get_port_name_list()
        for name in port_names:
            external_ids = self.db_get_map("Interface", name, "external_ids",
                                           check_error=True)
            ofport = self.db_get_val("Interface", name, "ofport",
                                     check_error=True)
            if "iface-id" in external_ids and "attached-mac" in external_ids:
                p = VifPort(name, ofport, external_ids["iface-id"],
                            external_ids["attached-mac"], self)
                edge_ports.append(p)
            elif ("xs-vif-uuid" in external_ids and
                  "attached-mac" in external_ids):
                # if this is a xenserver and iface-id is not automatically
                # synced to OVS from XAPI, we grab it from XAPI directly
                iface_id = self.get_xapi_iface_id(external_ids["xs-vif-uuid"])
                p = VifPort(name, ofport, iface_id,
                            external_ids["attached-mac"], self)
                edge_ports.append(p)

        return edge_ports

    def get_vif_port_set(self):
        port_names = self.get_port_name_list()
        edge_ports = set()
        args = ['--format=json', '--', '--columns=name,external_ids,ofport',
                'list', 'Interface']
        result = self.run_vsctl(args, check_error=True)
        if not result:
            return edge_ports
        for row in jsonutils.loads(result)['data']:
            name = row[0]
            if name not in port_names:
                continue
            external_ids = dict(row[1][1])
            # Do not consider VIFs which aren't yet ready
            # This can happen when ofport values are either [] or ["set", []]
            # We will therefore consider only integer values for ofport
            ofport = row[2]
            try:
                int_ofport = int(ofport)
            except (ValueError, TypeError):
                LOG.warn(_("Found not yet ready openvswitch port: %s"), row)
            else:
                if int_ofport > 0:
                    if ("iface-id" in external_ids and
                        "attached-mac" in external_ids):
                        edge_ports.add(external_ids['iface-id'])
                    elif ("xs-vif-uuid" in external_ids and
                          "attached-mac" in external_ids):
                        # if this is a xenserver and iface-id is not
                        # automatically synced to OVS from XAPI, we grab it
                        # from XAPI directly
                        iface_id = self.get_xapi_iface_id(
                            external_ids["xs-vif-uuid"])
                        edge_ports.add(iface_id)
                else:
                    LOG.warn(_("Found failed openvswitch port: %s"), row)
        return edge_ports

    def get_port_tag_dict(self):
        """Get a dict of port names and associated vlan tags.

        e.g. the returned dict is of the following form::

            {u'int-br-eth2': [],
             u'patch-tun': [],
             u'qr-76d9e6b6-21': 1,
             u'tapce5318ff-78': 1,
             u'tape1400310-e6': 1}

        The TAG ID is only available in the "Port" table and is not available
        in the "Interface" table queried by the get_vif_port_set() method.

        """
        port_names = self.get_port_name_list()
        args = ['--format=json', '--', '--columns=name,tag', 'list', 'Port']
        result = self.run_vsctl(args, check_error=True)
        port_tag_dict = {}
        if not result:
            return port_tag_dict
        for name, tag in jsonutils.loads(result)['data']:
            if name not in port_names:
                continue
            # 'tag' can be [u'set', []] or an integer
            if isinstance(tag, list):
                tag = tag[1]
            port_tag_dict[name] = tag
        return port_tag_dict

    def get_vif_port_by_id(self, port_id):
        args = ['--format=json', '--', '--columns=external_ids,name,ofport',
                'find', 'Interface',
                'external_ids:iface-id="%s"' % port_id]
        result = self.run_vsctl(args)
        if not result:
            return
        json_result = jsonutils.loads(result)
        try:
            # Retrieve the indexes of the columns we're looking for
            headings = json_result['headings']
            ext_ids_idx = headings.index('external_ids')
            name_idx = headings.index('name')
            ofport_idx = headings.index('ofport')
            # If data attribute is missing or empty the line below will raise
            # an exeception which will be captured in this block.
            # We won't deal with the possibility of ovs-vsctl return multiple
            # rows since the interface identifier is unique
            data = json_result['data'][0]
            port_name = data[name_idx]
            switch = get_bridge_for_iface(self.root_helper, port_name)
            if switch != self.br_name:
                LOG.info(_("Port: %(port_name)s is on %(switch)s,"
                           " not on %(br_name)s"), {'port_name': port_name,
                                                    'switch': switch,
                                                    'br_name': self.br_name})
                return
            ofport = data[ofport_idx]
            # ofport must be integer otherwise return None
            if not isinstance(ofport, int) or ofport == -1:
                LOG.warn(_("ofport: %(ofport)s for VIF: %(vif)s is not a "
                           "positive integer"), {'ofport': ofport,
                                                 'vif': port_id})
                return
            # Find VIF's mac address in external ids
            ext_id_dict = dict((item[0], item[1]) for item in
                               data[ext_ids_idx][1])
            vif_mac = ext_id_dict['attached-mac']
            return VifPort(port_name, ofport, port_id, vif_mac, self)
        except Exception as e:
            LOG.warn(_("Unable to parse interface details. Exception: %s"), e)
            return

    def delete_ports(self, all_ports=False):
        if all_ports:
            port_names = self.get_port_name_list()
        else:
            port_names = (port.port_name for port in self.get_vif_ports())

        for port_name in port_names:
            self.delete_port(port_name)

    def get_local_port_mac(self):
        """Retrieve the mac of the bridge's local port."""
        address = ip_lib.IPDevice(self.br_name, self.root_helper).link.address
        if address:
            return address
        else:
            msg = _('Unable to determine mac address for %s') % self.br_name
            raise Exception(msg)

    def __enter__(self):
        self.create()
        return self

    def __exit__(self, exc_type, exc_value, exc_tb):
        self.destroy()


def get_bridge_for_iface(root_helper, iface):
    args = ["ovs-vsctl", "--timeout=%d" % cfg.CONF.ovs_vsctl_timeout,
            "iface-to-br", iface]
    try:
        return utils.execute(args, root_helper=root_helper).strip()
    except Exception:
        LOG.exception(_("Interface %s not found."), iface)
        return None


def get_bridges(root_helper):
    args = ["ovs-vsctl", "--timeout=%d" % cfg.CONF.ovs_vsctl_timeout,
            "list-br"]
    try:
        return utils.execute(args, root_helper=root_helper).strip().split("\n")
    except Exception as e:
        with excutils.save_and_reraise_exception():
            LOG.exception(_("Unable to retrieve bridges. Exception: %s"), e)


<<<<<<< HEAD
def get_installed_ovs_usr_version(root_helper):
    args = ["ovs-vsctl", "--version"]
    try:
        cmd = utils.execute(args, root_helper=root_helper)
        ver = re.findall("\d+\.\d+", cmd)[0]
        return ver
    except Exception:
        LOG.exception(_("Unable to retrieve OVS userspace version."))


def get_installed_ovs_klm_version():
    args = ["modinfo", "openvswitch"]
    try:
        cmd = utils.execute(args)
        for line in cmd.split('\n'):
            if 'version: ' in line and not 'srcversion' in line:
                ver = re.findall("\d+\.\d+", line)
                return ver[0]
    except Exception:
        LOG.exception(_("Unable to retrieve OVS kernel module version."))


def get_installed_kernel_version():
    try:
        return os.uname()[2].split('-', 1)[0]
    except IndexError:
        LOG.exception(_("Unable to retrieve installed Linux kernel version."))


=======
>>>>>>> d394b8a7
def get_bridge_external_bridge_id(root_helper, bridge):
    args = ["ovs-vsctl", "--timeout=2", "br-get-external-id",
            bridge, "bridge-id"]
    try:
        return utils.execute(args, root_helper=root_helper).strip()
    except Exception:
        LOG.exception(_("Bridge %s not found."), bridge)
        return None


def _build_flow_expr_str(flow_dict, cmd):
    flow_expr_arr = []
    actions = None

    if cmd == 'add':
        flow_expr_arr.append("hard_timeout=%s" %
                             flow_dict.pop('hard_timeout', '0'))
        flow_expr_arr.append("idle_timeout=%s" %
                             flow_dict.pop('idle_timeout', '0'))
        flow_expr_arr.append("priority=%s" %
                             flow_dict.pop('priority', '1'))
    elif 'priority' in flow_dict:
        msg = _("Cannot match priority on flow deletion or modification")
        raise exceptions.InvalidInput(error_message=msg)

    if cmd != 'del':
        if "actions" not in flow_dict:
            msg = _("Must specify one or more actions on flow addition"
                    " or modification")
            raise exceptions.InvalidInput(error_message=msg)
        actions = "actions=%s" % flow_dict.pop('actions')

    for key, value in flow_dict.iteritems():
        if key == 'proto':
            flow_expr_arr.append(value)
        else:
            flow_expr_arr.append("%s=%s" % (key, str(value)))

    if actions:
        flow_expr_arr.append(actions)

    return ','.join(flow_expr_arr)


def ofctl_arg_supported(root_helper, cmd, args):
    '''Verify if ovs-ofctl binary supports command with specific args.

    :param root_helper: utility to use when running shell cmds.
    :param cmd: ovs-vsctl command to use for test.
    :param args: arguments to test with command.
    :returns: a boolean if the args supported.
    '''
    supported = True
    br_name = 'br-test-%s' % common_utils.get_random_string(6)
    test_br = OVSBridge(br_name, root_helper)
    test_br.reset_bridge()

    full_args = ["ovs-ofctl", cmd, test_br.br_name] + args
    try:
        utils.execute(full_args, root_helper=root_helper)
    except Exception:
        supported = False

    test_br.destroy()
    return supported<|MERGE_RESOLUTION|>--- conflicted
+++ resolved
@@ -13,13 +13,6 @@
 #    License for the specific language governing permissions and limitations
 #    under the License.
 
-<<<<<<< HEAD
-import distutils.version as dist_version
-import os
-import re
-
-=======
->>>>>>> d394b8a7
 from oslo.config import cfg
 
 from neutron.agent.linux import ip_lib
@@ -504,38 +497,6 @@
             LOG.exception(_("Unable to retrieve bridges. Exception: %s"), e)
 
 
-<<<<<<< HEAD
-def get_installed_ovs_usr_version(root_helper):
-    args = ["ovs-vsctl", "--version"]
-    try:
-        cmd = utils.execute(args, root_helper=root_helper)
-        ver = re.findall("\d+\.\d+", cmd)[0]
-        return ver
-    except Exception:
-        LOG.exception(_("Unable to retrieve OVS userspace version."))
-
-
-def get_installed_ovs_klm_version():
-    args = ["modinfo", "openvswitch"]
-    try:
-        cmd = utils.execute(args)
-        for line in cmd.split('\n'):
-            if 'version: ' in line and not 'srcversion' in line:
-                ver = re.findall("\d+\.\d+", line)
-                return ver[0]
-    except Exception:
-        LOG.exception(_("Unable to retrieve OVS kernel module version."))
-
-
-def get_installed_kernel_version():
-    try:
-        return os.uname()[2].split('-', 1)[0]
-    except IndexError:
-        LOG.exception(_("Unable to retrieve installed Linux kernel version."))
-
-
-=======
->>>>>>> d394b8a7
 def get_bridge_external_bridge_id(root_helper, bridge):
     args = ["ovs-vsctl", "--timeout=2", "br-get-external-id",
             bridge, "bridge-id"]
