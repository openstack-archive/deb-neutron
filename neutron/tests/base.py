--- conflicted
+++ resolved
@@ -28,14 +28,10 @@
 from oslo.config import cfg
 import testtools
 
-<<<<<<< HEAD
-from neutron import manager
-=======
 from neutron.common import constants as const
 from neutron import manager
 from neutron.openstack.common.notifier import api as notifier_api
 from neutron.openstack.common.notifier import test_notifier
->>>>>>> b4b3c973
 from neutron.tests import post_mortem_debug
 
 
@@ -51,15 +47,12 @@
 class BaseTestCase(testtools.TestCase):
 
     def _cleanup_coreplugin(self):
-<<<<<<< HEAD
-=======
         if manager.NeutronManager._instance:
             agent_notifiers = getattr(manager.NeutronManager._instance.plugin,
                                       'agent_notifiers', {})
             dhcp_agent_notifier = agent_notifiers.get(const.AGENT_TYPE_DHCP)
             if dhcp_agent_notifier:
                 dhcp_agent_notifier._plugin = None
->>>>>>> b4b3c973
         manager.NeutronManager._instance = self._saved_instance
 
     def setup_coreplugin(self, core_plugin=None):
@@ -69,8 +62,6 @@
         if core_plugin is not None:
             cfg.CONF.set_override('core_plugin', core_plugin)
 
-<<<<<<< HEAD
-=======
     def _cleanup_test_notifier(self):
         test_notifier.NOTIFICATIONS = []
 
@@ -83,7 +74,6 @@
             notification_driver = [test_notifier.__name__]
         cfg.CONF.set_override("notification_driver", notification_driver)
 
->>>>>>> b4b3c973
     def setUp(self):
         super(BaseTestCase, self).setUp()
 
