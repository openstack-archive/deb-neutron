# Copyright (c) 2012 OpenStack Foundation.
#
#    Licensed under the Apache License, Version 2.0 (the "License"); you may
#    not use this file except in compliance with the License. You may obtain
#    a copy of the License at
#
#         http://www.apache.org/licenses/LICENSE-2.0
#
#    Unless required by applicable law or agreed to in writing, software
#    distributed under the License is distributed on an "AS IS" BASIS, WITHOUT
#    WARRANTIES OR CONDITIONS OF ANY KIND, either express or implied. See the
#    License for the specific language governing permissions and limitations
#    under the License.

import errno

import eventlet
import mock
import netaddr
import testtools

from neutron.common import constants
from neutron.common import exceptions as n_exc
from neutron.common import utils
from neutron.plugins.common import constants as p_const
from neutron.plugins.common import utils as plugin_utils
from neutron.tests import base

from oslo_log import log as logging


class TestParseMappings(base.BaseTestCase):
    def parse(self, mapping_list, unique_values=True):
        return utils.parse_mappings(mapping_list, unique_values)

    def test_parse_mappings_fails_for_missing_separator(self):
        with testtools.ExpectedException(ValueError):
            self.parse(['key'])

    def test_parse_mappings_fails_for_missing_key(self):
        with testtools.ExpectedException(ValueError):
            self.parse([':val'])

    def test_parse_mappings_fails_for_missing_value(self):
        with testtools.ExpectedException(ValueError):
            self.parse(['key:'])

    def test_parse_mappings_fails_for_extra_separator(self):
        with testtools.ExpectedException(ValueError):
            self.parse(['key:val:junk'])

    def test_parse_mappings_fails_for_duplicate_key(self):
        with testtools.ExpectedException(ValueError):
            self.parse(['key:val1', 'key:val2'])

    def test_parse_mappings_fails_for_duplicate_value(self):
        with testtools.ExpectedException(ValueError):
            self.parse(['key1:val', 'key2:val'])

    def test_parse_mappings_succeeds_for_one_mapping(self):
        self.assertEqual(self.parse(['key:val']), {'key': 'val'})

    def test_parse_mappings_succeeds_for_n_mappings(self):
        self.assertEqual(self.parse(['key1:val1', 'key2:val2']),
                         {'key1': 'val1', 'key2': 'val2'})

    def test_parse_mappings_succeeds_for_duplicate_value(self):
        self.assertEqual(self.parse(['key1:val', 'key2:val'], False),
                         {'key1': 'val', 'key2': 'val'})

    def test_parse_mappings_succeeds_for_no_mappings(self):
        self.assertEqual(self.parse(['']), {})


class TestParseTunnelRangesMixin(object):
    TUN_MIN = None
    TUN_MAX = None
    TYPE = None
    _err_prefix = "Invalid network Tunnel range: '%d:%d' - "
    _err_suffix = "%s is not a valid %s identifier"
    _err_range = "End of tunnel range is less than start of tunnel range"

    def _build_invalid_tunnel_range_msg(self, t_range_tuple, n):
        bad_id = t_range_tuple[n - 1]
        return (self._err_prefix % t_range_tuple) + (self._err_suffix
                                                 % (bad_id, self.TYPE))

    def _build_range_reversed_msg(self, t_range_tuple):
        return (self._err_prefix % t_range_tuple) + self._err_range

    def _verify_range(self, tunnel_range):
        return plugin_utils.verify_tunnel_range(tunnel_range, self.TYPE)

    def _check_range_valid_ranges(self, tunnel_range):
        self.assertIsNone(self._verify_range(tunnel_range))

    def _check_range_invalid_ranges(self, bad_range, which):
        expected_msg = self._build_invalid_tunnel_range_msg(bad_range, which)
        err = self.assertRaises(n_exc.NetworkTunnelRangeError,
                                self._verify_range, bad_range)
        self.assertEqual(expected_msg, str(err))

    def _check_range_reversed(self, bad_range):
        err = self.assertRaises(n_exc.NetworkTunnelRangeError,
                                self._verify_range, bad_range)
        expected_msg = self._build_range_reversed_msg(bad_range)
        self.assertEqual(expected_msg, str(err))

    def test_range_tunnel_id_valid(self):
            self._check_range_valid_ranges((self.TUN_MIN, self.TUN_MAX))

    def test_range_tunnel_id_invalid(self):
            self._check_range_invalid_ranges((-1, self.TUN_MAX), 1)
            self._check_range_invalid_ranges((self.TUN_MIN,
                                              self.TUN_MAX + 1), 2)
            self._check_range_invalid_ranges((self.TUN_MIN - 1,
                                              self.TUN_MAX + 1), 1)

    def test_range_tunnel_id_reversed(self):
            self._check_range_reversed((self.TUN_MAX, self.TUN_MIN))


class TestGreTunnelRangeVerifyValid(TestParseTunnelRangesMixin,
                                    base.BaseTestCase):
    TUN_MIN = p_const.MIN_GRE_ID
    TUN_MAX = p_const.MAX_GRE_ID
    TYPE = p_const.TYPE_GRE


class TestVxlanTunnelRangeVerifyValid(TestParseTunnelRangesMixin,
                                      base.BaseTestCase):
    TUN_MIN = p_const.MIN_VXLAN_VNI
    TUN_MAX = p_const.MAX_VXLAN_VNI
    TYPE = p_const.TYPE_VXLAN


class UtilTestParseVlanRanges(base.BaseTestCase):
    _err_prefix = "Invalid network VLAN range: '"
    _err_too_few = "' - 'need more than 2 values to unpack'"
    _err_too_many = "' - 'too many values to unpack'"
    _err_not_int = "' - 'invalid literal for int() with base 10: '%s''"
    _err_bad_vlan = "' - '%s is not a valid VLAN tag'"
    _err_range = "' - 'End of VLAN range is less than start of VLAN range'"

    def _range_too_few_err(self, nv_range):
        return self._err_prefix + nv_range + self._err_too_few

    def _range_too_many_err(self, nv_range):
        return self._err_prefix + nv_range + self._err_too_many

    def _vlan_not_int_err(self, nv_range, vlan):
        return self._err_prefix + nv_range + (self._err_not_int % vlan)

    def _nrange_invalid_vlan(self, nv_range, n):
        vlan = nv_range.split(':')[n]
        v_range = ':'.join(nv_range.split(':')[1:])
        return self._err_prefix + v_range + (self._err_bad_vlan % vlan)

    def _vrange_invalid_vlan(self, v_range_tuple, n):
        vlan = v_range_tuple[n - 1]
        v_range_str = '%d:%d' % v_range_tuple
        return self._err_prefix + v_range_str + (self._err_bad_vlan % vlan)

    def _vrange_invalid(self, v_range_tuple):
        v_range_str = '%d:%d' % v_range_tuple
        return self._err_prefix + v_range_str + self._err_range


class TestVlanNetworkNameValid(base.BaseTestCase):
    def parse_vlan_ranges(self, vlan_range):
        return plugin_utils.parse_network_vlan_ranges(vlan_range)

    def test_validate_provider_phynet_name_mixed(self):
        self.assertRaises(n_exc.PhysicalNetworkNameError,
                          self.parse_vlan_ranges,
                          ['', ':23:30', 'physnet1',
                           'tenant_net:100:200'])

    def test_validate_provider_phynet_name_bad(self):
        self.assertRaises(n_exc.PhysicalNetworkNameError,
                          self.parse_vlan_ranges,
                          [':1:34'])


class TestVlanRangeVerifyValid(UtilTestParseVlanRanges):
    def verify_range(self, vlan_range):
        return plugin_utils.verify_vlan_range(vlan_range)

    def test_range_valid_ranges(self):
        self.assertIsNone(self.verify_range((1, 2)))
        self.assertIsNone(self.verify_range((1, 1999)))
        self.assertIsNone(self.verify_range((100, 100)))
        self.assertIsNone(self.verify_range((100, 200)))
        self.assertIsNone(self.verify_range((4001, 4094)))
        self.assertIsNone(self.verify_range((1, 4094)))

    def check_one_vlan_invalid(self, bad_range, which):
        expected_msg = self._vrange_invalid_vlan(bad_range, which)
        err = self.assertRaises(n_exc.NetworkVlanRangeError,
                                self.verify_range, bad_range)
        self.assertEqual(str(err), expected_msg)

    def test_range_first_vlan_invalid_negative(self):
        self.check_one_vlan_invalid((-1, 199), 1)

    def test_range_first_vlan_invalid_zero(self):
        self.check_one_vlan_invalid((0, 199), 1)

    def test_range_first_vlan_invalid_limit_plus_one(self):
        self.check_one_vlan_invalid((4095, 199), 1)

    def test_range_first_vlan_invalid_too_big(self):
        self.check_one_vlan_invalid((9999, 199), 1)

    def test_range_second_vlan_invalid_negative(self):
        self.check_one_vlan_invalid((299, -1), 2)

    def test_range_second_vlan_invalid_zero(self):
        self.check_one_vlan_invalid((299, 0), 2)

    def test_range_second_vlan_invalid_limit_plus_one(self):
        self.check_one_vlan_invalid((299, 4095), 2)

    def test_range_second_vlan_invalid_too_big(self):
        self.check_one_vlan_invalid((299, 9999), 2)

    def test_range_both_vlans_invalid_01(self):
        self.check_one_vlan_invalid((-1, 0), 1)

    def test_range_both_vlans_invalid_02(self):
        self.check_one_vlan_invalid((0, 4095), 1)

    def test_range_both_vlans_invalid_03(self):
        self.check_one_vlan_invalid((4095, 9999), 1)

    def test_range_both_vlans_invalid_04(self):
        self.check_one_vlan_invalid((9999, -1), 1)

    def test_range_reversed(self):
        bad_range = (95, 10)
        expected_msg = self._vrange_invalid(bad_range)
        err = self.assertRaises(n_exc.NetworkVlanRangeError,
                                self.verify_range, bad_range)
        self.assertEqual(str(err), expected_msg)


class TestParseOneVlanRange(UtilTestParseVlanRanges):
    def parse_one(self, cfg_entry):
        return plugin_utils.parse_network_vlan_range(cfg_entry)

    def test_parse_one_net_no_vlan_range(self):
        config_str = "net1"
        expected_networks = ("net1", None)
        self.assertEqual(self.parse_one(config_str), expected_networks)

    def test_parse_one_net_and_vlan_range(self):
        config_str = "net1:100:199"
        expected_networks = ("net1", (100, 199))
        self.assertEqual(self.parse_one(config_str), expected_networks)

    def test_parse_one_net_incomplete_range(self):
        config_str = "net1:100"
        expected_msg = self._range_too_few_err(config_str)
        err = self.assertRaises(n_exc.NetworkVlanRangeError,
                                self.parse_one, config_str)
        self.assertEqual(str(err), expected_msg)

    def test_parse_one_net_range_too_many(self):
        config_str = "net1:100:150:200"
        expected_msg = self._range_too_many_err(config_str)
        err = self.assertRaises(n_exc.NetworkVlanRangeError,
                                self.parse_one, config_str)
        self.assertEqual(str(err), expected_msg)

    def test_parse_one_net_vlan1_not_int(self):
        config_str = "net1:foo:199"
        expected_msg = self._vlan_not_int_err(config_str, 'foo')
        err = self.assertRaises(n_exc.NetworkVlanRangeError,
                                self.parse_one, config_str)
        self.assertEqual(str(err), expected_msg)

    def test_parse_one_net_vlan2_not_int(self):
        config_str = "net1:100:bar"
        expected_msg = self._vlan_not_int_err(config_str, 'bar')
        err = self.assertRaises(n_exc.NetworkVlanRangeError,
                                self.parse_one, config_str)
        self.assertEqual(str(err), expected_msg)

    def test_parse_one_net_and_max_range(self):
        config_str = "net1:1:4094"
        expected_networks = ("net1", (1, 4094))
        self.assertEqual(self.parse_one(config_str), expected_networks)

    def test_parse_one_net_range_bad_vlan1(self):
        config_str = "net1:9000:150"
        expected_msg = self._nrange_invalid_vlan(config_str, 1)
        err = self.assertRaises(n_exc.NetworkVlanRangeError,
                                self.parse_one, config_str)
        self.assertEqual(str(err), expected_msg)

    def test_parse_one_net_range_bad_vlan2(self):
        config_str = "net1:4000:4999"
        expected_msg = self._nrange_invalid_vlan(config_str, 2)
        err = self.assertRaises(n_exc.NetworkVlanRangeError,
                                self.parse_one, config_str)
        self.assertEqual(str(err), expected_msg)


class TestParseVlanRangeList(UtilTestParseVlanRanges):
    def parse_list(self, cfg_entries):
        return plugin_utils.parse_network_vlan_ranges(cfg_entries)

    def test_parse_list_one_net_no_vlan_range(self):
        config_list = ["net1"]
        expected_networks = {"net1": []}
        self.assertEqual(self.parse_list(config_list), expected_networks)

    def test_parse_list_one_net_vlan_range(self):
        config_list = ["net1:100:199"]
        expected_networks = {"net1": [(100, 199)]}
        self.assertEqual(self.parse_list(config_list), expected_networks)

    def test_parse_two_nets_no_vlan_range(self):
        config_list = ["net1",
                       "net2"]
        expected_networks = {"net1": [],
                             "net2": []}
        self.assertEqual(self.parse_list(config_list), expected_networks)

    def test_parse_two_nets_range_and_no_range(self):
        config_list = ["net1:100:199",
                       "net2"]
        expected_networks = {"net1": [(100, 199)],
                             "net2": []}
        self.assertEqual(self.parse_list(config_list), expected_networks)

    def test_parse_two_nets_no_range_and_range(self):
        config_list = ["net1",
                       "net2:200:299"]
        expected_networks = {"net1": [],
                             "net2": [(200, 299)]}
        self.assertEqual(self.parse_list(config_list), expected_networks)

    def test_parse_two_nets_bad_vlan_range1(self):
        config_list = ["net1:100",
                       "net2:200:299"]
        expected_msg = self._range_too_few_err(config_list[0])
        err = self.assertRaises(n_exc.NetworkVlanRangeError,
                                self.parse_list, config_list)
        self.assertEqual(str(err), expected_msg)

    def test_parse_two_nets_vlan_not_int2(self):
        config_list = ["net1:100:199",
                       "net2:200:0x200"]
        expected_msg = self._vlan_not_int_err(config_list[1], '0x200')
        err = self.assertRaises(n_exc.NetworkVlanRangeError,
                                self.parse_list, config_list)
        self.assertEqual(str(err), expected_msg)

    def test_parse_two_nets_and_append_1_2(self):
        config_list = ["net1:100:199",
                       "net1:1000:1099",
                       "net2:200:299"]
        expected_networks = {"net1": [(100, 199),
                                      (1000, 1099)],
                             "net2": [(200, 299)]}
        self.assertEqual(self.parse_list(config_list), expected_networks)

    def test_parse_two_nets_and_append_1_3(self):
        config_list = ["net1:100:199",
                       "net2:200:299",
                       "net1:1000:1099"]
        expected_networks = {"net1": [(100, 199),
                                      (1000, 1099)],
                             "net2": [(200, 299)]}
        self.assertEqual(self.parse_list(config_list), expected_networks)


class TestDictUtils(base.BaseTestCase):
    def test_dict2str(self):
        dic = {"key1": "value1", "key2": "value2", "key3": "value3"}
        expected = "key1=value1,key2=value2,key3=value3"
        self.assertEqual(utils.dict2str(dic), expected)

    def test_str2dict(self):
        string = "key1=value1,key2=value2,key3=value3"
        expected = {"key1": "value1", "key2": "value2", "key3": "value3"}
        self.assertEqual(utils.str2dict(string), expected)

    def test_dict_str_conversion(self):
        dic = {"key1": "value1", "key2": "value2"}
        self.assertEqual(utils.str2dict(utils.dict2str(dic)), dic)

    def test_diff_list_of_dict(self):
        old_list = [{"key1": "value1"},
                    {"key2": "value2"},
                    {"key3": "value3"}]
        new_list = [{"key1": "value1"},
                    {"key2": "value2"},
                    {"key4": "value4"}]
        added, removed = utils.diff_list_of_dict(old_list, new_list)
        self.assertEqual(added, [dict(key4="value4")])
        self.assertEqual(removed, [dict(key3="value3")])


class _CachingDecorator(object):
    def __init__(self):
        self.func_retval = 'bar'
        self._cache = mock.Mock()

    @utils.cache_method_results
    def func(self, *args, **kwargs):
        return self.func_retval


class TestCachingDecorator(base.BaseTestCase):
    def setUp(self):
        super(TestCachingDecorator, self).setUp()
        self.decor = _CachingDecorator()
        self.func_name = '%(module)s._CachingDecorator.func' % {
            'module': self.__module__
        }
        self.not_cached = self.decor.func.func.__self__._not_cached

    def test_cache_miss(self):
        expected_key = (self.func_name, 1, 2, ('foo', 'bar'))
        args = (1, 2)
        kwargs = {'foo': 'bar'}
        self.decor._cache.get.return_value = self.not_cached
        retval = self.decor.func(*args, **kwargs)
        self.decor._cache.set.assert_called_once_with(
            expected_key, self.decor.func_retval, None)
        self.assertEqual(self.decor.func_retval, retval)

    def test_cache_hit(self):
        expected_key = (self.func_name, 1, 2, ('foo', 'bar'))
        args = (1, 2)
        kwargs = {'foo': 'bar'}
        retval = self.decor.func(*args, **kwargs)
        self.assertFalse(self.decor._cache.set.called)
        self.assertEqual(self.decor._cache.get.return_value, retval)
        self.decor._cache.get.assert_called_once_with(expected_key,
                                                      self.not_cached)

    def test_get_unhashable(self):
        expected_key = (self.func_name, [1], 2)
        self.decor._cache.get.side_effect = TypeError
        retval = self.decor.func([1], 2)
        self.assertFalse(self.decor._cache.set.called)
        self.assertEqual(self.decor.func_retval, retval)
        self.decor._cache.get.assert_called_once_with(expected_key,
                                                      self.not_cached)

    def test_missing_cache(self):
        delattr(self.decor, '_cache')
        self.assertRaises(NotImplementedError, self.decor.func, (1, 2))

    def test_no_cache(self):
        self.decor._cache = False
        retval = self.decor.func((1, 2))
        self.assertEqual(self.decor.func_retval, retval)


class TestDict2Tuples(base.BaseTestCase):
    def test_dict(self):
        input_dict = {'foo': 'bar', 42: 'baz', 'aaa': 'zzz'}
        expected = ((42, 'baz'), ('aaa', 'zzz'), ('foo', 'bar'))
        output_tuple = utils.dict2tuple(input_dict)
        self.assertEqual(expected, output_tuple)


class TestExceptionLogger(base.BaseTestCase):
    def test_normal_call(self):
        result = "Result"

        @utils.exception_logger()
        def func():
            return result

        self.assertEqual(result, func())

    def test_raise(self):
        result = "Result"

        @utils.exception_logger()
        def func():
            raise RuntimeError(result)

        self.assertRaises(RuntimeError, func)

    def test_spawn_normal(self):
        result = "Result"
        logger = mock.Mock()

        @utils.exception_logger(logger=logger)
        def func():
            return result

        gt = eventlet.spawn(func)
        self.assertEqual(result, gt.wait())
        self.assertFalse(logger.called)

    def test_spawn_raise(self):
        result = "Result"
        logger = mock.Mock()

        @utils.exception_logger(logger=logger)
        def func():
            raise RuntimeError(result)

        gt = eventlet.spawn(func)
        self.assertRaises(RuntimeError, gt.wait)
        self.assertTrue(logger.called)

    def test_pool_spawn_normal(self):
        logger = mock.Mock()
        calls = mock.Mock()

        @utils.exception_logger(logger=logger)
        def func(i):
            calls(i)

        pool = eventlet.GreenPool(4)
        for i in range(0, 4):
            pool.spawn(func, i)
        pool.waitall()

        calls.assert_has_calls([mock.call(0), mock.call(1),
                                mock.call(2), mock.call(3)],
                               any_order=True)
        self.assertFalse(logger.called)

    def test_pool_spawn_raise(self):
        logger = mock.Mock()
        calls = mock.Mock()

        @utils.exception_logger(logger=logger)
        def func(i):
            if i == 2:
                raise RuntimeError(2)
            else:
                calls(i)

        pool = eventlet.GreenPool(4)
        for i in range(0, 4):
            pool.spawn(func, i)
        pool.waitall()

        calls.assert_has_calls([mock.call(0), mock.call(1), mock.call(3)],
                               any_order=True)
        self.assertTrue(logger.called)


class TestDvrServices(base.BaseTestCase):

    def _test_is_dvr_serviced(self, device_owner, expected):
        self.assertEqual(expected, utils.is_dvr_serviced(device_owner))

    def test_is_dvr_serviced_with_lb_port(self):
        self._test_is_dvr_serviced(constants.DEVICE_OWNER_LOADBALANCER, True)

    def test_is_dvr_serviced_with_dhcp_port(self):
        self._test_is_dvr_serviced(constants.DEVICE_OWNER_DHCP, True)

    def test_is_dvr_serviced_with_vm_port(self):
        self._test_is_dvr_serviced('compute:', True)


class TestIpToCidr(base.BaseTestCase):
    def test_ip_to_cidr_ipv4_default(self):
        self.assertEqual('15.1.2.3/32', utils.ip_to_cidr('15.1.2.3'))

    def test_ip_to_cidr_ipv4_prefix(self):
        self.assertEqual('15.1.2.3/24', utils.ip_to_cidr('15.1.2.3', 24))

    def test_ip_to_cidr_ipv4_netaddr(self):
        ip_address = netaddr.IPAddress('15.1.2.3')
        self.assertEqual('15.1.2.3/32', utils.ip_to_cidr(ip_address))

    def test_ip_to_cidr_ipv4_bad_prefix(self):
        self.assertRaises(netaddr.core.AddrFormatError,
                          utils.ip_to_cidr, '15.1.2.3', 33)

    def test_ip_to_cidr_ipv6_default(self):
        self.assertEqual('::1/128', utils.ip_to_cidr('::1'))

    def test_ip_to_cidr_ipv6_prefix(self):
        self.assertEqual('::1/64', utils.ip_to_cidr('::1', 64))

    def test_ip_to_cidr_ipv6_bad_prefix(self):
        self.assertRaises(netaddr.core.AddrFormatError,
                          utils.ip_to_cidr, '2000::1', 129)


class TestCidrIsHost(base.BaseTestCase):
    def test_is_cidr_host_ipv4(self):
        self.assertTrue(utils.is_cidr_host('15.1.2.3/32'))

    def test_is_cidr_host_ipv4_not_cidr(self):
        self.assertRaises(ValueError,
                          utils.is_cidr_host,
                          '15.1.2.3')

    def test_is_cidr_host_ipv6(self):
        self.assertTrue(utils.is_cidr_host('2000::1/128'))

    def test_is_cidr_host_ipv6_netaddr(self):
        net = netaddr.IPNetwork("2000::1")
        self.assertTrue(utils.is_cidr_host(net))

    def test_is_cidr_host_ipv6_32(self):
        self.assertFalse(utils.is_cidr_host('2000::1/32'))

    def test_is_cidr_host_ipv6_not_cidr(self):
        self.assertRaises(ValueError,
                          utils.is_cidr_host,
                          '2000::1')

    def test_is_cidr_host_ipv6_not_cidr_netaddr(self):
        ip_address = netaddr.IPAddress("2000::3")
        self.assertRaises(ValueError,
                          utils.is_cidr_host,
                          ip_address)


class TestIpVersionFromInt(base.BaseTestCase):
    def test_ip_version_from_int_ipv4(self):
        self.assertEqual(utils.ip_version_from_int(4),
                         constants.IPv4)

    def test_ip_version_from_int_ipv6(self):
        self.assertEqual(utils.ip_version_from_int(6),
                         constants.IPv6)

    def test_ip_version_from_int_illegal_int(self):
        self.assertRaises(ValueError,
                          utils.ip_version_from_int,
                          8)


class TestDelayedStringRenderer(base.BaseTestCase):
    def test_call_deferred_until_str(self):
        my_func = mock.MagicMock(return_value='Brie cheese!')
        delayed = utils.DelayedStringRenderer(my_func, 1, 2, key_arg=44)
        self.assertFalse(my_func.called)
        string = "Type: %s" % delayed
        my_func.assert_called_once_with(1, 2, key_arg=44)
        self.assertEqual("Type: Brie cheese!", string)

    def test_not_called_with_low_log_level(self):
        LOG = logging.getLogger(__name__)
        # make sure we return logging to previous level
        current_log_level = LOG.logger.getEffectiveLevel()
        self.addCleanup(LOG.logger.setLevel, current_log_level)

        my_func = mock.MagicMock()
        delayed = utils.DelayedStringRenderer(my_func)

        # set to warning so we shouldn't be logging debug messages
        LOG.logger.setLevel(logging.logging.WARNING)
        LOG.debug("Hello %s", delayed)
        self.assertFalse(my_func.called)

        # but it should be called with the debug level
        LOG.logger.setLevel(logging.logging.DEBUG)
        LOG.debug("Hello %s", delayed)
        self.assertTrue(my_func.called)


<<<<<<< HEAD
class TestEnsureDir(base.BaseTestCase):
    @mock.patch('os.makedirs')
    def test_ensure_dir_no_fail_if_exists(self, makedirs):
        error = OSError()
        error.errno = errno.EEXIST
        makedirs.side_effect = error
        utils.ensure_dir("/etc/create/concurrently")

    @mock.patch('os.makedirs')
    def test_ensure_dir_calls_makedirs(self, makedirs):
        utils.ensure_dir("/etc/create/directory")
        makedirs.assert_called_once_with("/etc/create/directory", 0o755)
=======
class TestCamelize(base.BaseTestCase):
    def test_camelize(self):
        data = {'bandwidth_limit': 'BandwidthLimit',
                'test': 'Test',
                'some__more__dashes': 'SomeMoreDashes',
                'a_penguin_walks_into_a_bar': 'APenguinWalksIntoABar'}

        for s, expected in data.items():
            self.assertEqual(expected, utils.camelize(s))
>>>>>>> 919947bd
<|MERGE_RESOLUTION|>--- conflicted
+++ resolved
@@ -667,7 +667,6 @@
         self.assertTrue(my_func.called)
 
 
-<<<<<<< HEAD
 class TestEnsureDir(base.BaseTestCase):
     @mock.patch('os.makedirs')
     def test_ensure_dir_no_fail_if_exists(self, makedirs):
@@ -680,7 +679,8 @@
     def test_ensure_dir_calls_makedirs(self, makedirs):
         utils.ensure_dir("/etc/create/directory")
         makedirs.assert_called_once_with("/etc/create/directory", 0o755)
-=======
+
+
 class TestCamelize(base.BaseTestCase):
     def test_camelize(self):
         data = {'bandwidth_limit': 'BandwidthLimit',
@@ -689,5 +689,4 @@
                 'a_penguin_walks_into_a_bar': 'APenguinWalksIntoABar'}
 
         for s, expected in data.items():
-            self.assertEqual(expected, utils.camelize(s))
->>>>>>> 919947bd
+            self.assertEqual(expected, utils.camelize(s))