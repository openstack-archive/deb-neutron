--- conflicted
+++ resolved
@@ -636,11 +636,7 @@
                           8)
 
 
-<<<<<<< HEAD
-class TestDelayedStringRederer(base.BaseTestCase):
-=======
 class TestDelayedStringRenderer(base.BaseTestCase):
->>>>>>> 043829d4
     def test_call_deferred_until_str(self):
         my_func = mock.MagicMock(return_value='Brie cheese!')
         delayed = utils.DelayedStringRenderer(my_func, 1, 2, key_arg=44)
