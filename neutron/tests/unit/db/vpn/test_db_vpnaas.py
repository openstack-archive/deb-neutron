--- conflicted
+++ resolved
@@ -246,38 +246,6 @@
                     'add',
                     tmp_router['router']['id'],
                     tmp_subnet['subnet']['id'], None)
-<<<<<<< HEAD
-            try:
-                res = self._create_vpnservice(fmt,
-                                              name,
-                                              admin_state_up,
-                                              router_id=(tmp_router['router']
-                                                         ['id']),
-                                              subnet_id=(tmp_subnet['subnet']
-                                                         ['id']),
-                                              **kwargs)
-                vpnservice = self.deserialize(fmt or self.fmt, res)
-                if res.status_int >= 400:
-                    raise webob.exc.HTTPClientError(
-                        code=res.status_int, detail=vpnservice)
-                yield vpnservice
-            finally:
-                if not no_delete and vpnservice.get('vpnservice'):
-                    self._delete('vpnservices',
-                                 vpnservice['vpnservice']['id'])
-                if plug_subnet:
-                    self._router_interface_action(
-                        'remove',
-                        tmp_router['router']['id'],
-                        tmp_subnet['subnet']['id'], None)
-                if external_router:
-                    external_gateway = tmp_router['router'].get(
-                        'external_gateway_info')
-                    if external_gateway:
-                        network_id = external_gateway['network_id']
-                        self._remove_external_gateway_from_router(
-                            tmp_router['router']['id'], network_id)
-=======
 
             res = self._create_vpnservice(fmt,
                                           name,
@@ -309,7 +277,6 @@
             if res.status_int >= 400:
                 raise webob.exc.HTTPClientError(
                     code=res.status_int, detail=vpnservice)
->>>>>>> b4b3c973
 
     def _create_ipsec_site_connection(self, fmt, name='test',
                                       peer_address='192.168.1.10',
