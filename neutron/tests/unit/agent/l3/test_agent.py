--- conflicted
+++ resolved
@@ -58,227 +58,6 @@
 FIP_PRI = 32768
 
 
-<<<<<<< HEAD
-class FakeDev(object):
-    def __init__(self, name):
-        self.name = name
-
-
-def router_append_interface(router, count=1, ip_version=4, ra_mode=None,
-                            addr_mode=None, dual_stack=False):
-    interfaces = router[l3_constants.INTERFACE_KEY]
-    current = sum(
-        [netaddr.IPNetwork(subnet['cidr']).version == ip_version
-         for p in interfaces for subnet in p['subnets']])
-
-    mac_address = netaddr.EUI('ca:fe:de:ad:be:ef')
-    mac_address.dialect = netaddr.mac_unix
-    for i in range(current, current + count):
-        fixed_ips = []
-        subnets = []
-        for loop_version in (4, 6):
-            if loop_version == 4 and (ip_version == 4 or dual_stack):
-                ip_pool = '35.4.%i.4'
-                cidr_pool = '35.4.%i.0/24'
-                prefixlen = 24
-                gw_pool = '35.4.%i.1'
-            elif loop_version == 6 and (ip_version == 6 or dual_stack):
-                ip_pool = 'fd01:%x:1::6'
-                cidr_pool = 'fd01:%x:1::/64'
-                prefixlen = 64
-                gw_pool = 'fd01:%x:1::1'
-            else:
-                continue
-            subnet_id = _uuid()
-            fixed_ips.append({'ip_address': ip_pool % i,
-                              'subnet_id': subnet_id,
-                              'prefixlen': prefixlen})
-            subnets.append({'id': subnet_id,
-                            'cidr': cidr_pool % i,
-                            'gateway_ip': gw_pool % i,
-                            'ipv6_ra_mode': ra_mode,
-                            'ipv6_address_mode': addr_mode})
-        if not fixed_ips:
-            raise ValueError("Invalid ip_version: %s" % ip_version)
-
-        interfaces.append(
-            {'id': _uuid(),
-             'network_id': _uuid(),
-             'admin_state_up': True,
-             'fixed_ips': fixed_ips,
-             'mac_address': str(mac_address),
-             'subnets': subnets})
-        mac_address.value += 1
-
-
-def router_append_subnet(router, count=1, ip_version=4,
-                         ipv6_subnet_modes=None, interface_id=None):
-    if ip_version == 6:
-        subnet_mode_none = {'ra_mode': None, 'address_mode': None}
-        if not ipv6_subnet_modes:
-            ipv6_subnet_modes = [subnet_mode_none] * count
-        elif len(ipv6_subnet_modes) != count:
-            ipv6_subnet_modes.extend([subnet_mode_none for i in
-                                      xrange(len(ipv6_subnet_modes), count)])
-
-    if ip_version == 4:
-        ip_pool = '35.4.%i.4'
-        cidr_pool = '35.4.%i.0/24'
-        prefixlen = 24
-        gw_pool = '35.4.%i.1'
-    elif ip_version == 6:
-        ip_pool = 'fd01:%x::6'
-        cidr_pool = 'fd01:%x::/64'
-        prefixlen = 64
-        gw_pool = 'fd01:%x::1'
-    else:
-        raise ValueError("Invalid ip_version: %s" % ip_version)
-
-    interfaces = copy.deepcopy(router.get(l3_constants.INTERFACE_KEY, []))
-    if interface_id:
-        try:
-            interface = (i for i in interfaces
-                         if i['id'] == interface_id).next()
-        except StopIteration:
-            raise ValueError("interface_id not found")
-
-        fixed_ips, subnets = interface['fixed_ips'], interface['subnets']
-    else:
-        interface = None
-        fixed_ips, subnets = [], []
-
-    num_existing_subnets = len(subnets)
-    for i in xrange(count):
-        subnet_id = _uuid()
-        fixed_ips.append(
-                {'ip_address': ip_pool % (i + num_existing_subnets),
-                 'subnet_id': subnet_id,
-                 'prefixlen': prefixlen})
-        subnets.append(
-                {'id': subnet_id,
-                 'cidr': cidr_pool % (i + num_existing_subnets),
-                 'gateway_ip': gw_pool % (i + num_existing_subnets),
-                 'ipv6_ra_mode': ipv6_subnet_modes[i]['ra_mode'],
-                 'ipv6_address_mode': ipv6_subnet_modes[i]['address_mode']})
-
-    if interface:
-        # Update old interface
-        index = interfaces.index(interface)
-        interfaces[index].update({'fixed_ips': fixed_ips, 'subnets': subnets})
-    else:
-        # New interface appended to interfaces list
-        mac_address = netaddr.EUI('ca:fe:de:ad:be:ef')
-        mac_address.dialect = netaddr.mac_unix
-        interfaces.append(
-            {'id': _uuid(),
-             'network_id': _uuid(),
-             'admin_state_up': True,
-             'mac_address': str(mac_address),
-             'fixed_ips': fixed_ips,
-             'subnets': subnets})
-
-    router[l3_constants.INTERFACE_KEY] = interfaces
-
-
-def prepare_router_data(ip_version=4, enable_snat=None, num_internal_ports=1,
-                        enable_floating_ip=False, enable_ha=False,
-                        extra_routes=False, dual_stack=False,
-                        v6_ext_gw_with_sub=True):
-    fixed_ips = []
-    subnets = []
-    for loop_version in (4, 6):
-        if loop_version == 4 and (ip_version == 4 or dual_stack):
-            ip_address = '19.4.4.4'
-            prefixlen = 24
-            subnet_cidr = '19.4.4.0/24'
-            gateway_ip = '19.4.4.1'
-        elif (loop_version == 6 and (ip_version == 6 or dual_stack) and
-              v6_ext_gw_with_sub):
-            ip_address = 'fd00::4'
-            prefixlen = 64
-            subnet_cidr = 'fd00::/64'
-            gateway_ip = 'fd00::1'
-        else:
-            continue
-        subnet_id = _uuid()
-        fixed_ips.append({'ip_address': ip_address,
-                          'subnet_id': subnet_id,
-                          'prefixlen': prefixlen})
-        subnets.append({'id': subnet_id,
-                        'cidr': subnet_cidr,
-                        'gateway_ip': gateway_ip})
-    if not fixed_ips and v6_ext_gw_with_sub:
-        raise ValueError("Invalid ip_version: %s" % ip_version)
-
-    router_id = _uuid()
-    ex_gw_port = {'id': _uuid(),
-                  'mac_address': 'ca:fe:de:ad:be:ee',
-                  'network_id': _uuid(),
-                  'fixed_ips': fixed_ips,
-                  'subnets': subnets}
-
-    routes = []
-    if extra_routes:
-        routes = [{'destination': '8.8.8.0/24', 'nexthop': '19.4.4.4'}]
-
-    router = {
-        'id': router_id,
-        'distributed': False,
-        l3_constants.INTERFACE_KEY: [],
-        'routes': routes,
-        'gw_port': ex_gw_port}
-
-    if enable_floating_ip:
-        router[l3_constants.FLOATINGIP_KEY] = [{
-            'id': _uuid(),
-            'port_id': _uuid(),
-            'status': 'DOWN',
-            'floating_ip_address': '19.4.4.2',
-            'fixed_ip_address': '10.0.0.1'}]
-
-    router_append_interface(router, count=num_internal_ports,
-                            ip_version=ip_version, dual_stack=dual_stack)
-    if enable_ha:
-        router['ha'] = True
-        router['ha_vr_id'] = 1
-        router[l3_constants.HA_INTERFACE_KEY] = get_ha_interface()
-
-    if enable_snat is not None:
-        router['enable_snat'] = enable_snat
-    return router
-
-
-def _get_subnet_id(port):
-    return port['fixed_ips'][0]['subnet_id']
-
-
-#TODO(jschwarz): This is a shared function with both the unit tests
-# and the functional tests, and should be moved elsewhere (probably
-# neutron/tests/common/).
-def get_ha_interface(ip='169.254.192.1', mac='12:34:56:78:2b:5d'):
-    subnet_id = _uuid()
-    return {'admin_state_up': True,
-            'device_id': _uuid(),
-            'device_owner': 'network:router_ha_interface',
-            'fixed_ips': [{'ip_address': ip,
-                           'prefixlen': 18,
-                           'subnet_id': subnet_id}],
-            'id': _uuid(),
-            'mac_address': mac,
-            'name': u'L3 HA Admin port 0',
-            'network_id': _uuid(),
-            'status': u'ACTIVE',
-            'subnets': [{'cidr': '169.254.192.0/18',
-                         'gateway_ip': '169.254.255.254',
-                         'id': subnet_id}],
-            'tenant_id': '',
-            'agent_id': _uuid(),
-            'agent_host': 'aaa',
-            'priority': 1}
-
-
-=======
->>>>>>> 043829d4
 class BasicRouterOperationsFramework(base.BaseTestCase):
     def setUp(self):
         super(BasicRouterOperationsFramework, self).setUp()
@@ -1566,11 +1345,7 @@
         with mock.patch.object(
             agent.plugin_rpc, 'update_floatingip_statuses'
         ) as mock_update_fip_status:
-<<<<<<< HEAD
-            router = prepare_router_data(num_internal_ports=1)
-=======
             router = l3_test_common.prepare_router_data(num_internal_ports=1)
->>>>>>> 043829d4
             fip1 = {'id': _uuid(), 'floating_ip_address': '8.8.8.8',
                     'fixed_ip_address': '7.7.7.7', 'status': 'ACTIVE',
                     'port_id': router[l3_constants.INTERFACE_KEY][0]['id']}
