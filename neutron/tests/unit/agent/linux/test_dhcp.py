# Copyright 2012 OpenStack Foundation
# All Rights Reserved.
#
#    Licensed under the Apache License, Version 2.0 (the "License"); you may
#    not use this file except in compliance with the License. You may obtain
#    a copy of the License at
#
#         http://www.apache.org/licenses/LICENSE-2.0
#
#    Unless required by applicable law or agreed to in writing, software
#    distributed under the License is distributed on an "AS IS" BASIS, WITHOUT
#    WARRANTIES OR CONDITIONS OF ANY KIND, either express or implied. See the
#    License for the specific language governing permissions and limitations
#    under the License.

import os

import mock
import netaddr
from oslo_config import cfg
from oslo_log import log as logging

from neutron.agent.common import config
from neutron.agent.dhcp import config as dhcp_config
from neutron.agent.linux import dhcp
from neutron.agent.linux import external_process
from neutron.agent.linux import utils
from neutron.common import config as base_config
from neutron.common import constants
from neutron.extensions import extra_dhcp_opt as edo_ext
from neutron.tests import base

LOG = logging.getLogger(__name__)


class FakeIPAllocation(object):
    def __init__(self, address, subnet_id=None):
        self.ip_address = address
        self.subnet_id = subnet_id


class DhcpOpt(object):
    def __init__(self, **kwargs):
        self.__dict__.update(ip_version=4)
        self.__dict__.update(kwargs)

    def __str__(self):
        return str(self.__dict__)


class FakePort1(object):
    id = 'eeeeeeee-eeee-eeee-eeee-eeeeeeeeeeee'
    admin_state_up = True
    device_owner = 'foo1'
    fixed_ips = [FakeIPAllocation('192.168.0.2',
                                  'dddddddd-dddd-dddd-dddd-dddddddddddd')]
    mac_address = '00:00:80:aa:bb:cc'

    def __init__(self):
        self.extra_dhcp_opts = []


class FakePort2(object):
    id = 'ffffffff-ffff-ffff-ffff-ffffffffffff'
    admin_state_up = False
    device_owner = 'foo2'
    fixed_ips = [FakeIPAllocation('192.168.0.3',
                                  'dddddddd-dddd-dddd-dddd-dddddddddddd')]
    mac_address = '00:00:f3:aa:bb:cc'

    def __init__(self):
        self.extra_dhcp_opts = []


class FakePort3(object):
    id = '44444444-4444-4444-4444-444444444444'
    admin_state_up = True
    device_owner = 'foo3'
    fixed_ips = [FakeIPAllocation('192.168.0.4',
                                  'dddddddd-dddd-dddd-dddd-dddddddddddd'),
                 FakeIPAllocation('192.168.1.2',
                                  'eeeeeeee-eeee-eeee-eeee-eeeeeeeeeeee')]
    mac_address = '00:00:0f:aa:bb:cc'

    def __init__(self):
        self.extra_dhcp_opts = []


class FakePort4(object):

    id = 'gggggggg-gggg-gggg-gggg-gggggggggggg'
    admin_state_up = False
    device_owner = 'foo3'
    fixed_ips = [FakeIPAllocation('192.168.0.4',
                                  'dddddddd-dddd-dddd-dddd-dddddddddddd'),
                 FakeIPAllocation('ffda:3ba5:a17a:4ba3:0216:3eff:fec2:771d',
                                  'eeeeeeee-eeee-eeee-eeee-eeeeeeeeeeee')]
    mac_address = '00:16:3E:C2:77:1D'

    def __init__(self):
        self.extra_dhcp_opts = []


class FakePort5(object):
    id = 'eeeeeeee-eeee-eeee-eeee-eeeeeeeeeee'
    admin_state_up = True
    device_owner = 'foo5'
    fixed_ips = [FakeIPAllocation('192.168.0.5',
                                  'dddddddd-dddd-dddd-dddd-dddddddddddd')]
    mac_address = '00:00:0f:aa:bb:55'

    def __init__(self):
        self.extra_dhcp_opts = [
            DhcpOpt(opt_name=edo_ext.CLIENT_ID,
                    opt_value='test5')]


class FakePort6(object):
    id = 'ccccccccc-cccc-cccc-cccc-ccccccccc'
    admin_state_up = True
    device_owner = 'foo6'
    fixed_ips = [FakeIPAllocation('192.168.0.6',
                                  'dddddddd-dddd-dddd-dddd-dddddddddddd')]
    mac_address = '00:00:0f:aa:bb:66'

    def __init__(self):
        self.extra_dhcp_opts = [
            DhcpOpt(opt_name=edo_ext.CLIENT_ID,
                    opt_value='test6',
                    ip_version=4),
            DhcpOpt(opt_name='dns-server',
                    opt_value='123.123.123.45',
                    ip_version=4)]


class FakeV6Port(object):
    id = 'hhhhhhhh-hhhh-hhhh-hhhh-hhhhhhhhhhhh'
    admin_state_up = True
    device_owner = 'foo3'
    fixed_ips = [FakeIPAllocation('fdca:3ba5:a17a:4ba3::2',
                                  'ffffffff-ffff-ffff-ffff-ffffffffffff')]
    mac_address = '00:00:f3:aa:bb:cc'

    def __init__(self):
        self.extra_dhcp_opts = []


class FakeV6PortExtraOpt(object):
    id = 'hhhhhhhh-hhhh-hhhh-hhhh-hhhhhhhhhhhh'
    admin_state_up = True
    device_owner = 'foo3'
    fixed_ips = [FakeIPAllocation('ffea:3ba5:a17a:4ba3:0216:3eff:fec2:771d',
                                  'eeeeeeee-eeee-eeee-eeee-eeeeeeeeeeee')]
    mac_address = '00:16:3e:c2:77:1d'

    def __init__(self):
        self.extra_dhcp_opts = [
            DhcpOpt(opt_name='dns-server',
                    opt_value='ffea:3ba5:a17a:4ba3::100',
                    ip_version=6)]


class FakeDualPort(object):
    id = 'hhhhhhhh-hhhh-hhhh-hhhh-hhhhhhhhhhhh'
    admin_state_up = True
    device_owner = 'foo3'
    fixed_ips = [FakeIPAllocation('192.168.0.3',
                                  'dddddddd-dddd-dddd-dddd-dddddddddddd'),
                 FakeIPAllocation('fdca:3ba5:a17a:4ba3::3',
                                  'ffffffff-ffff-ffff-ffff-ffffffffffff')]
    mac_address = '00:00:0f:aa:bb:cc'

    def __init__(self):
        self.extra_dhcp_opts = []


class FakeRouterPort(object):
    id = 'rrrrrrrr-rrrr-rrrr-rrrr-rrrrrrrrrrrr'
    admin_state_up = True
    device_owner = constants.DEVICE_OWNER_ROUTER_INTF
    mac_address = '00:00:0f:rr:rr:rr'

    def __init__(self, dev_owner=constants.DEVICE_OWNER_ROUTER_INTF,
                 ip_address='192.168.0.1'):
        self.extra_dhcp_opts = []
        self.device_owner = dev_owner
        self.fixed_ips = [FakeIPAllocation(
            ip_address, 'dddddddd-dddd-dddd-dddd-dddddddddddd')]


class FakeRouterPort2(object):
    id = 'rrrrrrrr-rrrr-rrrr-rrrr-rrrrrrrrrrrr'
    admin_state_up = True
    device_owner = constants.DEVICE_OWNER_ROUTER_INTF
    fixed_ips = [FakeIPAllocation('192.168.1.1',
                                  'dddddddd-dddd-dddd-dddd-dddddddddddd')]
    mac_address = '00:00:0f:rr:rr:r2'

    def __init__(self):
        self.extra_dhcp_opts = []


class FakePortMultipleAgents1(object):
    id = 'rrrrrrrr-rrrr-rrrr-rrrr-rrrrrrrrrrrr'
    admin_state_up = True
    device_owner = constants.DEVICE_OWNER_DHCP
    fixed_ips = [FakeIPAllocation('192.168.0.5',
                                  'dddddddd-dddd-dddd-dddd-dddddddddddd')]
    mac_address = '00:00:0f:dd:dd:dd'

    def __init__(self):
        self.extra_dhcp_opts = []


class FakePortMultipleAgents2(object):
    id = 'aaaaaaaa-aaaa-aaaa-aaaa-aaaaaaaaaaaa'
    admin_state_up = True
    device_owner = constants.DEVICE_OWNER_DHCP
    fixed_ips = [FakeIPAllocation('192.168.0.6',
                                  'dddddddd-dddd-dddd-dddd-dddddddddddd')]
    mac_address = '00:00:0f:ee:ee:ee'

    def __init__(self):
        self.extra_dhcp_opts = []


class FakeV4HostRoute(object):
    destination = '20.0.0.1/24'
    nexthop = '20.0.0.1'


class FakeV4HostRouteGateway(object):
    destination = constants.IPv4_ANY
    nexthop = '10.0.0.1'


class FakeV6HostRoute(object):
    destination = '2001:0200:feed:7ac0::/64'
    nexthop = '2001:0200:feed:7ac0::1'


class FakeV4Subnet(object):
    id = 'dddddddd-dddd-dddd-dddd-dddddddddddd'
    ip_version = 4
    cidr = '192.168.0.0/24'
    gateway_ip = '192.168.0.1'
    enable_dhcp = True
    host_routes = [FakeV4HostRoute]
    dns_nameservers = ['8.8.8.8']


class FakeV4Subnet2(object):
    id = 'dddddddd-dddd-dddd-dddd-dddddddddddd'
    ip_version = 4
    cidr = '192.168.1.0/24'
    gateway_ip = '192.168.1.1'
    enable_dhcp = True
    host_routes = []
    dns_nameservers = ['8.8.8.8']


class FakeV4MetadataSubnet(object):
    id = 'dddddddd-dddd-dddd-dddd-dddddddddddd'
    ip_version = 4
    cidr = '169.254.169.254/30'
    gateway_ip = '169.254.169.253'
    enable_dhcp = True
    host_routes = []
    dns_nameservers = []


class FakeV4SubnetGatewayRoute(object):
    id = 'dddddddd-dddd-dddd-dddd-dddddddddddd'
    ip_version = 4
    cidr = '192.168.0.0/24'
    gateway_ip = '192.168.0.1'
    enable_dhcp = True
    host_routes = [FakeV4HostRouteGateway]
    dns_nameservers = ['8.8.8.8']


class FakeV4SubnetMultipleAgentsWithoutDnsProvided(object):
    id = 'dddddddd-dddd-dddd-dddd-dddddddddddd'
    ip_version = 4
    cidr = '192.168.0.0/24'
    gateway_ip = '192.168.0.1'
    enable_dhcp = True
    dns_nameservers = []
    host_routes = []


class FakeV4MultipleAgentsWithoutDnsProvided(object):
    id = 'ffffffff-ffff-ffff-ffff-ffffffffffff'
    subnets = [FakeV4SubnetMultipleAgentsWithoutDnsProvided()]
    ports = [FakePort1(), FakePort2(), FakePort3(), FakeRouterPort(),
             FakePortMultipleAgents1(), FakePortMultipleAgents2()]
    namespace = 'qdhcp-ns'


class FakeV4SubnetMultipleAgentsWithDnsProvided(object):
    id = 'dddddddd-dddd-dddd-dddd-dddddddddddd'
    ip_version = 4
    cidr = '192.168.0.0/24'
    gateway_ip = '192.168.0.1'
    enable_dhcp = True
    dns_nameservers = ['8.8.8.8']
    host_routes = []


class FakeV4MultipleAgentsWithDnsProvided(object):
    id = 'ffffffff-ffff-ffff-ffff-ffffffffffff'
    subnets = [FakeV4SubnetMultipleAgentsWithDnsProvided()]
    ports = [FakePort1(), FakePort2(), FakePort3(), FakeRouterPort(),
             FakePortMultipleAgents1(), FakePortMultipleAgents2()]
    namespace = 'qdhcp-ns'


class FakeV6Subnet(object):
    id = 'ffffffff-ffff-ffff-ffff-ffffffffffff'
    ip_version = 6
    cidr = 'fdca:3ba5:a17a:4ba3::/64'
    gateway_ip = 'fdca:3ba5:a17a:4ba3::1'
    enable_dhcp = True
    host_routes = [FakeV6HostRoute]
    dns_nameservers = ['2001:0200:feed:7ac0::1']
    ipv6_ra_mode = None
    ipv6_address_mode = None


class FakeV4SubnetNoDHCP(object):
    id = 'eeeeeeee-eeee-eeee-eeee-eeeeeeeeeeee'
    ip_version = 4
    cidr = '192.168.1.0/24'
    gateway_ip = '192.168.1.1'
    enable_dhcp = False
    host_routes = []
    dns_nameservers = []


class FakeV6SubnetDHCPStateful(object):
    id = 'ffffffff-ffff-ffff-ffff-ffffffffffff'
    ip_version = 6
    cidr = 'fdca:3ba5:a17a:4ba3::/64'
    gateway_ip = 'fdca:3ba5:a17a:4ba3::1'
    enable_dhcp = True
    host_routes = [FakeV6HostRoute]
    dns_nameservers = ['2001:0200:feed:7ac0::1']
    ipv6_ra_mode = None
    ipv6_address_mode = constants.DHCPV6_STATEFUL


class FakeV6SubnetSlaac(object):
    id = 'eeeeeeee-eeee-eeee-eeee-eeeeeeeeeeee'
    ip_version = 6
    cidr = 'ffda:3ba5:a17a:4ba3::/64'
    gateway_ip = 'ffda:3ba5:a17a:4ba3::1'
    enable_dhcp = True
    host_routes = [FakeV6HostRoute]
    ipv6_address_mode = constants.IPV6_SLAAC
    ipv6_ra_mode = None


class FakeV6SubnetStateless(object):
    id = 'eeeeeeee-eeee-eeee-eeee-eeeeeeeeeeee'
    ip_version = 6
    cidr = 'ffea:3ba5:a17a:4ba3::/64'
    gateway_ip = 'ffea:3ba5:a17a:4ba3::1'
    enable_dhcp = True
    dns_nameservers = []
    host_routes = []
    ipv6_address_mode = constants.DHCPV6_STATELESS
    ipv6_ra_mode = None


class FakeV4SubnetNoGateway(object):
    id = 'eeeeeeee-eeee-eeee-eeee-eeeeeeeeeeee'
    ip_version = 4
    cidr = '192.168.1.0/24'
    gateway_ip = None
    enable_dhcp = True
    host_routes = []
    dns_nameservers = []


class FakeV4SubnetNoRouter(object):
    id = 'eeeeeeee-eeee-eeee-eeee-eeeeeeeeeeee'
    ip_version = 4
    cidr = '192.168.1.0/24'
    gateway_ip = '192.168.1.1'
    enable_dhcp = True
    host_routes = []
    dns_nameservers = []


class FakeV4Network(object):
    id = 'aaaaaaaa-aaaa-aaaa-aaaa-aaaaaaaaaaaa'
    subnets = [FakeV4Subnet()]
    ports = [FakePort1()]
    namespace = 'qdhcp-ns'


class FakeV4NetworkClientId(object):
    id = 'aaaaaaaa-aaaa-aaaa-aaaa-aaaaaaaaaaaa'
    subnets = [FakeV4Subnet()]
    ports = [FakePort1(), FakePort5(), FakePort6()]
    namespace = 'qdhcp-ns'


class FakeV6Network(object):
    id = 'bbbbbbbb-bbbb-bbbb-bbbb-bbbbbbbbbbbb'
    subnets = [FakeV6Subnet()]
    ports = [FakePort2()]
    namespace = 'qdhcp-ns'


class FakeDualNetwork(object):
    id = 'cccccccc-cccc-cccc-cccc-cccccccccccc'
    subnets = [FakeV4Subnet(), FakeV6SubnetDHCPStateful()]
    ports = [FakePort1(), FakeV6Port(), FakeDualPort(), FakeRouterPort()]
    namespace = 'qdhcp-ns'


class FakeDualNetworkGatewayRoute(object):
    id = 'cccccccc-cccc-cccc-cccc-cccccccccccc'
    subnets = [FakeV4SubnetGatewayRoute(), FakeV6SubnetDHCPStateful()]
    ports = [FakePort1(), FakePort2(), FakePort3(), FakeRouterPort()]
    namespace = 'qdhcp-ns'


class FakeDualNetworkSingleDHCP(object):
    id = 'cccccccc-cccc-cccc-cccc-cccccccccccc'
    subnets = [FakeV4Subnet(), FakeV4SubnetNoDHCP()]
    ports = [FakePort1(), FakePort2(), FakePort3(), FakeRouterPort()]
    namespace = 'qdhcp-ns'


class FakeDualNetworkDualDHCP(object):
    id = 'cccccccc-cccc-cccc-cccc-cccccccccccc'
    subnets = [FakeV4Subnet(), FakeV4Subnet2()]
    ports = [FakePort1(), FakeRouterPort(), FakeRouterPort2()]
    namespace = 'qdhcp-ns'


class FakeV4NoGatewayNetwork(object):
    id = 'cccccccc-cccc-cccc-cccc-cccccccccccc'
    subnets = [FakeV4SubnetNoGateway()]
    ports = [FakePort1()]


class FakeV4NetworkNoRouter(object):
    id = 'cccccccc-cccc-cccc-cccc-cccccccccccc'
    subnets = [FakeV4SubnetNoRouter()]
    ports = [FakePort1()]


class FakeV4MetadataNetwork(object):
    id = 'cccccccc-cccc-cccc-cccc-cccccccccccc'
    subnets = [FakeV4MetadataSubnet()]
    ports = [FakeRouterPort(ip_address='169.254.169.253')]


class FakeV4NetworkDistRouter(object):
    id = 'cccccccc-cccc-cccc-cccc-cccccccccccc'
    subnets = [FakeV4Subnet()]
    ports = [FakePort1(),
             FakeRouterPort(dev_owner=constants.DEVICE_OWNER_DVR_INTERFACE)]


class FakeDualV4Pxe3Ports(object):
    id = 'cccccccc-cccc-cccc-cccc-cccccccccccc'
    subnets = [FakeV4Subnet(), FakeV4SubnetNoDHCP()]
    ports = [FakePort1(), FakePort2(), FakePort3(), FakeRouterPort()]
    namespace = 'qdhcp-ns'

    def __init__(self, port_detail="portsSame"):
        if port_detail == "portsSame":
            self.ports[0].extra_dhcp_opts = [
                DhcpOpt(opt_name='tftp-server', opt_value='192.168.0.3'),
                DhcpOpt(opt_name='server-ip-address', opt_value='192.168.0.2'),
                DhcpOpt(opt_name='bootfile-name', opt_value='pxelinux.0')]
            self.ports[1].extra_dhcp_opts = [
                DhcpOpt(opt_name='tftp-server', opt_value='192.168.1.3'),
                DhcpOpt(opt_name='server-ip-address', opt_value='192.168.1.2'),
                DhcpOpt(opt_name='bootfile-name', opt_value='pxelinux2.0')]
            self.ports[2].extra_dhcp_opts = [
                DhcpOpt(opt_name='tftp-server', opt_value='192.168.1.3'),
                DhcpOpt(opt_name='server-ip-address', opt_value='192.168.1.2'),
                DhcpOpt(opt_name='bootfile-name', opt_value='pxelinux3.0')]
        else:
            self.ports[0].extra_dhcp_opts = [
                DhcpOpt(opt_name='tftp-server', opt_value='192.168.0.2'),
                DhcpOpt(opt_name='server-ip-address', opt_value='192.168.0.2'),
                DhcpOpt(opt_name='bootfile-name', opt_value='pxelinux.0')]
            self.ports[1].extra_dhcp_opts = [
                DhcpOpt(opt_name='tftp-server', opt_value='192.168.0.5'),
                DhcpOpt(opt_name='server-ip-address', opt_value='192.168.0.5'),
                DhcpOpt(opt_name='bootfile-name', opt_value='pxelinux2.0')]
            self.ports[2].extra_dhcp_opts = [
                DhcpOpt(opt_name='tftp-server', opt_value='192.168.0.7'),
                DhcpOpt(opt_name='server-ip-address', opt_value='192.168.0.7'),
                DhcpOpt(opt_name='bootfile-name', opt_value='pxelinux3.0')]


class FakeV4NetworkPxe2Ports(object):
    id = 'dddddddd-dddd-dddd-dddd-dddddddddddd'
    subnets = [FakeV4Subnet()]
    ports = [FakePort1(), FakePort2(), FakeRouterPort()]
    namespace = 'qdhcp-ns'

    def __init__(self, port_detail="portsSame"):
        if port_detail == "portsSame":
            self.ports[0].extra_dhcp_opts = [
                DhcpOpt(opt_name='tftp-server', opt_value='192.168.0.3'),
                DhcpOpt(opt_name='server-ip-address', opt_value='192.168.0.2'),
                DhcpOpt(opt_name='bootfile-name', opt_value='pxelinux.0')]
            self.ports[1].extra_dhcp_opts = [
                DhcpOpt(opt_name='tftp-server', opt_value='192.168.0.3'),
                DhcpOpt(opt_name='server-ip-address', opt_value='192.168.0.2'),
                DhcpOpt(opt_name='bootfile-name', opt_value='pxelinux.0')]
        else:
            self.ports[0].extra_dhcp_opts = [
                DhcpOpt(opt_name='tftp-server', opt_value='192.168.0.3'),
                DhcpOpt(opt_name='server-ip-address', opt_value='192.168.0.2'),
                DhcpOpt(opt_name='bootfile-name', opt_value='pxelinux.0')]
            self.ports[1].extra_dhcp_opts = [
                DhcpOpt(opt_name='tftp-server', opt_value='192.168.0.5'),
                DhcpOpt(opt_name='server-ip-address', opt_value='192.168.0.5'),
                DhcpOpt(opt_name='bootfile-name', opt_value='pxelinux.0')]


class FakeV4NetworkPxe3Ports(object):
    id = 'dddddddd-dddd-dddd-dddd-dddddddddddd'
    subnets = [FakeV4Subnet()]
    ports = [FakePort1(), FakePort2(), FakePort3(), FakeRouterPort()]
    namespace = 'qdhcp-ns'

    def __init__(self, port_detail="portsSame"):
        if port_detail == "portsSame":
            self.ports[0].extra_dhcp_opts = [
                DhcpOpt(opt_name='tftp-server', opt_value='192.168.0.3'),
                DhcpOpt(opt_name='server-ip-address', opt_value='192.168.0.2'),
                DhcpOpt(opt_name='bootfile-name', opt_value='pxelinux.0')]
            self.ports[1].extra_dhcp_opts = [
                DhcpOpt(opt_name='tftp-server', opt_value='192.168.1.3'),
                DhcpOpt(opt_name='server-ip-address', opt_value='192.168.1.2'),
                DhcpOpt(opt_name='bootfile-name', opt_value='pxelinux.0')]
            self.ports[2].extra_dhcp_opts = [
                DhcpOpt(opt_name='tftp-server', opt_value='192.168.1.3'),
                DhcpOpt(opt_name='server-ip-address', opt_value='192.168.1.2'),
                DhcpOpt(opt_name='bootfile-name', opt_value='pxelinux.0')]
        else:
            self.ports[0].extra_dhcp_opts = [
                DhcpOpt(opt_name='tftp-server', opt_value='192.168.0.3'),
                DhcpOpt(opt_name='server-ip-address', opt_value='192.168.0.2'),
                DhcpOpt(opt_name='bootfile-name', opt_value='pxelinux.0')]
            self.ports[1].extra_dhcp_opts = [
                DhcpOpt(opt_name='tftp-server', opt_value='192.168.0.5'),
                DhcpOpt(opt_name='server-ip-address', opt_value='192.168.0.5'),
                DhcpOpt(opt_name='bootfile-name', opt_value='pxelinux2.0')]
            self.ports[2].extra_dhcp_opts = [
                DhcpOpt(opt_name='tftp-server', opt_value='192.168.0.7'),
                DhcpOpt(opt_name='server-ip-address', opt_value='192.168.0.7'),
                DhcpOpt(opt_name='bootfile-name', opt_value='pxelinux3.0')]


class FakeV6NetworkPxePort(object):
    id = 'dddddddd-dddd-dddd-dddd-dddddddddddd'
    subnets = [FakeV6SubnetDHCPStateful()]
    ports = [FakeV6Port()]
    namespace = 'qdhcp-ns'

    def __init__(self):
        self.ports[0].extra_dhcp_opts = [
            DhcpOpt(opt_name='tftp-server', opt_value='2001:192:168::1',
                    ip_version=6),
            DhcpOpt(opt_name='bootfile-name', opt_value='pxelinux.0',
                    ip_version=6)]


class FakeV6NetworkPxePortWrongOptVersion(object):
    id = 'dddddddd-dddd-dddd-dddd-dddddddddddd'
    subnets = [FakeV6SubnetDHCPStateful()]
    ports = [FakeV6Port()]
    namespace = 'qdhcp-ns'

    def __init__(self):
        self.ports[0].extra_dhcp_opts = [
            DhcpOpt(opt_name='tftp-server', opt_value='192.168.0.7',
                    ip_version=4),
            DhcpOpt(opt_name='bootfile-name', opt_value='pxelinux.0',
                    ip_version=6)]


class FakeDualStackNetworkSingleDHCP(object):
    id = 'eeeeeeee-eeee-eeee-eeee-eeeeeeeeeeee'

    subnets = [FakeV4Subnet(), FakeV6SubnetSlaac()]
    ports = [FakePort1(), FakePort4(), FakeRouterPort()]


class FakeV4NetworkMultipleTags(object):
    id = 'dddddddd-dddd-dddd-dddd-dddddddddddd'
    subnets = [FakeV4Subnet()]
    ports = [FakePort1(), FakeRouterPort()]
    namespace = 'qdhcp-ns'

    def __init__(self):
        self.ports[0].extra_dhcp_opts = [
            DhcpOpt(opt_name='tag:ipxe,bootfile-name', opt_value='pxelinux.0')]


class FakeV6NetworkStatelessDHCP(object):
    id = 'bbbbbbbb-bbbb-bbbb-bbbb-bbbbbbbbbbbb'

    subnets = [FakeV6SubnetStateless()]
    ports = [FakeV6PortExtraOpt()]
    namespace = 'qdhcp-ns'


class LocalChild(dhcp.DhcpLocalProcess):
    PORTS = {4: [4], 6: [6]}

    def __init__(self, *args, **kwargs):
        self.process_monitor = mock.Mock()
        kwargs['process_monitor'] = self.process_monitor
        super(LocalChild, self).__init__(*args, **kwargs)
        self.called = []

    def reload_allocations(self):
        self.called.append('reload')

    def restart(self):
        self.called.append('restart')

    def spawn_process(self):
        self.called.append('spawn')


class TestBase(base.BaseTestCase):
    def setUp(self):
        super(TestBase, self).setUp()
        self.conf = config.setup_conf()
        self.conf.register_opts(base_config.core_opts)
        self.conf.register_opts(dhcp_config.DHCP_OPTS)
        self.conf.register_opts(dhcp_config.DNSMASQ_OPTS)
        self.conf.register_opts(external_process.OPTS)
        config.register_interface_driver_opts_helper(self.conf)
        config.register_use_namespaces_opts_helper(self.conf)
        instance = mock.patch("neutron.agent.linux.dhcp.DeviceManager")
        self.mock_mgr = instance.start()
        self.conf.register_opt(cfg.BoolOpt('enable_isolated_metadata',
                                           default=True))
        self.conf.register_opt(cfg.BoolOpt('enable_metadata_network',
                                           default=False))
        self.config_parse(self.conf)
        self.conf.set_override('state_path', '')

        self.replace_p = mock.patch('neutron.agent.linux.utils.replace_file')
        self.execute_p = mock.patch('neutron.agent.common.utils.execute')
        self.safe = self.replace_p.start()
        self.execute = self.execute_p.start()

        self.makedirs = mock.patch('os.makedirs').start()
        self.rmtree = mock.patch('shutil.rmtree').start()

        self.external_process = mock.patch(
            'neutron.agent.linux.external_process.ProcessManager').start()


class TestDhcpBase(TestBase):

    def test_existing_dhcp_networks_abstract_error(self):
        self.assertRaises(NotImplementedError,
                          dhcp.DhcpBase.existing_dhcp_networks,
                          None)

    def test_check_version_abstract_error(self):
        self.assertRaises(NotImplementedError,
                          dhcp.DhcpBase.check_version)

    def test_base_abc_error(self):
        self.assertRaises(TypeError, dhcp.DhcpBase, None)

    def test_restart(self):
        class SubClass(dhcp.DhcpBase):
            def __init__(self):
                dhcp.DhcpBase.__init__(self, cfg.CONF, FakeV4Network(),
                                       mock.Mock(), None)
                self.called = []

            def enable(self):
                self.called.append('enable')

            def disable(self, retain_port=False):
                self.called.append('disable %s' % retain_port)

            def reload_allocations(self):
                pass

            @property
            def active(self):
                return True

        c = SubClass()
        c.restart()
        self.assertEqual(c.called, ['disable True', 'enable'])


class TestDhcpLocalProcess(TestBase):

    def test_get_conf_file_name(self):
        tpl = '/dhcp/aaaaaaaa-aaaa-aaaa-aaaa-aaaaaaaaaaaa/dev'
        lp = LocalChild(self.conf, FakeV4Network())
        self.assertEqual(lp.get_conf_file_name('dev'), tpl)

    @mock.patch.object(utils, 'ensure_dir')
    def test_ensure_dir_called(self, ensure_dir):
        LocalChild(self.conf, FakeV4Network())
        ensure_dir.assert_called_once_with(
            '/dhcp/aaaaaaaa-aaaa-aaaa-aaaa-aaaaaaaaaaaa')

    def test_enable_already_active(self):
        with mock.patch.object(LocalChild, 'active') as patched:
            patched.__get__ = mock.Mock(return_value=True)
            lp = LocalChild(self.conf, FakeV4Network())
            lp.enable()

            self.assertEqual(lp.called, ['restart'])
            self.assertFalse(self.mock_mgr.return_value.setup.called)

    @mock.patch.object(utils, 'ensure_dir')
    def test_enable(self, ensure_dir):
        attrs_to_mock = dict(
            [(a, mock.DEFAULT) for a in
                ['active', 'interface_name']]
        )

        with mock.patch.multiple(LocalChild, **attrs_to_mock) as mocks:
            mocks['active'].__get__ = mock.Mock(return_value=False)
            mocks['interface_name'].__set__ = mock.Mock()
            lp = LocalChild(self.conf,
                            FakeDualNetwork())
            lp.enable()

            self.mock_mgr.assert_has_calls(
                [mock.call(self.conf, None),
                 mock.call().setup(mock.ANY)])
            self.assertEqual(lp.called, ['spawn'])
            self.assertTrue(mocks['interface_name'].__set__.called)
            ensure_dir.assert_called_with(
                '/dhcp/cccccccc-cccc-cccc-cccc-cccccccccccc')

    def _assert_disabled(self, lp):
        self.assertTrue(lp.process_monitor.unregister.called)
        self.assertTrue(self.external_process().disable.called)

    def test_disable_not_active(self):
        attrs_to_mock = dict([(a, mock.DEFAULT) for a in
                              ['active', 'interface_name']])
        with mock.patch.multiple(LocalChild, **attrs_to_mock) as mocks:
            mocks['active'].__get__ = mock.Mock(return_value=False)
            mocks['interface_name'].__get__ = mock.Mock(return_value='tap0')
            network = FakeDualNetwork()
            lp = LocalChild(self.conf, network)
            lp.device_manager = mock.Mock()
            lp.disable()
            lp.device_manager.destroy.assert_called_once_with(
                network, 'tap0')
            self._assert_disabled(lp)

    def test_disable_retain_port(self):
        attrs_to_mock = dict([(a, mock.DEFAULT) for a in
                              ['active', 'interface_name']])
        network = FakeDualNetwork()
        with mock.patch.multiple(LocalChild, **attrs_to_mock) as mocks:
            mocks['active'].__get__ = mock.Mock(return_value=True)
            mocks['interface_name'].__get__ = mock.Mock(return_value='tap0')
            lp = LocalChild(self.conf, network)
            lp.disable(retain_port=True)
            self._assert_disabled(lp)

    def test_disable(self):
        self.conf.set_override('dhcp_delete_namespaces', False)
        attrs_to_mock = dict([(a, mock.DEFAULT) for a in
                              ['active', 'interface_name']])
        network = FakeDualNetwork()
        with mock.patch.multiple(LocalChild, **attrs_to_mock) as mocks:
            mocks['active'].__get__ = mock.Mock(return_value=True)
            mocks['interface_name'].__get__ = mock.Mock(return_value='tap0')
            lp = LocalChild(self.conf, network)
            with mock.patch('neutron.agent.linux.ip_lib.IPWrapper') as ip:
                lp.disable()

            self._assert_disabled(lp)

        self.mock_mgr.assert_has_calls([mock.call(self.conf, None),
                                        mock.call().destroy(network, 'tap0')])

        self.assertEqual(ip.return_value.netns.delete.call_count, 0)

    def test_disable_delete_ns(self):
        attrs_to_mock = {'active': mock.DEFAULT}

        with mock.patch.multiple(LocalChild, **attrs_to_mock) as mocks:
            mocks['active'].__get__ = mock.Mock(return_value=False)
            lp = LocalChild(self.conf, FakeDualNetwork())
            with mock.patch('neutron.agent.linux.ip_lib.IPWrapper') as ip:
                lp.disable()

            self._assert_disabled(lp)

        ip.return_value.netns.delete.assert_called_with('qdhcp-ns')

    def test_disable_config_dir_removed_after_destroy(self):
        parent = mock.MagicMock()
        parent.attach_mock(self.rmtree, 'rmtree')
        parent.attach_mock(self.mock_mgr, 'DeviceManager')

        lp = LocalChild(self.conf, FakeDualNetwork())
        lp.disable(retain_port=False)

        expected = [mock.call.DeviceManager().destroy(mock.ANY, mock.ANY),
                    mock.call.rmtree(mock.ANY, ignore_errors=True)]
        parent.assert_has_calls(expected)

    def test_get_interface_name(self):
        with mock.patch('__builtin__.open') as mock_open:
            mock_open.return_value.__enter__ = lambda s: s
            mock_open.return_value.__exit__ = mock.Mock()
            mock_open.return_value.read.return_value = 'tap0'
            lp = LocalChild(self.conf, FakeDualNetwork())
            self.assertEqual(lp.interface_name, 'tap0')

    def test_set_interface_name(self):
        with mock.patch('neutron.agent.linux.utils.replace_file') as replace:
            lp = LocalChild(self.conf, FakeDualNetwork())
            with mock.patch.object(lp, 'get_conf_file_name') as conf_file:
                conf_file.return_value = '/interface'
                lp.interface_name = 'tap0'
                conf_file.assert_called_once_with('interface')
                replace.assert_called_once_with(mock.ANY, 'tap0')


class TestDnsmasq(TestBase):

    def _get_dnsmasq(self, network, process_monitor=None):
        process_monitor = process_monitor or mock.Mock()
        return dhcp.Dnsmasq(self.conf, network,
                            process_monitor=process_monitor)

    def _test_spawn(self, extra_options, network=FakeDualNetwork(),
                    max_leases=16777216, lease_duration=86400,
                    has_static=True):
        def mock_get_conf_file_name(kind):
            return '/dhcp/%s/%s' % (network.id, kind)

        # if you need to change this path here, think twice,
        # that means pid files will move around, breaking upgrades
        # or backwards-compatibility
        expected_pid_file = '/dhcp/%s/pid' % network.id

        expected = [
            'dnsmasq',
            '--no-hosts',
            '--no-resolv',
            '--strict-order',
            '--bind-interfaces',
            '--interface=tap0',
            '--except-interface=lo',
            '--pid-file=%s' % expected_pid_file,
            '--dhcp-hostsfile=/dhcp/%s/host' % network.id,
            '--addn-hosts=/dhcp/%s/addn_hosts' % network.id,
            '--dhcp-optsfile=/dhcp/%s/opts' % network.id,
<<<<<<< HEAD
            '--dhcp-leasefile=/dhcp/%s/leases' % network.id]
=======
            '--dhcp-leasefile=/dhcp/%s/leases' % network.id,
            '--dhcp-match=set:ipxe,175']
>>>>>>> 043829d4

        seconds = ''
        if lease_duration == -1:
            lease_duration = 'infinite'
        else:
            seconds = 's'
        if has_static:
            prefix = '--dhcp-range=set:tag%d,%s,static,%s%s'
            prefix6 = '--dhcp-range=set:tag%d,%s,static,%s,%s%s'
        else:
            prefix = '--dhcp-range=set:tag%d,%s,%s%s'
            prefix6 = '--dhcp-range=set:tag%d,%s,%s,%s%s'
        possible_leases = 0
        for i, s in enumerate(network.subnets):
            if (s.ip_version != 6
                or s.ipv6_address_mode == constants.DHCPV6_STATEFUL):
                if s.ip_version == 4:
                    expected.extend([prefix % (
                        i, s.cidr.split('/')[0], lease_duration, seconds)])
                else:
                    expected.extend([prefix6 % (
                        i, s.cidr.split('/')[0], s.cidr.split('/')[1],
                        lease_duration, seconds)])
                possible_leases += netaddr.IPNetwork(s.cidr).size

        if cfg.CONF.advertise_mtu:
            expected.append('--dhcp-option-force=option:mtu,%s' % network.mtu)

        expected.append('--dhcp-lease-max=%d' % min(
            possible_leases, max_leases))
        expected.extend(extra_options)

        self.execute.return_value = ('', '')

        attrs_to_mock = dict(
            [(a, mock.DEFAULT) for a in
                ['_output_opts_file', 'get_conf_file_name', 'interface_name']]
        )

        test_pm = mock.Mock()

        with mock.patch.multiple(dhcp.Dnsmasq, **attrs_to_mock) as mocks:
            mocks['get_conf_file_name'].side_effect = mock_get_conf_file_name
            mocks['_output_opts_file'].return_value = (
                '/dhcp/%s/opts' % network.id
            )
            mocks['interface_name'].__get__ = mock.Mock(return_value='tap0')

            dm = self._get_dnsmasq(network, test_pm)
            dm.spawn_process()
            self.assertTrue(mocks['_output_opts_file'].called)

            self.assertTrue(test_pm.register.called)
            self.external_process().enable.assert_called_once_with(
                reload_cfg=False)
            call_kwargs = self.external_process.mock_calls[0][2]
            cmd_callback = call_kwargs['default_cmd_callback']

            result_cmd = cmd_callback(expected_pid_file)

            self.assertEqual(expected, result_cmd)

    def test_spawn(self):
        self._test_spawn(['--conf-file=', '--domain=openstacklocal'])

    def test_spawn_infinite_lease_duration(self):
        self.conf.set_override('dhcp_lease_duration', -1)
        self._test_spawn(['--conf-file=', '--domain=openstacklocal'],
                         FakeDualNetwork(), 16777216, -1)

    def test_spawn_cfg_config_file(self):
        self.conf.set_override('dnsmasq_config_file', '/foo')
        self._test_spawn(['--conf-file=/foo', '--domain=openstacklocal'])

    def test_spawn_no_dhcp_domain(self):
        (exp_host_name, exp_host_data,
         exp_addn_name, exp_addn_data) = self._test_no_dhcp_domain_alloc_data
        self.conf.set_override('dhcp_domain', '')
        self._test_spawn(['--conf-file='])
        self.safe.assert_has_calls([mock.call(exp_host_name, exp_host_data),
                                    mock.call(exp_addn_name, exp_addn_data)])

    def test_spawn_no_dhcp_range(self):
        network = FakeV6Network()
        subnet = FakeV6SubnetSlaac()
        network.subnets = [subnet]
        self._test_spawn(['--conf-file=', '--domain=openstacklocal'],
                         network, has_static=False)

    def test_spawn_cfg_dns_server(self):
        self.conf.set_override('dnsmasq_dns_servers', ['8.8.8.8'])
        self._test_spawn(['--conf-file=',
                          '--server=8.8.8.8',
                          '--domain=openstacklocal'])

    def test_spawn_cfg_multiple_dns_server(self):
        self.conf.set_override('dnsmasq_dns_servers', ['8.8.8.8',
                                                       '9.9.9.9'])
        self._test_spawn(['--conf-file=',
                          '--server=8.8.8.8',
                          '--server=9.9.9.9',
                          '--domain=openstacklocal'])

    def test_spawn_max_leases_is_smaller_than_cap(self):
        self._test_spawn(
            ['--conf-file=', '--domain=openstacklocal'],
            network=FakeV4Network(),
            max_leases=256)

    def test_spawn_cfg_broadcast(self):
        self.conf.set_override('dhcp_broadcast_reply', True)
        self._test_spawn(['--conf-file=', '--domain=openstacklocal',
                          '--dhcp-broadcast'])

    def test_spawn_cfg_advertise_mtu(self):
        cfg.CONF.set_override('advertise_mtu', True)
        network = FakeV4Network()
        network.mtu = 1500
        self._test_spawn(['--conf-file=', '--domain=openstacklocal'],
                         network)

    def _test_output_init_lease_file(self, timestamp):
        expected = [
            '00:00:80:aa:bb:cc 192.168.0.2 * *',
            '00:00:f3:aa:bb:cc [fdca:3ba5:a17a:4ba3::2] * *',
            '00:00:0f:aa:bb:cc 192.168.0.3 * *',
            '00:00:0f:aa:bb:cc [fdca:3ba5:a17a:4ba3::3] * *',
            '00:00:0f:rr:rr:rr 192.168.0.1 * *\n']
        expected = "\n".join(['%s %s' % (timestamp, l) for l in expected])
        with mock.patch.object(dhcp.Dnsmasq, 'get_conf_file_name') as conf_fn:
            conf_fn.return_value = '/foo/leases'
            dm = self._get_dnsmasq(FakeDualNetwork())
            dm._output_init_lease_file()
        self.safe.assert_called_once_with('/foo/leases', expected)

    @mock.patch('time.time')
    def test_output_init_lease_file(self, tmock):
        self.conf.set_override('dhcp_lease_duration', 500)
        tmock.return_value = 1000000
        # lease duration should be added to current time
        timestamp = 1000000 + 500
        self._test_output_init_lease_file(timestamp)

    def test_output_init_lease_file_infinite_duration(self):
        self.conf.set_override('dhcp_lease_duration', -1)
        # when duration is infinite, lease db timestamp should be 0
        timestamp = 0
        self._test_output_init_lease_file(timestamp)

    def _test_output_opts_file(self, expected, network, ipm_retval=None):
        with mock.patch.object(dhcp.Dnsmasq, 'get_conf_file_name') as conf_fn:
            conf_fn.return_value = '/foo/opts'
            dm = self._get_dnsmasq(network)
            if ipm_retval:
                with mock.patch.object(
                        dm, '_make_subnet_interface_ip_map') as ipm:
                    ipm.return_value = ipm_retval
                    dm._output_opts_file()
                    self.assertTrue(ipm.called)
            else:
                dm._output_opts_file()
        self.safe.assert_called_once_with('/foo/opts', expected)

    def test_output_opts_file(self):
        fake_v6 = '2001:0200:feed:7ac0::1'
        expected = (
            'tag:tag0,option:dns-server,8.8.8.8\n'
            'tag:tag0,option:classless-static-route,20.0.0.1/24,20.0.0.1,'
            '169.254.169.254/32,192.168.0.1,0.0.0.0/0,192.168.0.1\n'
            'tag:tag0,249,20.0.0.1/24,20.0.0.1,'
            '169.254.169.254/32,192.168.0.1,0.0.0.0/0,192.168.0.1\n'
            'tag:tag0,option:router,192.168.0.1\n'
            'tag:tag1,option6:dns-server,%s\n'
            'tag:tag1,option6:domain-search,openstacklocal').lstrip() % (
                '[' + fake_v6 + ']')

        self._test_output_opts_file(expected, FakeDualNetwork())

    def test_output_opts_file_gateway_route(self):
        fake_v6 = '2001:0200:feed:7ac0::1'
        expected = ('tag:tag0,option:dns-server,8.8.8.8\n'
                    'tag:tag0,option:classless-static-route,'
                    '169.254.169.254/32,192.168.0.1,0.0.0.0/0,'
                    '192.168.0.1\ntag:tag0,249,169.254.169.254/32,'
                    '192.168.0.1,0.0.0.0/0,192.168.0.1\n'
                    'tag:tag0,option:router,192.168.0.1\n'
                    'tag:tag1,option6:dns-server,%s\n'
                    'tag:tag1,option6:domain-search,'
                    'openstacklocal').lstrip() % ('[' + fake_v6 + ']')

        self._test_output_opts_file(expected, FakeDualNetworkGatewayRoute())

    def test_output_opts_file_multiple_agents_without_dns_provided(self):
        expected = ('tag:tag0,option:classless-static-route,'
                    '169.254.169.254/32,192.168.0.1,0.0.0.0/0,192.168.0.1\n'
                    'tag:tag0,249,169.254.169.254/32,192.168.0.1,0.0.0.0/0,'
                    '192.168.0.1\ntag:tag0,option:router,192.168.0.1\n'
                    'tag:tag0,option:dns-server,192.168.0.5,'
                    '192.168.0.6').lstrip()

        self._test_output_opts_file(expected,
                                    FakeV4MultipleAgentsWithoutDnsProvided())

    def test_output_opts_file_multiple_agents_with_dns_provided(self):
        expected = ('tag:tag0,option:dns-server,8.8.8.8\n'
                    'tag:tag0,option:classless-static-route,'
                    '169.254.169.254/32,192.168.0.1,0.0.0.0/0,192.168.0.1\n'
                    'tag:tag0,249,169.254.169.254/32,192.168.0.1,0.0.0.0/0,'
                    '192.168.0.1\n'
                    'tag:tag0,option:router,192.168.0.1').lstrip()

        self._test_output_opts_file(expected,
                                    FakeV4MultipleAgentsWithDnsProvided())

    def test_output_opts_file_single_dhcp(self):
        expected = (
            'tag:tag0,option:dns-server,8.8.8.8\n'
            'tag:tag0,option:classless-static-route,20.0.0.1/24,20.0.0.1,'
            '169.254.169.254/32,192.168.0.1,'
            '192.168.1.0/24,0.0.0.0,0.0.0.0/0,192.168.0.1\n'
            'tag:tag0,249,20.0.0.1/24,20.0.0.1,'
            '169.254.169.254/32,192.168.0.1,192.168.1.0/24,0.0.0.0,'
            '0.0.0.0/0,192.168.0.1\n'
            'tag:tag0,option:router,192.168.0.1').lstrip()

        self._test_output_opts_file(expected, FakeDualNetworkSingleDHCP())

    def test_output_opts_file_dual_dhcp_rfc3442(self):
        expected = (
            'tag:tag0,option:dns-server,8.8.8.8\n'
            'tag:tag0,option:classless-static-route,20.0.0.1/24,20.0.0.1,'
            '169.254.169.254/32,192.168.0.1,'
            '192.168.1.0/24,0.0.0.0,0.0.0.0/0,192.168.0.1\n'
            'tag:tag0,249,20.0.0.1/24,20.0.0.1,'
            '169.254.169.254/32,192.168.0.1,192.168.1.0/24,0.0.0.0,'
            '0.0.0.0/0,192.168.0.1\n'
            'tag:tag0,option:router,192.168.0.1\n'
            'tag:tag1,option:dns-server,8.8.8.8\n'
            'tag:tag1,option:classless-static-route,'
            '169.254.169.254/32,192.168.1.1,'
            '192.168.0.0/24,0.0.0.0,0.0.0.0/0,192.168.1.1\n'
            'tag:tag1,249,169.254.169.254/32,192.168.1.1,'
            '192.168.0.0/24,0.0.0.0,0.0.0.0/0,192.168.1.1\n'
            'tag:tag1,option:router,192.168.1.1').lstrip()

        self._test_output_opts_file(expected, FakeDualNetworkDualDHCP())

    def test_output_opts_file_no_gateway(self):
        expected = (
            'tag:tag0,option:classless-static-route,'
            '169.254.169.254/32,192.168.1.1\n'
            'tag:tag0,249,169.254.169.254/32,192.168.1.1\n'
            'tag:tag0,option:router').lstrip()

        ipm_retval = {FakeV4SubnetNoGateway.id: '192.168.1.1'}
        self._test_output_opts_file(expected, FakeV4NoGatewayNetwork(),
                                    ipm_retval=ipm_retval)

    def test_output_opts_file_no_neutron_router_on_subnet(self):
        expected = (
            'tag:tag0,option:classless-static-route,'
            '169.254.169.254/32,192.168.1.2,0.0.0.0/0,192.168.1.1\n'
            'tag:tag0,249,169.254.169.254/32,192.168.1.2,'
            '0.0.0.0/0,192.168.1.1\n'
            'tag:tag0,option:router,192.168.1.1').lstrip()

        ipm_retval = {FakeV4SubnetNoRouter.id: '192.168.1.2'}
        self._test_output_opts_file(expected, FakeV4NetworkNoRouter(),
                                    ipm_retval=ipm_retval)

    def test_output_opts_file_dist_neutron_router_on_subnet(self):
        expected = (
            'tag:tag0,option:dns-server,8.8.8.8\n'
            'tag:tag0,option:classless-static-route,20.0.0.1/24,20.0.0.1,'
            '169.254.169.254/32,192.168.0.1,0.0.0.0/0,192.168.0.1\n'
            'tag:tag0,249,20.0.0.1/24,20.0.0.1,'
            '169.254.169.254/32,192.168.0.1,0.0.0.0/0,192.168.0.1\n'
            'tag:tag0,option:router,192.168.0.1').lstrip()

        ipm_retval = {FakeV4Subnet.id: '192.168.0.1'}
        self._test_output_opts_file(expected, FakeV4NetworkDistRouter(),
                                    ipm_retval=ipm_retval)

    def test_output_opts_file_pxe_2port_1net(self):
        expected = (
            'tag:tag0,option:dns-server,8.8.8.8\n'
            'tag:tag0,option:classless-static-route,20.0.0.1/24,20.0.0.1,'
            '169.254.169.254/32,192.168.0.1,0.0.0.0/0,192.168.0.1\n'
            'tag:tag0,249,20.0.0.1/24,20.0.0.1,'
            '169.254.169.254/32,192.168.0.1,0.0.0.0/0,192.168.0.1\n'
            'tag:tag0,option:router,192.168.0.1\n'
            'tag:eeeeeeee-eeee-eeee-eeee-eeeeeeeeeeee,'
            'option:tftp-server,192.168.0.3\n'
            'tag:eeeeeeee-eeee-eeee-eeee-eeeeeeeeeeee,'
            'option:server-ip-address,192.168.0.2\n'
            'tag:eeeeeeee-eeee-eeee-eeee-eeeeeeeeeeee,'
            'option:bootfile-name,pxelinux.0\n'
            'tag:ffffffff-ffff-ffff-ffff-ffffffffffff,'
            'option:tftp-server,192.168.0.3\n'
            'tag:ffffffff-ffff-ffff-ffff-ffffffffffff,'
            'option:server-ip-address,192.168.0.2\n'
            'tag:ffffffff-ffff-ffff-ffff-ffffffffffff,'
            'option:bootfile-name,pxelinux.0').lstrip()

        self._test_output_opts_file(expected, FakeV4NetworkPxe2Ports())

    def test_output_opts_file_pxe_2port_1net_diff_details(self):
        expected = (
            'tag:tag0,option:dns-server,8.8.8.8\n'
            'tag:tag0,option:classless-static-route,20.0.0.1/24,20.0.0.1,'
            '169.254.169.254/32,192.168.0.1,0.0.0.0/0,192.168.0.1\n'
            'tag:tag0,249,20.0.0.1/24,20.0.0.1,'
            '169.254.169.254/32,192.168.0.1,0.0.0.0/0,192.168.0.1\n'
            'tag:tag0,option:router,192.168.0.1\n'
            'tag:eeeeeeee-eeee-eeee-eeee-eeeeeeeeeeee,'
            'option:tftp-server,192.168.0.3\n'
            'tag:eeeeeeee-eeee-eeee-eeee-eeeeeeeeeeee,'
            'option:server-ip-address,192.168.0.2\n'
            'tag:eeeeeeee-eeee-eeee-eeee-eeeeeeeeeeee,'
            'option:bootfile-name,pxelinux.0\n'
            'tag:ffffffff-ffff-ffff-ffff-ffffffffffff,'
            'option:tftp-server,192.168.0.5\n'
            'tag:ffffffff-ffff-ffff-ffff-ffffffffffff,'
            'option:server-ip-address,192.168.0.5\n'
            'tag:ffffffff-ffff-ffff-ffff-ffffffffffff,'
            'option:bootfile-name,pxelinux.0').lstrip()

        self._test_output_opts_file(expected,
                                    FakeV4NetworkPxe2Ports("portsDiff"))

    def test_output_opts_file_pxe_3port_2net(self):
        expected = (
            'tag:tag0,option:dns-server,8.8.8.8\n'
            'tag:tag0,option:classless-static-route,20.0.0.1/24,20.0.0.1,'
            '169.254.169.254/32,192.168.0.1,'
            '192.168.1.0/24,0.0.0.0,0.0.0.0/0,192.168.0.1\n'
            'tag:tag0,249,20.0.0.1/24,20.0.0.1,'
            '169.254.169.254/32,192.168.0.1,192.168.1.0/24,0.0.0.0,'
            '0.0.0.0/0,192.168.0.1\n'
            'tag:tag0,option:router,192.168.0.1\n'
            'tag:eeeeeeee-eeee-eeee-eeee-eeeeeeeeeeee,'
            'option:tftp-server,192.168.0.3\n'
            'tag:eeeeeeee-eeee-eeee-eeee-eeeeeeeeeeee,'
            'option:server-ip-address,192.168.0.2\n'
            'tag:eeeeeeee-eeee-eeee-eeee-eeeeeeeeeeee,'
            'option:bootfile-name,pxelinux.0\n'
            'tag:ffffffff-ffff-ffff-ffff-ffffffffffff,'
            'option:tftp-server,192.168.1.3\n'
            'tag:ffffffff-ffff-ffff-ffff-ffffffffffff,'
            'option:server-ip-address,192.168.1.2\n'
            'tag:ffffffff-ffff-ffff-ffff-ffffffffffff,'
            'option:bootfile-name,pxelinux2.0\n'
            'tag:44444444-4444-4444-4444-444444444444,'
            'option:tftp-server,192.168.1.3\n'
            'tag:44444444-4444-4444-4444-444444444444,'
            'option:server-ip-address,192.168.1.2\n'
            'tag:44444444-4444-4444-4444-444444444444,'
            'option:bootfile-name,pxelinux3.0').lstrip()

        self._test_output_opts_file(expected, FakeDualV4Pxe3Ports())

    def test_output_opts_file_multiple_tags(self):
        expected = (
            'tag:tag0,option:dns-server,8.8.8.8\n'
            'tag:tag0,option:classless-static-route,20.0.0.1/24,20.0.0.1,'
            '169.254.169.254/32,192.168.0.1,0.0.0.0/0,192.168.0.1\n'
            'tag:tag0,249,20.0.0.1/24,20.0.0.1,'
            '169.254.169.254/32,192.168.0.1,0.0.0.0/0,192.168.0.1\n'
            'tag:tag0,option:router,192.168.0.1\n'
            'tag:eeeeeeee-eeee-eeee-eeee-eeeeeeeeeeee,'
            'tag:ipxe,option:bootfile-name,pxelinux.0')
        expected = expected.lstrip()

        with mock.patch.object(dhcp.Dnsmasq, 'get_conf_file_name') as conf_fn:
            conf_fn.return_value = '/foo/opts'
            dm = self._get_dnsmasq(FakeV4NetworkMultipleTags())
            dm._output_opts_file()

        self.safe.assert_called_once_with('/foo/opts', expected)

    @mock.patch('neutron.agent.linux.dhcp.Dnsmasq.get_conf_file_name',
                return_value='/foo/opts')
    def test_output_opts_file_pxe_ipv6_port_with_ipv6_opt(self,
                                                          mock_get_conf_fn):
        expected = (
            'tag:tag0,option6:dns-server,[2001:0200:feed:7ac0::1]\n'
            'tag:tag0,option6:domain-search,openstacklocal\n'
            'tag:hhhhhhhh-hhhh-hhhh-hhhh-hhhhhhhhhhhh,'
            'option6:tftp-server,2001:192:168::1\n'
            'tag:hhhhhhhh-hhhh-hhhh-hhhh-hhhhhhhhhhhh,'
            'option6:bootfile-name,pxelinux.0')
        expected = expected.lstrip()

        dm = self._get_dnsmasq(FakeV6NetworkPxePort())
        dm._output_opts_file()

        self.safe.assert_called_once_with('/foo/opts', expected)

    @mock.patch('neutron.agent.linux.dhcp.Dnsmasq.get_conf_file_name',
                return_value='/foo/opts')
    def test_output_opts_file_pxe_ipv6_port_with_ipv4_opt(self,
                                                          mock_get_conf_fn):
        expected = (
            'tag:tag0,option6:dns-server,[2001:0200:feed:7ac0::1]\n'
            'tag:tag0,option6:domain-search,openstacklocal\n'
            'tag:hhhhhhhh-hhhh-hhhh-hhhh-hhhhhhhhhhhh,'
            'option6:bootfile-name,pxelinux.0')
        expected = expected.lstrip()

        dm = self._get_dnsmasq(FakeV6NetworkPxePortWrongOptVersion())
        dm._output_opts_file()

        self.safe.assert_called_once_with('/foo/opts', expected)

    @property
    def _test_no_dhcp_domain_alloc_data(self):
        exp_host_name = '/dhcp/cccccccc-cccc-cccc-cccc-cccccccccccc/host'
        exp_host_data = ('00:00:80:aa:bb:cc,host-192-168-0-2,'
                         '192.168.0.2\n'
                         '00:00:f3:aa:bb:cc,host-fdca-3ba5-a17a-4ba3--2,'
                         '[fdca:3ba5:a17a:4ba3::2]\n'
                         '00:00:0f:aa:bb:cc,host-192-168-0-3,'
                         '192.168.0.3\n'
                         '00:00:0f:aa:bb:cc,host-fdca-3ba5-a17a-4ba3--3,'
                         '[fdca:3ba5:a17a:4ba3::3]\n'
                         '00:00:0f:rr:rr:rr,host-192-168-0-1,'
                         '192.168.0.1\n').lstrip()
        exp_addn_name = '/dhcp/cccccccc-cccc-cccc-cccc-cccccccccccc/addn_hosts'
        exp_addn_data = (
            '192.168.0.2\t'
            'host-192-168-0-2 host-192-168-0-2\n'
            'fdca:3ba5:a17a:4ba3::2\t'
            'host-fdca-3ba5-a17a-4ba3--2 '
            'host-fdca-3ba5-a17a-4ba3--2\n'
            '192.168.0.3\thost-192-168-0-3 '
            'host-192-168-0-3\n'
            'fdca:3ba5:a17a:4ba3::3\t'
            'host-fdca-3ba5-a17a-4ba3--3 '
            'host-fdca-3ba5-a17a-4ba3--3\n'
            '192.168.0.1\t'
            'host-192-168-0-1 '
            'host-192-168-0-1\n'
        ).lstrip()
        return (exp_host_name, exp_host_data,
                exp_addn_name, exp_addn_data)

    @property
    def _test_reload_allocation_data(self):
        exp_host_name = '/dhcp/cccccccc-cccc-cccc-cccc-cccccccccccc/host'
        exp_host_data = ('00:00:80:aa:bb:cc,host-192-168-0-2.openstacklocal,'
                         '192.168.0.2\n'
                         '00:00:f3:aa:bb:cc,host-fdca-3ba5-a17a-4ba3--2.'
                         'openstacklocal,[fdca:3ba5:a17a:4ba3::2]\n'
                         '00:00:0f:aa:bb:cc,host-192-168-0-3.openstacklocal,'
                         '192.168.0.3\n'
                         '00:00:0f:aa:bb:cc,host-fdca-3ba5-a17a-4ba3--3.'
                         'openstacklocal,[fdca:3ba5:a17a:4ba3::3]\n'
                         '00:00:0f:rr:rr:rr,host-192-168-0-1.openstacklocal,'
                         '192.168.0.1\n').lstrip()
        exp_addn_name = '/dhcp/cccccccc-cccc-cccc-cccc-cccccccccccc/addn_hosts'
        exp_addn_data = (
            '192.168.0.2\t'
            'host-192-168-0-2.openstacklocal host-192-168-0-2\n'
            'fdca:3ba5:a17a:4ba3::2\t'
            'host-fdca-3ba5-a17a-4ba3--2.openstacklocal '
            'host-fdca-3ba5-a17a-4ba3--2\n'
            '192.168.0.3\thost-192-168-0-3.openstacklocal '
            'host-192-168-0-3\n'
            'fdca:3ba5:a17a:4ba3::3\t'
            'host-fdca-3ba5-a17a-4ba3--3.openstacklocal '
            'host-fdca-3ba5-a17a-4ba3--3\n'
            '192.168.0.1\t'
            'host-192-168-0-1.openstacklocal '
            'host-192-168-0-1\n'
        ).lstrip()
        exp_opt_name = '/dhcp/cccccccc-cccc-cccc-cccc-cccccccccccc/opts'
        fake_v6 = '2001:0200:feed:7ac0::1'
        exp_opt_data = (
            'tag:tag0,option:dns-server,8.8.8.8\n'
            'tag:tag0,option:classless-static-route,20.0.0.1/24,20.0.0.1,'
            '169.254.169.254/32,192.168.0.1,0.0.0.0/0,192.168.0.1\n'
            'tag:tag0,249,20.0.0.1/24,20.0.0.1,'
            '169.254.169.254/32,192.168.0.1,0.0.0.0/0,192.168.0.1\n'
            'tag:tag0,option:router,192.168.0.1\n'
            'tag:tag1,option6:dns-server,%s\n'
            'tag:tag1,option6:domain-search,openstacklocal').lstrip() % (
            '[' + fake_v6 + ']')
        return (exp_host_name, exp_host_data,
                exp_addn_name, exp_addn_data,
                exp_opt_name, exp_opt_data,)

    def test_reload_allocations(self):
        (exp_host_name, exp_host_data,
         exp_addn_name, exp_addn_data,
         exp_opt_name, exp_opt_data,) = self._test_reload_allocation_data

        with mock.patch('__builtin__.open') as mock_open:
            mock_open.return_value.__enter__ = lambda s: s
            mock_open.return_value.__exit__ = mock.Mock()
            mock_open.return_value.readline.return_value = None

            test_pm = mock.Mock()
            dm = self._get_dnsmasq(FakeDualNetwork(), test_pm)
            dm.reload_allocations()
            self.assertTrue(test_pm.register.called)
            self.external_process().enable.assert_called_once_with(
                reload_cfg=True)

            self.safe.assert_has_calls([
                mock.call(exp_host_name, exp_host_data),
                mock.call(exp_addn_name, exp_addn_data),
                mock.call(exp_opt_name, exp_opt_data),
            ])

    def test_release_unused_leases(self):
        dnsmasq = self._get_dnsmasq(FakeDualNetwork())

        ip1 = '192.168.1.2'
        mac1 = '00:00:80:aa:bb:cc'
        ip2 = '192.168.1.3'
        mac2 = '00:00:80:cc:bb:aa'

        old_leases = set([(ip1, mac1, None), (ip2, mac2, None)])
        dnsmasq._read_hosts_file_leases = mock.Mock(return_value=old_leases)
        dnsmasq._output_hosts_file = mock.Mock()
        dnsmasq._release_lease = mock.Mock()
        dnsmasq.network.ports = []

        dnsmasq._release_unused_leases()

        dnsmasq._release_lease.assert_has_calls([mock.call(mac1, ip1, None),
                                                 mock.call(mac2, ip2, None)],
                                                any_order=True)

    def test_release_unused_leases_with_client_id(self):
        dnsmasq = self._get_dnsmasq(FakeDualNetwork())

        ip1 = '192.168.1.2'
        mac1 = '00:00:80:aa:bb:cc'
        client_id1 = 'client1'
        ip2 = '192.168.1.3'
        mac2 = '00:00:80:cc:bb:aa'
        client_id2 = 'client2'

        old_leases = set([(ip1, mac1, client_id1), (ip2, mac2, client_id2)])
        dnsmasq._read_hosts_file_leases = mock.Mock(return_value=old_leases)
        dnsmasq._output_hosts_file = mock.Mock()
        dnsmasq._release_lease = mock.Mock()
        dnsmasq.network.ports = []

        dnsmasq._release_unused_leases()

        dnsmasq._release_lease.assert_has_calls(
            [mock.call(mac1, ip1, client_id1),
             mock.call(mac2, ip2, client_id2)],
            any_order=True)

    def test_release_unused_leases_one_lease(self):
        dnsmasq = self._get_dnsmasq(FakeDualNetwork())

        ip1 = '192.168.0.2'
        mac1 = '00:00:80:aa:bb:cc'
        ip2 = '192.168.0.3'
        mac2 = '00:00:80:cc:bb:aa'

        old_leases = set([(ip1, mac1, None), (ip2, mac2, None)])
        dnsmasq._read_hosts_file_leases = mock.Mock(return_value=old_leases)
        dnsmasq._output_hosts_file = mock.Mock()
        dnsmasq._release_lease = mock.Mock()
        dnsmasq.network.ports = [FakePort1()]

        dnsmasq._release_unused_leases()

        dnsmasq._release_lease.assert_called_once_with(
            mac2, ip2, None)

    def test_release_unused_leases_one_lease_with_client_id(self):
        dnsmasq = self._get_dnsmasq(FakeDualNetwork())

        ip1 = '192.168.0.2'
        mac1 = '00:00:80:aa:bb:cc'
        client_id1 = 'client1'
        ip2 = '192.168.0.5'
        mac2 = '00:00:0f:aa:bb:55'
        client_id2 = 'test5'

        old_leases = set([(ip1, mac1, client_id1), (ip2, mac2, client_id2)])
        dnsmasq._read_hosts_file_leases = mock.Mock(return_value=old_leases)
        dnsmasq._output_hosts_file = mock.Mock()
        dnsmasq._release_lease = mock.Mock()
        dnsmasq.network.ports = [FakePort5()]

        dnsmasq._release_unused_leases()

        dnsmasq._release_lease.assert_called_once_with(
            mac1, ip1, client_id1)

    def test_read_hosts_file_leases(self):
        filename = '/path/to/file'
        with mock.patch('__builtin__.open') as mock_open:
            mock_open.return_value.__enter__ = lambda s: s
            mock_open.return_value.__exit__ = mock.Mock()
            lines = ["00:00:80:aa:bb:cc,inst-name,192.168.0.1",
                     "00:00:80:aa:bb:cc,inst-name,[fdca:3ba5:a17a::1]"]
            mock_open.return_value.readlines.return_value = lines

            dnsmasq = self._get_dnsmasq(FakeDualNetwork())
            leases = dnsmasq._read_hosts_file_leases(filename)

        self.assertEqual(set([("192.168.0.1", "00:00:80:aa:bb:cc", None),
                              ("fdca:3ba5:a17a::1", "00:00:80:aa:bb:cc",
                               None)]), leases)
        mock_open.assert_called_once_with(filename)

    def test_read_hosts_file_leases_with_client_id(self):
        filename = '/path/to/file'
        with mock.patch('__builtin__.open') as mock_open:
            mock_open.return_value.__enter__ = lambda s: s
            mock_open.return_value.__exit__ = mock.Mock()
            lines = ["00:00:80:aa:bb:cc,id:client1,inst-name,192.168.0.1",
                     "00:00:80:aa:bb:cc,id:client2,inst-name,"
                     "[fdca:3ba5:a17a::1]"]
            mock_open.return_value.readlines.return_value = lines

            dnsmasq = self._get_dnsmasq(FakeDualNetwork())
            leases = dnsmasq._read_hosts_file_leases(filename)

        self.assertEqual(set([("192.168.0.1", "00:00:80:aa:bb:cc", 'client1'),
                              ("fdca:3ba5:a17a::1", "00:00:80:aa:bb:cc",
                               'client2')]), leases)
        mock_open.assert_called_once_with(filename)

    def test_read_hosts_file_leases_with_stateless_IPv6_tag(self):
        filename = self.get_temp_file_path('leases')
        with open(filename, "w") as leasesfile:
            lines = [
                "00:00:80:aa:bb:cc,id:client1,inst-name,192.168.0.1\n",
                "00:00:80:aa:bb:cc,set:ccccccccc-cccc-cccc-cccc-cccccccc\n",
                "00:00:80:aa:bb:cc,id:client2,inst-name,[fdca:3ba5:a17a::1]\n"]
            for line in lines:
                leasesfile.write(line)

        dnsmasq = self._get_dnsmasq(FakeDualNetwork())
        leases = dnsmasq._read_hosts_file_leases(filename)

        self.assertEqual(set([("192.168.0.1", "00:00:80:aa:bb:cc", 'client1'),
                              ("fdca:3ba5:a17a::1", "00:00:80:aa:bb:cc",
                              'client2')]), leases)

    def test_make_subnet_interface_ip_map(self):
        with mock.patch('neutron.agent.linux.ip_lib.IPDevice') as ip_dev:
            ip_dev.return_value.addr.list.return_value = [
                {'cidr': '192.168.0.1/24'}
            ]

            dm = self._get_dnsmasq(FakeDualNetwork())

            self.assertEqual(
                dm._make_subnet_interface_ip_map(),
                {FakeV4Subnet.id: '192.168.0.1'}
            )

    def test_remove_config_files(self):
        net = FakeV4Network()
        path = '/opt/data/neutron/dhcp'
        self.conf.dhcp_confs = path
        lp = LocalChild(self.conf, net)
        lp._remove_config_files()
        self.rmtree.assert_called_once_with(os.path.join(path, net.id),
                                            ignore_errors=True)

    def test_existing_dhcp_networks(self):
        path = '/opt/data/neutron/dhcp'
        self.conf.dhcp_confs = path

        cases = {
            # network_uuid --> is_dhcp_alive?
            'aaaaaaaa-aaaa-aaaa-aaaa-aaaaaaaaaaaa': True,
            'bbbbbbbb-bbbb-bbbb-bbbb-bbbbbbbbbbbb': False,
            'not_uuid_like_name': True
        }

        def active_fake(self, instance, cls):
            return cases[instance.network.id]

        with mock.patch('os.listdir') as mock_listdir:
            with mock.patch.object(dhcp.Dnsmasq, 'active') as mock_active:
                mock_active.__get__ = active_fake
                mock_listdir.return_value = cases.keys()

                result = dhcp.Dnsmasq.existing_dhcp_networks(self.conf)

                mock_listdir.assert_called_once_with(path)
                self.assertEqual(['aaaaaaaa-aaaa-aaaa-aaaa-aaaaaaaaaaaa',
                                  'bbbbbbbb-bbbb-bbbb-bbbb-bbbbbbbbbbbb'],
                                 sorted(result))

    def test__output_hosts_file_log_only_twice(self):
        dm = self._get_dnsmasq(FakeDualStackNetworkSingleDHCP())
        with mock.patch.object(dhcp.LOG, 'process') as process:
            process.return_value = ('fake_message', {})
            dm._output_hosts_file()
        # The method logs twice, at the start of and the end. There should be
        # no other logs, no matter how many hosts there are to dump in the
        # file.
        self.assertEqual(2, process.call_count)

    def test_only_populates_dhcp_enabled_subnets(self):
        exp_host_name = '/dhcp/eeeeeeee-eeee-eeee-eeee-eeeeeeeeeeee/host'
        exp_host_data = ('00:00:80:aa:bb:cc,host-192-168-0-2.openstacklocal,'
                         '192.168.0.2\n'
                         '00:16:3E:C2:77:1D,host-192-168-0-4.openstacklocal,'
                         '192.168.0.4\n'
                         '00:00:0f:rr:rr:rr,host-192-168-0-1.openstacklocal,'
                         '192.168.0.1\n').lstrip()
        dm = self._get_dnsmasq(FakeDualStackNetworkSingleDHCP())
        dm._output_hosts_file()
        self.safe.assert_has_calls([mock.call(exp_host_name,
                                              exp_host_data)])

    def test_only_populates_dhcp_client_id(self):
        exp_host_name = '/dhcp/aaaaaaaa-aaaa-aaaa-aaaa-aaaaaaaaaaaa/host'
        exp_host_data = ('00:00:80:aa:bb:cc,host-192-168-0-2.openstacklocal,'
                         '192.168.0.2\n'
                         '00:00:0f:aa:bb:55,id:test5,'
                         'host-192-168-0-5.openstacklocal,'
                         '192.168.0.5\n'
                         '00:00:0f:aa:bb:66,id:test6,'
                         'host-192-168-0-6.openstacklocal,192.168.0.6,'
                         'set:ccccccccc-cccc-cccc-cccc-ccccccccc\n').lstrip()

        dm = self._get_dnsmasq(FakeV4NetworkClientId)
        dm._output_hosts_file()
        self.safe.assert_has_calls([mock.call(exp_host_name,
                                              exp_host_data)])

    def test_only_populates_dhcp_enabled_subnet_on_a_network(self):
        exp_host_name = '/dhcp/cccccccc-cccc-cccc-cccc-cccccccccccc/host'
        exp_host_data = ('00:00:80:aa:bb:cc,host-192-168-0-2.openstacklocal,'
                         '192.168.0.2\n'
                         '00:00:f3:aa:bb:cc,host-192-168-0-3.openstacklocal,'
                         '192.168.0.3\n'
                         '00:00:0f:aa:bb:cc,host-192-168-0-4.openstacklocal,'
                         '192.168.0.4\n'
                         '00:00:0f:rr:rr:rr,host-192-168-0-1.openstacklocal,'
                         '192.168.0.1\n').lstrip()
        dm = self._get_dnsmasq(FakeDualNetworkSingleDHCP())
        dm._output_hosts_file()
        self.safe.assert_has_calls([mock.call(exp_host_name,
                                              exp_host_data)])

    def test_host_and_opts_file_on_stateless_dhcpv6_network(self):
        exp_host_name = '/dhcp/bbbbbbbb-bbbb-bbbb-bbbb-bbbbbbbbbbbb/host'
        exp_host_data = ('00:16:3e:c2:77:1d,'
                         'set:hhhhhhhh-hhhh-hhhh-hhhh-hhhhhhhhhhhh\n').lstrip()
        exp_opt_name = '/dhcp/bbbbbbbb-bbbb-bbbb-bbbb-bbbbbbbbbbbb/opts'
        exp_opt_data = ('tag:tag0,option6:domain-search,openstacklocal\n'
                        'tag:hhhhhhhh-hhhh-hhhh-hhhh-hhhhhhhhhhhh,'
                        'option6:dns-server,ffea:3ba5:a17a:4ba3::100').lstrip()
        dm = self._get_dnsmasq(FakeV6NetworkStatelessDHCP())
        dm._output_hosts_file()
        dm._output_opts_file()
        self.safe.assert_has_calls([mock.call(exp_host_name, exp_host_data),
                                    mock.call(exp_opt_name, exp_opt_data)])

    def test_should_enable_metadata_namespaces_disabled_returns_false(self):
        self.conf.set_override('use_namespaces', False)
        self.assertFalse(dhcp.Dnsmasq.should_enable_metadata(self.conf,
                                                             mock.ANY))

    def test_should_enable_metadata_isolated_network_returns_true(self):
        self.assertTrue(dhcp.Dnsmasq.should_enable_metadata(
            self.conf, FakeV4NetworkNoRouter()))

    def test_should_enable_metadata_non_isolated_network_returns_false(self):
        self.assertFalse(dhcp.Dnsmasq.should_enable_metadata(
            self.conf, FakeV4NetworkDistRouter()))

    def test_should_enable_metadata_isolated_meta_disabled_returns_false(self):
        self.conf.set_override('enable_isolated_metadata', False)
        self.assertFalse(dhcp.Dnsmasq.should_enable_metadata(self.conf,
                                                             mock.ANY))

    def test_should_enable_metadata_with_metadata_network_returns_true(self):
        self.conf.set_override('enable_metadata_network', True)
        self.assertTrue(dhcp.Dnsmasq.should_enable_metadata(
            self.conf, FakeV4MetadataNetwork()))<|MERGE_RESOLUTION|>--- conflicted
+++ resolved
@@ -871,12 +871,8 @@
             '--dhcp-hostsfile=/dhcp/%s/host' % network.id,
             '--addn-hosts=/dhcp/%s/addn_hosts' % network.id,
             '--dhcp-optsfile=/dhcp/%s/opts' % network.id,
-<<<<<<< HEAD
-            '--dhcp-leasefile=/dhcp/%s/leases' % network.id]
-=======
             '--dhcp-leasefile=/dhcp/%s/leases' % network.id,
             '--dhcp-match=set:ipxe,175']
->>>>>>> 043829d4
 
         seconds = ''
         if lease_duration == -1:
