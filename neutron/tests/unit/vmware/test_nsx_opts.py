--- conflicted
+++ resolved
@@ -30,21 +30,12 @@
 from neutron.tests import base
 from neutron.tests.unit import vmware
 
-<<<<<<< HEAD
-BASE_CONF_PATH = get_fake_conf('neutron.conf.test')
-NSX_INI_PATH = get_fake_conf('nsx.ini.basic.test')
-NSX_INI_FULL_PATH = get_fake_conf('nsx.ini.full.test')
-NSX_INI_AGENTLESS_PATH = get_fake_conf('nsx.ini.agentless.test')
-NSX_INI_COMBINED_PATH = get_fake_conf('nsx.ini.combined.test')
-NVP_INI_DEPR_PATH = get_fake_conf('nvp.ini.full.test')
-=======
 BASE_CONF_PATH = vmware.get_fake_conf('neutron.conf.test')
 NSX_INI_PATH = vmware.get_fake_conf('nsx.ini.basic.test')
 NSX_INI_FULL_PATH = vmware.get_fake_conf('nsx.ini.full.test')
 NSX_INI_AGENTLESS_PATH = vmware.get_fake_conf('nsx.ini.agentless.test')
 NSX_INI_COMBINED_PATH = vmware.get_fake_conf('nsx.ini.combined.test')
 NVP_INI_DEPR_PATH = vmware.get_fake_conf('nvp.ini.full.test')
->>>>>>> d394b8a7
 
 
 class NSXClusterTest(base.BaseTestCase):
@@ -211,15 +202,9 @@
                       plugin.supported_extension_aliases)
 
     def test_combined_extensions(self):
-<<<<<<< HEAD
-        q_config.parse(['--config-file', BASE_CONF_PATH,
-                        '--config-file', NSX_INI_COMBINED_PATH])
-        cfg.CONF.set_override('core_plugin', PLUGIN_NAME)
-=======
         self.config_parse(args=['--config-file', BASE_CONF_PATH,
                                 '--config-file', NSX_INI_COMBINED_PATH])
         cfg.CONF.set_override('core_plugin', vmware.PLUGIN_NAME)
->>>>>>> d394b8a7
         self.assertEqual(config.AgentModes.COMBINED,
                          cfg.CONF.NSX.agent_mode)
         with mock.patch.object(client.NsxApiClient,
@@ -228,11 +213,7 @@
             with mock.patch.object(lsnlib,
                                    'service_cluster_exists',
                                    return_value=True):
-<<<<<<< HEAD
-                plugin = NeutronManager().get_plugin()
-=======
                 plugin = manager.NeutronManager().get_plugin()
->>>>>>> d394b8a7
                 self.assertIn('agent',
                               plugin.supported_extension_aliases)
                 self.assertIn('dhcp_agent_scheduler',
