# Copyright (c) 2013 OpenStack Foundation
# All Rights Reserved.
#
#    Licensed under the Apache License, Version 2.0 (the "License"); you may
#    not use this file except in compliance with the License. You may obtain
#    a copy of the License at
#
#         http://www.apache.org/licenses/LICENSE-2.0
#
#    Unless required by applicable law or agreed to in writing, software
#    distributed under the License is distributed on an "AS IS" BASIS, WITHOUT
#    WARRANTIES OR CONDITIONS OF ANY KIND, either express or implied. See the
#    License for the specific language governing permissions and limitations
#    under the License.

import contextlib
import datetime
import uuid

import mock
import testscenarios

from oslo_config import cfg
from oslo_db import exception as db_exc
from oslo_utils import importutils
from oslo_utils import timeutils
from sqlalchemy.orm import query

from neutron.common import constants
from neutron import context as q_context
from neutron.db import agents_db
from neutron.db import common_db_mixin
from neutron.db import db_base_plugin_v2 as db_v2
from neutron.db import l3_agentschedulers_db
from neutron.db import l3_db
from neutron.db import l3_dvrscheduler_db
from neutron.db import l3_hamode_db
from neutron.db import l3_hascheduler_db
from neutron.extensions import l3agentscheduler as l3agent
from neutron import manager
from neutron.scheduler import l3_agent_scheduler
from neutron.tests import base
from neutron.tests.common import helpers
from neutron.tests.unit.db import test_db_base_plugin_v2
from neutron.tests.unit.extensions import test_l3
from neutron.tests.unit import testlib_api

# the below code is required for the following reason
# (as documented in testscenarios)
"""Multiply tests depending on their 'scenarios' attribute.
   This can be assigned to 'load_tests' in any test module to make this
   automatically work across tests in the module.
"""
load_tests = testscenarios.load_tests_apply_scenarios

HOST_DVR = 'my_l3_host_dvr'
HOST_DVR_SNAT = 'my_l3_host_dvr_snat'


class FakeL3Scheduler(l3_agent_scheduler.L3Scheduler):

    def schedule(self):
        pass

    def _choose_router_agent(self):
        pass

    def _choose_router_agents_for_ha(self):
        pass


class FakePortDB(object):
    def __init__(self, port_list):
        self._port_list = port_list

    def _get_query_answer(self, port_list, filters):
        answers = []
        for port in port_list:
            matched = True
            for key, search_values in filters.items():
                port_value = port.get(key, None)
                if not port_value:
                    matched = False
                    break

                if isinstance(port_value, list):
                    sub_answers = self._get_query_answer(port_value,
                                                         search_values)
                    matched = len(sub_answers) > 0
                else:
                    matched = port_value in search_values

                if not matched:
                    break

            if matched:
                answers.append(port)

        return answers

    def get_port(self, context, port_id):
        for port in self._port_list:
            if port['id'] == port_id:
                if port['tenant_id'] == context.tenant_id or context.is_admin:
                    return port
                break

        return None

    def get_ports(self, context, filters=None):
        query_filters = dict()
        if filters:
            query_filters.update(filters)

        if not context.is_admin:
            query_filters['tenant_id'] = [context.tenant_id]

        result = self._get_query_answer(self._port_list, query_filters)
        return result


class L3SchedulerBaseTestCase(base.BaseTestCase):

    def setUp(self):
        super(L3SchedulerBaseTestCase, self).setUp()
        self.scheduler = FakeL3Scheduler()
        self.plugin = mock.Mock()

    def test_auto_schedule_routers(self):
        self.plugin.get_enabled_agent_on_host.return_value = [mock.ANY]
        with mock.patch.object(self.scheduler,
                               '_get_routers_to_schedule') as gs,\
                mock.patch.object(self.scheduler,
                                  '_get_routers_can_schedule') as gr:
            result = self.scheduler.auto_schedule_routers(
                self.plugin, mock.ANY, mock.ANY, mock.ANY)
            self.assertTrue(self.plugin.get_enabled_agent_on_host.called)
            self.assertTrue(result)
            self.assertTrue(gs.called)
            self.assertTrue(gr.called)

    def test_auto_schedule_routers_no_agents(self):
        self.plugin.get_enabled_agent_on_host.return_value = None
        result = self.scheduler.auto_schedule_routers(
            self.plugin, mock.ANY, mock.ANY, mock.ANY)
        self.assertTrue(self.plugin.get_enabled_agent_on_host.called)
        self.assertFalse(result)

    def test_auto_schedule_routers_no_unscheduled_routers(self):
        type(self.plugin).supported_extension_aliases = (
            mock.PropertyMock(return_value=[]))
        with mock.patch.object(self.scheduler,
                               '_get_routers_to_schedule') as mock_routers:
            mock_routers.return_value = []
            result = self.scheduler.auto_schedule_routers(
                self.plugin, mock.ANY, mock.ANY, mock.ANY)
        self.assertTrue(self.plugin.get_enabled_agent_on_host.called)
        self.assertFalse(result)

    def test_auto_schedule_routers_no_target_routers(self):
        self.plugin.get_enabled_agent_on_host.return_value = [mock.ANY]
        with mock.patch.object(
            self.scheduler,
            '_get_routers_to_schedule') as mock_unscheduled_routers,\
                mock.patch.object(
                    self.scheduler,
                    '_get_routers_can_schedule') as mock_target_routers:
            mock_unscheduled_routers.return_value = mock.ANY
            mock_target_routers.return_value = None
            result = self.scheduler.auto_schedule_routers(
                self.plugin, mock.ANY, mock.ANY, mock.ANY)
        self.assertTrue(self.plugin.get_enabled_agent_on_host.called)
        self.assertFalse(result)

    def test__get_routers_to_schedule_with_router_ids(self):
        router_ids = ['foo_router_1', 'foo_router_2']
        expected_routers = [
            {'id': 'foo_router1'}, {'id': 'foo_router_2'}
        ]
        self.plugin.get_routers.return_value = expected_routers
        with mock.patch.object(self.scheduler,
                               '_filter_unscheduled_routers') as mock_filter:
            mock_filter.return_value = expected_routers
            unscheduled_routers = self.scheduler._get_routers_to_schedule(
                mock.ANY, self.plugin, router_ids)
        mock_filter.assert_called_once_with(
            mock.ANY, self.plugin, expected_routers)
        self.assertEqual(expected_routers, unscheduled_routers)

    def test__get_routers_to_schedule_without_router_ids(self):
        expected_routers = [
            {'id': 'foo_router1'}, {'id': 'foo_router_2'}
        ]
        with mock.patch.object(self.scheduler,
                               '_get_unscheduled_routers') as mock_get:
            mock_get.return_value = expected_routers
            unscheduled_routers = self.scheduler._get_routers_to_schedule(
                mock.ANY, self.plugin)
        mock_get.assert_called_once_with(mock.ANY, self.plugin)
        self.assertEqual(expected_routers, unscheduled_routers)

    def test__get_routers_to_schedule_exclude_distributed(self):
        routers = [
            {'id': 'foo_router1', 'distributed': True}, {'id': 'foo_router_2'}
        ]
        expected_routers = [{'id': 'foo_router_2'}]
        with mock.patch.object(self.scheduler,
                               '_get_unscheduled_routers') as mock_get:
            mock_get.return_value = routers
            unscheduled_routers = self.scheduler._get_routers_to_schedule(
                mock.ANY, self.plugin,
                router_ids=None, exclude_distributed=True)
        mock_get.assert_called_once_with(mock.ANY, self.plugin)
        self.assertEqual(expected_routers, unscheduled_routers)

    def _test__get_routers_can_schedule(self, routers, agent, target_routers):
        self.plugin.get_l3_agent_candidates.return_value = agent
        result = self.scheduler._get_routers_can_schedule(
            mock.ANY, self.plugin, routers, mock.ANY)
        self.assertEqual(target_routers, result)

    def _test__filter_unscheduled_routers(self, routers, agents, expected):
        self.plugin.get_l3_agents_hosting_routers.return_value = agents
        unscheduled_routers = self.scheduler._filter_unscheduled_routers(
            mock.ANY, self.plugin, routers)
        self.assertEqual(expected, unscheduled_routers)

    def test__filter_unscheduled_routers_already_scheduled(self):
        self._test__filter_unscheduled_routers(
            [{'id': 'foo_router1'}, {'id': 'foo_router_2'}],
            [{'id': 'foo_agent_id'}], [])

    def test__filter_unscheduled_routers_non_scheduled(self):
        self._test__filter_unscheduled_routers(
            [{'id': 'foo_router1'}, {'id': 'foo_router_2'}],
            None, [{'id': 'foo_router1'}, {'id': 'foo_router_2'}])

    def test__get_routers_can_schedule_with_compat_agent(self):
        routers = [{'id': 'foo_router'}]
        self._test__get_routers_can_schedule(routers, mock.ANY, routers)

    def test__get_routers_can_schedule_with_no_compat_agent(self):
        routers = [{'id': 'foo_router'}]
        self._test__get_routers_can_schedule(routers, None, [])

    def test__bind_routers_centralized(self):
        routers = [{'id': 'foo_router'}]
        with mock.patch.object(self.scheduler, 'bind_router') as mock_bind:
            self.scheduler._bind_routers(mock.ANY, mock.ANY, routers, mock.ANY)
        mock_bind.assert_called_once_with(mock.ANY, 'foo_router', mock.ANY)

    def _test__bind_routers_ha(self, has_binding):
        routers = [{'id': 'foo_router', 'ha': True, 'tenant_id': '42'}]
        agent = agents_db.Agent(id='foo_agent')
        with mock.patch.object(self.scheduler,
                               '_router_has_binding',
                               return_value=has_binding) as mock_has_binding,\
                mock.patch.object(self.scheduler,
                                  '_create_ha_router_binding') as mock_bind:
            self.scheduler._bind_routers(mock.ANY, mock.ANY, routers, agent)
            mock_has_binding.assert_called_once_with(mock.ANY, 'foo_router',
                                                     'foo_agent')
            self.assertEqual(not has_binding, mock_bind.called)

    def test__bind_routers_ha_has_binding(self):
        self._test__bind_routers_ha(has_binding=True)

    def test__bind_routers_ha_no_binding(self):
        self._test__bind_routers_ha(has_binding=False)


class L3SchedulerBaseMixin(object):

    def _register_l3_agents(self, plugin=None):
        self.agent1 = helpers.register_l3_agent(
            'host_1', constants.L3_AGENT_MODE_LEGACY)
        self.agent_id1 = self.agent1.id
        self.agent2 = helpers.register_l3_agent(
            'host_2', constants.L3_AGENT_MODE_LEGACY)
        self.agent_id2 = self.agent2.id

    def _register_l3_dvr_agents(self):
        self.l3_dvr_agent = helpers.register_l3_agent(
            HOST_DVR, constants.L3_AGENT_MODE_DVR)
        self.l3_dvr_agent_id = self.l3_dvr_agent.id
        self.l3_dvr_snat_agent = helpers.register_l3_agent(
            HOST_DVR_SNAT, constants.L3_AGENT_MODE_DVR_SNAT)
        self.l3_dvr_snat_id = self.l3_dvr_snat_agent.id

    def _set_l3_agent_admin_state(self, context, agent_id, state=True):
        update = {'agent': {'admin_state_up': state}}
        self.plugin.update_agent(context, agent_id, update)

    def _set_l3_agent_dead(self, agent_id):
        update = {
            'agent': {
                'heartbeat_timestamp':
                timeutils.utcnow() - datetime.timedelta(hours=1)}}
        self.plugin.update_agent(self.adminContext, agent_id, update)

    @contextlib.contextmanager
    def router_with_ext_gw(self, name='router1', admin_state_up=True,
                           fmt=None, tenant_id=str(uuid.uuid4()),
                           external_gateway_info=None,
                           subnet=None, set_context=False,
                           **kwargs):
        router = self._make_router(fmt or self.fmt, tenant_id, name,
                                   admin_state_up, external_gateway_info,
                                   set_context, **kwargs)
        self._add_external_gateway_to_router(
            router['router']['id'],
            subnet['subnet']['network_id'])

        yield router

        self._remove_external_gateway_from_router(
            router['router']['id'], subnet['subnet']['network_id'])
        self._delete('routers', router['router']['id'])


class L3SchedulerTestBaseMixin(object):

    def _test_add_router_to_l3_agent(self,
                                     distributed=False,
                                     already_scheduled=False,
                                     external_gw=None):
        agent_id = self.agent_id1
        agent = self.agent1
        if distributed:
            self._register_l3_dvr_agents()
            agent_id = self.l3_dvr_snat_id
            agent = self.l3_dvr_snat_agent
        router = self._make_router(self.fmt,
                                   tenant_id=str(uuid.uuid4()),
                                   name='r1')
        router['router']['distributed'] = distributed
        router['router']['external_gateway_info'] = external_gw
        if already_scheduled:
            self._test_schedule_bind_router(agent, router)
        with mock.patch.object(self, "validate_agent_router_combination"),\
                mock.patch.object(self,
                                  "create_router_to_agent_binding") as auto_s,\
                mock.patch('neutron.db.l3_db.L3_NAT_db_mixin.get_router',
                           return_value=router['router']):
            self.add_router_to_l3_agent(self.adminContext, agent_id,
                                        router['router']['id'])
            self.assertNotEqual(already_scheduled, auto_s.called)

    def test__unbind_router_removes_binding(self):
        agent_id = self.agent_id1
        agent = self.agent1
        router = self._make_router(self.fmt,
                                   tenant_id=str(uuid.uuid4()),
                                   name='r1')
        self._test_schedule_bind_router(agent, router)
        self._unbind_router(self.adminContext,
                            router['router']['id'],
                            agent_id)
        bindings = self._get_l3_bindings_hosting_routers(
            self.adminContext, [router['router']['id']])
        self.assertEqual(0, len(bindings))

    def _create_router_for_l3_agent_dvr_test(self,
                                             distributed=False,
                                             external_gw=None):
        router = self._make_router(self.fmt,
                                   tenant_id=str(uuid.uuid4()),
                                   name='r1')
        router['router']['distributed'] = distributed
        router['router']['external_gateway_info'] = external_gw
        return router

    def _prepare_l3_agent_dvr_move_exceptions(self,
                                              distributed=False,
                                              external_gw=None,
                                              agent_id=None,
                                              expected_exception=None):
        router = self._create_router_for_l3_agent_dvr_test(
            distributed=distributed, external_gw=external_gw)
        with mock.patch.object(self, "create_router_to_agent_binding"),\
                mock.patch('neutron.db.l3_db.L3_NAT_db_mixin.get_router',
                           return_value=router['router']):
            self.assertRaises(expected_exception,
                              self.add_router_to_l3_agent,
                              self.adminContext, agent_id,
                              router['router']['id'])

    def test_add_router_to_l3_agent_mismatch_error_dvr_to_legacy(self):
        self._register_l3_agents()
        self._prepare_l3_agent_dvr_move_exceptions(
            distributed=True,
            agent_id=self.agent_id1,
            expected_exception=l3agent.RouterL3AgentMismatch)

    def test_add_router_to_l3_agent_mismatch_error_legacy_to_dvr(self):
        self._register_l3_dvr_agents()
        self._prepare_l3_agent_dvr_move_exceptions(
            agent_id=self.l3_dvr_agent_id,
            expected_exception=l3agent.RouterL3AgentMismatch)

    def test_add_router_to_l3_agent_mismatch_error_dvr_to_dvr(self):
        self._register_l3_dvr_agents()
        self._prepare_l3_agent_dvr_move_exceptions(
            distributed=True,
            agent_id=self.l3_dvr_agent_id,
            expected_exception=l3agent.DVRL3CannotAssignToDvrAgent)

    def test_add_router_to_l3_agent_dvr_to_snat(self):
        external_gw_info = {
            "network_id": str(uuid.uuid4()),
            "enable_snat": True
        }
        self._register_l3_dvr_agents()
        agent_id = self.l3_dvr_snat_id
        router = self._create_router_for_l3_agent_dvr_test(
            distributed=True,
            external_gw=external_gw_info)
        with mock.patch.object(self, "validate_agent_router_combination"),\
                mock.patch.object(
                    self,
                    "create_router_to_agent_binding") as rtr_agent_binding,\
                mock.patch('neutron.db.l3_db.L3_NAT_db_mixin.get_router',
                           return_value=router['router']):

            self.add_router_to_l3_agent(self.adminContext, agent_id,
                                        router['router']['id'])
            rtr_agent_binding.assert_called_once_with(
                self.adminContext, mock.ANY, router['router'])

    def test_add_router_to_l3_agent(self):
        self._test_add_router_to_l3_agent()

    def test_add_distributed_router_to_l3_agent(self):
        external_gw_info = {
            "network_id": str(uuid.uuid4()),
            "enable_snat": True
        }
        self._test_add_router_to_l3_agent(distributed=True,
                                          external_gw=external_gw_info)

    def test_add_router_to_l3_agent_already_scheduled(self):
        self._test_add_router_to_l3_agent(already_scheduled=True)

    def test_add_distributed_router_to_l3_agent_already_scheduled(self):
        external_gw_info = {
            "network_id": str(uuid.uuid4()),
            "enable_snat": True
        }
        self._test_add_router_to_l3_agent(distributed=True,
                                          already_scheduled=True,
                                          external_gw=external_gw_info)

    def _prepare_schedule_dvr_tests(self):
        scheduler = l3_agent_scheduler.ChanceScheduler()
        agent = agents_db.Agent()
        agent.admin_state_up = True
        agent.heartbeat_timestamp = timeutils.utcnow()
        plugin = mock.Mock()
        plugin.get_l3_agents_hosting_routers.return_value = []
        plugin.get_l3_agents.return_value = [agent]
        plugin.get_l3_agent_candidates.return_value = [agent]

        return scheduler, agent, plugin

    def test_schedule_dvr_router_without_snatbinding_and_no_gw(self):
        scheduler, agent, plugin = self._prepare_schedule_dvr_tests()
        sync_router = {
            'id': 'foo_router_id',
            'distributed': True
        }
        plugin.get_router.return_value = sync_router
        with mock.patch.object(scheduler, 'bind_router'),\
                mock.patch.object(plugin,
                                  'get_snat_bindings',
                                  return_value=False):
            scheduler._schedule_router(
                plugin, self.adminContext, 'foo_router_id', None)
        expected_calls = [
            mock.call.get_router(mock.ANY, 'foo_router_id'),
            mock.call.get_l3_agents_hosting_routers(
                mock.ANY, ['foo_router_id'], admin_state_up=True),
            mock.call.get_l3_agents(mock.ANY, active=True),
            mock.call.get_l3_agent_candidates(mock.ANY, sync_router, [agent]),
        ]
        plugin.assert_has_calls(expected_calls)

    def test_schedule_dvr_router_with_snatbinding_no_gw(self):
        scheduler, agent, plugin = self._prepare_schedule_dvr_tests()
        sync_router = {'id': 'foo_router_id',
                       'distributed': True}
        plugin.get_router.return_value = sync_router
        with mock.patch.object(plugin, 'get_snat_bindings', return_value=True):
                scheduler._schedule_router(
                    plugin, self.adminContext, 'foo_router_id', None)
        expected_calls = [
            mock.call.get_router(mock.ANY, 'foo_router_id'),
            mock.call.unbind_snat_servicenode(mock.ANY, 'foo_router_id'),
        ]
        plugin.assert_has_calls(expected_calls)

    def test_schedule_router_distributed(self):
        scheduler, agent, plugin = self._prepare_schedule_dvr_tests()
        sync_router = {
            'id': 'foo_router_id',
            'distributed': True,
            'external_gateway_info': {
                'network_id': str(uuid.uuid4()),
                'enable_snat': True
            }
        }
        plugin.get_router.return_value = sync_router
        with mock.patch.object(
            plugin, 'get_snat_bindings', return_value=False):
                scheduler._schedule_router(
                    plugin, self.adminContext, 'foo_router_id', None)
        expected_calls = [
            mock.call.get_router(mock.ANY, 'foo_router_id'),
            mock.call.schedule_snat_router(
                mock.ANY, 'foo_router_id', sync_router),
        ]
        plugin.assert_has_calls(expected_calls)

    def _test_schedule_bind_router(self, agent, router):
        ctx = self.adminContext
        session = ctx.session
        db = l3_agentschedulers_db.RouterL3AgentBinding
        scheduler = l3_agent_scheduler.ChanceScheduler()

        rid = router['router']['id']
        scheduler.bind_router(ctx, rid, agent)
        results = (session.query(db).filter_by(router_id=rid).all())
        self.assertTrue(len(results) > 0)
        self.assertIn(agent.id, [bind.l3_agent_id for bind in results])

    def test_bind_new_router(self):
        router = self._make_router(self.fmt,
                                   tenant_id=str(uuid.uuid4()),
                                   name='r1')
        with mock.patch.object(l3_agent_scheduler.LOG, 'debug') as flog:
            self._test_schedule_bind_router(self.agent1, router)
            self.assertEqual(1, flog.call_count)
            args, kwargs = flog.call_args
            self.assertIn('is scheduled', args[0])

    def test_bind_absent_router(self):
        scheduler = l3_agent_scheduler.ChanceScheduler()
        # checking that bind_router() is not throwing
        # when supplied with router_id of non-existing router
        scheduler.bind_router(self.adminContext, "dummyID", self.agent1)

    def test_bind_existing_router(self):
        router = self._make_router(self.fmt,
                                   tenant_id=str(uuid.uuid4()),
                                   name='r2')
        self._test_schedule_bind_router(self.agent1, router)
        with mock.patch.object(l3_agent_scheduler.LOG, 'debug') as flog:
            self._test_schedule_bind_router(self.agent1, router)
            self.assertEqual(1, flog.call_count)
            args, kwargs = flog.call_args
            self.assertIn('has already been scheduled', args[0])

    def _check_get_l3_agent_candidates(
            self, router, agent_list, exp_host, count=1):
        candidates = self.get_l3_agent_candidates(self.adminContext,
                                                  router, agent_list)
        self.assertEqual(len(candidates), count)
        if count:
            self.assertEqual(candidates[0]['host'], exp_host)

    def test_get_l3_agent_candidates_legacy(self):
        self._register_l3_dvr_agents()
        router = self._make_router(self.fmt,
                                   tenant_id=str(uuid.uuid4()),
                                   name='r2')
        router['external_gateway_info'] = None
        router['id'] = str(uuid.uuid4())
        agent_list = [self.agent1, self.l3_dvr_agent]

        # test legacy agent_mode case: only legacy agent should be candidate
        router['distributed'] = False
        exp_host = 'host_1'
        self._check_get_l3_agent_candidates(router, agent_list, exp_host)

    def test_get_l3_agent_candidates_dvr(self):
        self._register_l3_dvr_agents()
        router = self._make_router(self.fmt,
                                   tenant_id=str(uuid.uuid4()),
                                   name='r2')
        router['external_gateway_info'] = None
        router['id'] = str(uuid.uuid4())
        agent_list = [self.agent1, self.l3_dvr_agent]
        # test dvr agent_mode case only dvr agent should be candidate
        router['distributed'] = True
        self.check_ports_exist_on_l3agent = mock.Mock(return_value=True)
        self._check_get_l3_agent_candidates(router, agent_list, HOST_DVR)

    def test_get_l3_agent_candidates_dvr_no_vms(self):
        self._register_l3_dvr_agents()
        router = self._make_router(self.fmt,
                                   tenant_id=str(uuid.uuid4()),
                                   name='r2')
        router['external_gateway_info'] = None
        router['id'] = str(uuid.uuid4())
        agent_list = [self.agent1, self.l3_dvr_agent]
        router['distributed'] = True
        # Test no VMs present case
        self.check_ports_exist_on_l3agent = mock.Mock(return_value=False)
        self._check_get_l3_agent_candidates(
            router, agent_list, HOST_DVR, count=0)

    def test_get_l3_agent_candidates_dvr_snat(self):
        self._register_l3_dvr_agents()
        router = self._make_router(self.fmt,
                                   tenant_id=str(uuid.uuid4()),
                                   name='r2')
        router['external_gateway_info'] = None
        router['id'] = str(uuid.uuid4())
        router['distributed'] = True

        agent_list = [self.l3_dvr_snat_agent]
        self.check_ports_exist_on_l3agent = mock.Mock(return_value=True)
        self._check_get_l3_agent_candidates(router, agent_list, HOST_DVR_SNAT)

    def test_get_l3_agent_candidates_dvr_snat_no_vms(self):
        self._register_l3_dvr_agents()
        router = self._make_router(self.fmt,
                                   tenant_id=str(uuid.uuid4()),
                                   name='r2')
        router['external_gateway_info'] = None
        router['id'] = str(uuid.uuid4())
        router['distributed'] = True

        agent_list = [self.l3_dvr_snat_agent]
        self.check_ports_exist_on_l3agent = mock.Mock(return_value=False)
        # Test no VMs present case
        self.check_ports_exist_on_l3agent.return_value = False
        self._check_get_l3_agent_candidates(
            router, agent_list, HOST_DVR_SNAT, count=0)

    def test_get_l3_agent_candidates_centralized(self):
        self._register_l3_dvr_agents()
        router = self._make_router(self.fmt,
                                   tenant_id=str(uuid.uuid4()),
                                   name='r2')
        router['external_gateway_info'] = None
        router['id'] = str(uuid.uuid4())
        # check centralized test case
        router['distributed'] = False
        agent_list = [self.l3_dvr_snat_agent]
        self._check_get_l3_agent_candidates(router, agent_list, HOST_DVR_SNAT)

    def _prepare_check_ports_exist_tests(self):
        l3_agent = agents_db.Agent()
        l3_agent.admin_state_up = True
        l3_agent.host = 'host_1'
        router = self._make_router(self.fmt,
                                   tenant_id=str(uuid.uuid4()),
                                   name='r2')
        router['external_gateway_info'] = None
        router['id'] = str(uuid.uuid4())
        self.plugin.get_ports = mock.Mock(return_value=[])
        self.get_subnet_ids_on_router = mock.Mock(return_value=[])
        return l3_agent, router

    def test_check_ports_exist_on_l3agent_no_subnets(self):
        l3_agent, router = self._prepare_check_ports_exist_tests()
        # no subnets
        val = self.check_ports_exist_on_l3agent(self.adminContext,
                                                l3_agent, router['id'])
        self.assertFalse(val)

    def test_check_ports_exist_on_l3agent_with_dhcp_enabled_subnets(self):
        self._register_l3_dvr_agents()
        router = self._make_router(self.fmt,
                                   tenant_id=str(uuid.uuid4()),
                                   name='r2')
        router['external_gateway_info'] = None
        router['id'] = str(uuid.uuid4())
        router['distributed'] = True

        agent_list = [self.l3_dvr_snat_agent]
        subnet = {'id': str(uuid.uuid4()),
                  'enable_dhcp': True}

        self.get_subnet_ids_on_router = mock.Mock(
            return_value=[subnet['id']])

        self.plugin.get_subnet = mock.Mock(return_value=subnet)
        self.plugin.get_ports = mock.Mock()
        val = self.check_ports_exist_on_l3agent(
            self.adminContext, agent_list[0], router['id'])
        self.assertTrue(val)
        self.assertFalse(self.plugin.get_ports.called)

    def test_check_ports_exist_on_l3agent_if_no_subnets_then_return(self):
        l3_agent, router = self._prepare_check_ports_exist_tests()
        with mock.patch.object(manager.NeutronManager,
                               'get_plugin') as getp:
            getp.return_value = self.plugin
            # no subnets and operation is remove_router_interface,
            # so return immediately without calling get_ports
            self.check_ports_exist_on_l3agent(self.adminContext,
                                          l3_agent, router['id'])
        self.assertFalse(self.plugin.get_ports.called)

    def test_check_ports_exist_on_l3agent_no_subnet_match(self):
        l3_agent, router = self._prepare_check_ports_exist_tests()
        # no matching subnet
        self.plugin.get_subnet_ids_on_router = mock.Mock(
            return_value=[str(uuid.uuid4())])
        val = self.check_ports_exist_on_l3agent(self.adminContext,
                                                l3_agent, router['id'])
        self.assertFalse(val)

    def test_check_ports_exist_on_l3agent_subnet_match(self):
        l3_agent, router = self._prepare_check_ports_exist_tests()
        # matching subnet
        port = {'subnet_id': str(uuid.uuid4()),
                'binding:host_id': 'host_1',
                'device_owner': 'compute:',
                'id': 1234}
        subnet = {'id': str(uuid.uuid4()),
                  'enable_dhcp': False}
        self.plugin.get_ports.return_value = [port]
        self.get_subnet_ids_on_router = mock.Mock(
            return_value=[port['subnet_id']])
        self.plugin.get_subnet = mock.Mock(return_value=subnet)
        val = self.check_ports_exist_on_l3agent(self.adminContext,
                                                l3_agent, router['id'])
        self.assertTrue(val)

    def test_get_l3_agents_hosting_routers(self):
        agent = helpers.register_l3_agent('host_6')
        router = self._make_router(self.fmt,
                                   tenant_id=str(uuid.uuid4()),
                                   name='r1')
        ctx = self.adminContext
        router_id = router['router']['id']
        self.plugin.router_scheduler.bind_router(ctx, router_id, agent)
        agents = self.get_l3_agents_hosting_routers(ctx,
                                                    [router_id])
        self.assertEqual([agent.id], [agt.id for agt in agents])
        agents = self.get_l3_agents_hosting_routers(ctx,
                                                    [router_id],
                                                    admin_state_up=True)
        self.assertEqual([agent.id], [agt.id for agt in agents])

        self._set_l3_agent_admin_state(ctx, agent.id, False)
        agents = self.get_l3_agents_hosting_routers(ctx,
                                                    [router_id])
        self.assertEqual([agent.id], [agt.id for agt in agents])
        agents = self.get_l3_agents_hosting_routers(ctx,
                                                    [router_id],
                                                    admin_state_up=True)
        self.assertEqual([], agents)


class L3SchedulerTestCaseMixin(l3_agentschedulers_db.L3AgentSchedulerDbMixin,
                               l3_db.L3_NAT_db_mixin,
                               common_db_mixin.CommonDbMixin,
                               test_l3.L3NatTestCaseMixin,
                               L3SchedulerBaseMixin,
                               L3SchedulerTestBaseMixin):

    def setUp(self):
        self.mock_rescheduling = False
        ext_mgr = test_l3.L3TestExtensionManager()
        plugin_str = ('neutron.tests.unit.extensions.test_l3.'
                      'TestL3NatIntAgentSchedulingPlugin')
        super(L3SchedulerTestCaseMixin, self).setUp(plugin=plugin_str,
                                                    ext_mgr=ext_mgr)

        self.adminContext = q_context.get_admin_context()
        self.plugin = manager.NeutronManager.get_plugin()
        self.plugin.router_scheduler = importutils.import_object(
            'neutron.scheduler.l3_agent_scheduler.ChanceScheduler'
        )
        self._register_l3_agents()


class L3AgentChanceSchedulerTestCase(L3SchedulerTestCaseMixin,
                                     test_db_base_plugin_v2.
                                     NeutronDbPluginV2TestCase):

    def test_random_scheduling(self):
        random_patch = mock.patch('random.choice')
        random_mock = random_patch.start()

        def side_effect(seq):
            return seq[0]
        random_mock.side_effect = side_effect

        with self.subnet() as subnet:
            self._set_net_external(subnet['subnet']['network_id'])
            with self.router_with_ext_gw(name='r1', subnet=subnet) as r1:
                agents = self.get_l3_agents_hosting_routers(
                    self.adminContext, [r1['router']['id']],
                    admin_state_up=True)

                self.assertEqual(len(agents), 1)
                self.assertEqual(random_mock.call_count, 1)

                with self.router_with_ext_gw(name='r2', subnet=subnet) as r2:
                    agents = self.get_l3_agents_hosting_routers(
                        self.adminContext, [r2['router']['id']],
                        admin_state_up=True)

                    self.assertEqual(len(agents), 1)
                    self.assertEqual(random_mock.call_count, 2)

        random_patch.stop()

    def test_scheduler_auto_schedule_when_agent_added(self):
        self._set_l3_agent_admin_state(self.adminContext,
                                       self.agent_id1, False)
        self._set_l3_agent_admin_state(self.adminContext,
                                       self.agent_id2, False)

        with self.subnet() as subnet:
            self._set_net_external(subnet['subnet']['network_id'])
            with self.router_with_ext_gw(name='r1', subnet=subnet) as r1:
                agents = self.get_l3_agents_hosting_routers(
                    self.adminContext, [r1['router']['id']],
                    admin_state_up=True)
                self.assertEqual(0, len(agents))

                self._set_l3_agent_admin_state(self.adminContext,
                                               self.agent_id1, True)
                self.plugin.auto_schedule_routers(self.adminContext,
                                                  'host_1',
                                                  [r1['router']['id']])

                agents = self.get_l3_agents_hosting_routers(
                    self.adminContext, [r1['router']['id']],
                    admin_state_up=True)
                self.assertEqual('host_1', agents[0]['host'])


class L3AgentLeastRoutersSchedulerTestCase(L3SchedulerTestCaseMixin,
                                           test_db_base_plugin_v2.
                                           NeutronDbPluginV2TestCase):

    def setUp(self):
        super(L3AgentLeastRoutersSchedulerTestCase, self).setUp()
        self.plugin.router_scheduler = importutils.import_object(
            'neutron.scheduler.l3_agent_scheduler.LeastRoutersScheduler'
        )

    def test_scheduler(self):
        # disable one agent to force the scheduling to the only one.
        self._set_l3_agent_admin_state(self.adminContext,
                                       self.agent_id2, False)

        with self.subnet() as subnet:
            self._set_net_external(subnet['subnet']['network_id'])
            with self.router_with_ext_gw(name='r1', subnet=subnet) as r1:
                agents = self.get_l3_agents_hosting_routers(
                    self.adminContext, [r1['router']['id']],
                    admin_state_up=True)
                self.assertEqual(len(agents), 1)

                agent_id1 = agents[0]['id']

                with self.router_with_ext_gw(name='r2', subnet=subnet) as r2:
                    agents = self.get_l3_agents_hosting_routers(
                        self.adminContext, [r2['router']['id']],
                        admin_state_up=True)
                    self.assertEqual(len(agents), 1)

                    agent_id2 = agents[0]['id']

                    self.assertEqual(agent_id1, agent_id2)

                    # re-enable the second agent to see whether the next router
                    # spawned will be on this one.
                    self._set_l3_agent_admin_state(self.adminContext,
                                                   self.agent_id2, True)

                    with self.router_with_ext_gw(name='r3',
                                                 subnet=subnet) as r3:
                        agents = self.get_l3_agents_hosting_routers(
                            self.adminContext, [r3['router']['id']],
                            admin_state_up=True)
                        self.assertEqual(len(agents), 1)

                        agent_id3 = agents[0]['id']

                        self.assertNotEqual(agent_id1, agent_id3)


class L3DvrScheduler(l3_db.L3_NAT_db_mixin,
                     l3_dvrscheduler_db.L3_DVRsch_db_mixin):
    pass


class L3DvrSchedulerTestCase(testlib_api.SqlTestCase):

    def setUp(self):
        plugin = 'neutron.plugins.ml2.plugin.Ml2Plugin'
        self.setup_coreplugin(plugin)
        super(L3DvrSchedulerTestCase, self).setUp()
        self.adminContext = q_context.get_admin_context()
        self.dut = L3DvrScheduler()

    def test__notify_port_delete(self):
        plugin = manager.NeutronManager.get_plugin()
        l3plugin = mock.Mock()
        l3plugin.supported_extension_aliases = [
            'router', constants.L3_AGENT_SCHEDULER_EXT_ALIAS,
            constants.L3_DISTRIBUTED_EXT_ALIAS
        ]
        with mock.patch.object(manager.NeutronManager,
                               'get_service_plugins',
                               return_value={'L3_ROUTER_NAT': l3plugin}):
            kwargs = {
                'context': self.adminContext,
                'port': mock.ANY,
                'removed_routers': [
                    {'agent_id': 'foo_agent', 'router_id': 'foo_id'},
                ],
            }
            l3_dvrscheduler_db._notify_port_delete(
                'port', 'after_delete', plugin, **kwargs)
            l3plugin.dvr_vmarp_table_update.assert_called_once_with(
                self.adminContext, mock.ANY, 'del')
            l3plugin.remove_router_from_l3_agent.assert_called_once_with(
                self.adminContext, 'foo_agent', 'foo_id')

    def test_dvr_update_router_addvm(self):
        port = {
                'device_id': 'abcd',
                'device_owner': 'compute:nova',
                'fixed_ips': [
                    {
                        'subnet_id': '80947d4a-fbc8-484b-9f92-623a6bfcf3e0',
                        'ip_address': '10.10.10.3'
                    }
                ]
        }
        dvr_port = {
                'id': 'dvr_port1',
                'device_id': 'r1',
                'device_owner': 'network:router_interface_distributed',
                'fixed_ips': [
                    {
                        'subnet_id': '80947d4a-fbc8-484b-9f92-623a6bfcf3e0',
                        'ip_address': '10.10.10.1'
                    }
                ]
        }
        r1 = {
              'id': 'r1',
              'distributed': True,
        }

        with mock.patch(
            'neutron.db.db_base_plugin_v2.NeutronDbPluginV2' '.get_ports',
            return_value=[dvr_port]),\
                mock.patch(
                    'neutron.manager.NeutronManager.get_service_plugins',
                    return_value=mock.Mock()),\
                mock.patch('neutron.db.l3_db.L3_NAT_db_mixin.get_router',
                           return_value=r1),\
                mock.patch('neutron.api.rpc.agentnotifiers.l3_rpc_agent_api'
                           '.L3AgentNotifyAPI'):
            self.dut.dvr_update_router_addvm(self.adminContext, port)

    def test_get_dvr_routers_by_portid(self):
        dvr_port = {
                'id': 'dvr_port1',
                'device_id': 'r1',
                'device_owner': 'network:router_interface_distributed',
                'fixed_ips': [
                    {
                        'subnet_id': '80947d4a-fbc8-484b-9f92-623a6bfcf3e0',
                        'ip_address': '10.10.10.1'
                    }
                ]
        }
        r1 = {
              'id': 'r1',
              'distributed': True,
        }

        with mock.patch(
            'neutron.db.db_base_plugin_v2.NeutronDbPluginV2' '.get_port',
            return_value=dvr_port),\
                mock.patch('neutron.db.db_base_plugin_v2.NeutronDbPluginV2'
                           '.get_ports', return_value=[dvr_port]):
            router_id = self.dut.get_dvr_routers_by_portid(self.adminContext,
                                                           dvr_port['id'])
            self.assertEqual(router_id.pop(), r1['id'])

    def test_get_subnet_ids_on_router(self):
        dvr_port = {
                'id': 'dvr_port1',
                'device_id': 'r1',
                'device_owner': 'network:router_interface_distributed',
                'fixed_ips': [
                    {
                        'subnet_id': '80947d4a-fbc8-484b-9f92-623a6bfcf3e0',
                        'ip_address': '10.10.10.1'
                    }
                ]
        }
        r1 = {
              'id': 'r1',
              'distributed': True,
        }

        with mock.patch(
            'neutron.db.db_base_plugin_v2.NeutronDbPluginV2' '.get_ports',
            return_value=[dvr_port]):
            sub_ids = self.dut.get_subnet_ids_on_router(self.adminContext,
                                                        r1['id'])
            self.assertEqual(sub_ids.pop(),
                            dvr_port.get('fixed_ips').pop(0).get('subnet_id'))

    def _test_check_ports_on_host_and_subnet_base(self, port_status):
        dvr_port = {
                'id': 'fake_id',
                'device_id': 'r1',
                'status': port_status,
                'binding:host_id': 'thisHost',
                'device_owner': 'compute:nova',
                'fixed_ips': [
                    {
                        'subnet_id': '80947d4a-fbc8-484b-9f92-623a6bfcf3e0',
                        'ip_address': '10.10.10.1'
                    }
                ]
        }
        r1 = {
              'id': 'r1',
              'distributed': True,
        }
        with mock.patch(
            'neutron.db.db_base_plugin_v2.NeutronDbPluginV2' '.get_ports',
            return_value=[dvr_port]),\
                mock.patch(
                    'neutron.manager.NeutronManager.get_service_plugins',
                    return_value=mock.Mock()),\
                mock.patch('neutron.db.l3_db.L3_NAT_db_mixin.get_router',
                           return_value=r1),\
                mock.patch('neutron.api.rpc.agentnotifiers.l3_rpc_agent_api'
                           '.L3AgentNotifyAPI'):
            sub_ids = self.dut.get_subnet_ids_on_router(self.adminContext,
                                                        r1['id'])
            result = self.dut.check_ports_on_host_and_subnet(
                                                    self.adminContext,
                                                    'thisHost', 'dvr_port1',
                                                    sub_ids)
            self.assertTrue(result)

    def test_check_ports_on_host_and_subnet_with_active_port(self):
        self._test_check_ports_on_host_and_subnet_base('ACTIVE')

    def test_check_ports_on_host_and_subnet_with_build_port(self):
        self._test_check_ports_on_host_and_subnet_base('BUILD')

    def test_check_ports_on_host_and_subnet_with_down_port(self):
        self._test_check_ports_on_host_and_subnet_base('DOWN')

    def _test_dvr_serviced_port_exists_on_subnet(self, port):
        with mock.patch('neutron.db.db_base_plugin_v2.NeutronDbPluginV2.'
                        'get_ports', return_value=[port]):
            result = self.dut.check_ports_on_host_and_subnet(
                                                    self.adminContext,
                                                    'thisHost',
                                                    'dvr1-intf-id',
                                                    'my-subnet-id')
            self.assertTrue(result)

    def test_dvr_serviced_vip_port_exists_on_subnet(self):
        vip_port = {
                'id': 'lbaas-vip-port1',
                'device_id': 'vip-pool-id',
                'status': 'ACTIVE',
                'binding:host_id': 'thisHost',
                'device_owner': constants.DEVICE_OWNER_LOADBALANCER,
                'fixed_ips': [
                    {
                        'subnet_id': 'my-subnet-id',
                        'ip_address': '10.10.10.1'
                    }
                ]
        }
        self._test_dvr_serviced_port_exists_on_subnet(port=vip_port)

    def _create_port(self, port_name, tenant_id, host, subnet_id, ip_address,
                     status='ACTIVE',
                     device_owner='compute:nova'):
        return {
            'id': port_name + '-port-id',
            'tenant_id': tenant_id,
            'device_id': port_name,
            'device_owner': device_owner,
            'status': status,
            'binding:host_id': host,
            'fixed_ips': [
                {
                    'subnet_id': subnet_id,
                    'ip_address': ip_address
                }
            ]
        }

    def test_dvr_deletens_if_no_port_no_routers(self):
        # Delete a vm port, the port subnet has no router interface.
        vm_tenant_id = 'tenant-1'
        my_context = q_context.Context('user-1', vm_tenant_id, is_admin=False)
        vm_port_host = 'compute-node-1'

        vm_port = self._create_port(
            'deleted-vm', vm_tenant_id, vm_port_host,
            'shared-subnet', '10.10.10.3',
            status='INACTIVE')

        vm_port_id = vm_port['id']
        fakePortDB = FakePortDB([vm_port])

<<<<<<< HEAD
        with contextlib.nested(
            mock.patch.object(my_context, 'elevated',
                              return_value=self.adminContext),
            mock.patch('neutron.plugins.ml2.db.'
                       'get_port_binding_host', return_value=vm_port_host),
            mock.patch('neutron.db.db_base_plugin_v2.NeutronDbPluginV2.'
                       'get_ports', side_effect=fakePortDB.get_ports),
            mock.patch('neutron.db.db_base_plugin_v2.NeutronDbPluginV2.'
                       'get_port', return_value=vm_port)) as (
                _, mock_get_port_binding_host, _, _):
=======
        with mock.patch.object(my_context,
                               'elevated',
                               return_value=self.adminContext),\
                mock.patch(
                    'neutron.plugins.ml2.db.get_port_binding_host',
                    return_value=vm_port_host) as mock_get_port_binding_host,\
                mock.patch('neutron.db.db_base_plugin_v2.NeutronDbPluginV2.'
                           'get_ports', side_effect=fakePortDB.get_ports),\
                mock.patch('neutron.db.db_base_plugin_v2.NeutronDbPluginV2.'
                           'get_port', return_value=vm_port):
>>>>>>> 043829d4

            routers = self.dut.dvr_deletens_if_no_port(my_context, vm_port_id)
            self.assertEqual([], routers)
            mock_get_port_binding_host.assert_called_once_with(
                self.adminContext.session, vm_port_id)

    def test_dvr_deletens_if_no_ports_no_removeable_routers(self):
        # A VM port is deleted, but the router can't be unscheduled from the
        # compute node because there is another VM port present.
        vm_tenant_id = 'tenant-1'
        my_context = q_context.Context('user-1', vm_tenant_id, is_admin=False)
        shared_subnet_id = '80947d4a-fbc8-484b-9f92-623a6bfcf3e0',
        vm_port_host = 'compute-node-1'

        dvr_port = self._create_port(
            'dvr-router', 'admin-tenant', vm_port_host,
            shared_subnet_id, '10.10.10.1',
            device_owner=constants.DEVICE_OWNER_DVR_INTERFACE)

        deleted_vm_port = self._create_port(
            'deleted-vm', vm_tenant_id, vm_port_host,
            shared_subnet_id, '10.10.10.3',
            status='INACTIVE')
        deleted_vm_port_id = deleted_vm_port['id']

        running_vm_port = self._create_port(
            'running-vn', 'tenant-2', vm_port_host,
            shared_subnet_id, '10.10.10.33')

        fakePortDB = FakePortDB([running_vm_port, deleted_vm_port, dvr_port])

        vm_port_binding = {
            'port_id': deleted_vm_port_id,
            'host': vm_port_host
        }

<<<<<<< HEAD
        with contextlib.nested(
            mock.patch.object(my_context, 'elevated',
                              return_value=self.adminContext),
            mock.patch('neutron.plugins.ml2.db.get_port_binding_host',
                       return_value=vm_port_host),
            mock.patch('neutron.db.db_base_plugin_v2.NeutronDbPluginV2.'
                       'get_port', side_effect=fakePortDB.get_port),
            mock.patch('neutron.db.db_base_plugin_v2.NeutronDbPluginV2.'
                       'get_ports', side_effect=fakePortDB.get_ports),
            mock.patch('neutron.plugins.ml2.db.get_dvr_port_binding_by_host',
                       return_value=vm_port_binding)) as (_,
                mock_get_port_binding_host, _,
                mock_get_ports,
                mock_get_dvr_port_binding_by_host):
=======
        with mock.patch.object(my_context,
                               'elevated',
                               return_value=self.adminContext),\
                mock.patch(
                    'neutron.plugins.ml2.db.get_port_binding_host',
                    return_value=vm_port_host) as mock_get_port_binding_host,\
                mock.patch('neutron.db.db_base_plugin_v2.NeutronDbPluginV2.'
                           'get_port', side_effect=fakePortDB.get_port),\
                mock.patch('neutron.db.db_base_plugin_v2.NeutronDbPluginV2.'
                           'get_ports', side_effect=fakePortDB.get_ports) as\
                mock_get_ports,\
                mock.patch('neutron.plugins.ml2.db.'
                           'get_dvr_port_binding_by_host',
                           return_value=vm_port_binding) as\
                mock_get_dvr_port_binding_by_host:
>>>>>>> 043829d4

            routers = self.dut.dvr_deletens_if_no_port(
                my_context, deleted_vm_port_id)
            self.assertEqual([], routers)

            mock_get_port_binding_host.assert_called_once_with(
                self.adminContext.session, deleted_vm_port_id)
            self.assertTrue(mock_get_ports.called)
            self.assertFalse(mock_get_dvr_port_binding_by_host.called)

    def _test_dvr_deletens_if_no_ports_delete_routers(self,
                                                      vm_tenant,
                                                      router_tenant):
        class FakeAgent(object):
            def __init__(self, id, host, agent_type):
                self.id = id
                self.host = host
                self.agent_type = agent_type

        my_context = q_context.Context('user-1', vm_tenant, is_admin=False)
        shared_subnet_id = '80947d4a-fbc8-484b-9f92-623a6bfcf3e0',
        vm_port_host = 'compute-node-1'

        router_id = 'dvr-router'
        dvr_port = self._create_port(
            router_id, router_tenant, vm_port_host,
            shared_subnet_id, '10.10.10.1',
            device_owner=constants.DEVICE_OWNER_DVR_INTERFACE)
        dvr_port_id = dvr_port['id']

        deleted_vm_port = self._create_port(
            'deleted-vm', vm_tenant, vm_port_host,
            shared_subnet_id, '10.10.10.3',
            status='INACTIVE')
        deleted_vm_port_id = deleted_vm_port['id']

        running_vm_port = self._create_port(
             'running-vn', vm_tenant, 'compute-node-2',
             shared_subnet_id, '10.10.10.33')

        fakePortDB = FakePortDB([running_vm_port, dvr_port, deleted_vm_port])

        dvr_port_binding = {
            'port_id': dvr_port_id, 'host': vm_port_host
        }

        agent_id = 'l3-agent-on-compute-node-1'
        l3_agent_on_vm_host = FakeAgent(agent_id,
                                        vm_port_host,
                                        constants.AGENT_TYPE_L3)

<<<<<<< HEAD
        with contextlib.nested(
            mock.patch.object(my_context, 'elevated',
                              return_value=self.adminContext),
            mock.patch('neutron.plugins.ml2.db.get_port_binding_host',
                       return_value=vm_port_host),
            mock.patch('neutron.db.db_base_plugin_v2.NeutronDbPluginV2.'
                       'get_port', side_effect=fakePortDB.get_port),
            mock.patch('neutron.db.db_base_plugin_v2.NeutronDbPluginV2.'
                       'get_ports', side_effect=fakePortDB.get_ports),
            mock.patch('neutron.plugins.ml2.db.get_dvr_port_binding_by_host',
                       return_value=dvr_port_binding),
            mock.patch('neutron.db.agents_db.AgentDbMixin.'
                       '_get_agent_by_type_and_host',
                       return_value=l3_agent_on_vm_host)) as (_,
                mock_get_port_binding_host, _,
                mock_get_ports,
                mock_get_dvr_port_binding_by_host,
                mock__get_agent_by_type_and_host):
=======
        with mock.patch.object(my_context,
                               'elevated',
                               return_value=self.adminContext),\
                mock.patch(
                    'neutron.plugins.ml2.db.get_port_binding_host',
                    return_value=vm_port_host) as mock_get_port_binding_host,\
                mock.patch('neutron.db.db_base_plugin_v2.NeutronDbPluginV2.'
                           'get_port', side_effect=fakePortDB.get_port),\
                mock.patch('neutron.db.db_base_plugin_v2.NeutronDbPluginV2.'
                           'get_ports', side_effect=fakePortDB.get_ports) as\
                mock_get_ports,\
                mock.patch('neutron.plugins.ml2.db.'
                           'get_dvr_port_binding_by_host',
                           return_value=dvr_port_binding) as\
                mock_get_dvr_port_binding_by_host,\
                mock.patch('neutron.db.agents_db.AgentDbMixin.'
                           '_get_agent_by_type_and_host',
                           return_value=l3_agent_on_vm_host):
>>>>>>> 043829d4

            routers = self.dut.dvr_deletens_if_no_port(
                my_context, deleted_vm_port_id)

            expected_router = {
                'router_id': router_id,
                'host': vm_port_host,
                'agent_id': agent_id
            }
            self.assertEqual([expected_router], routers)

            mock_get_port_binding_host.assert_called_once_with(
                self.adminContext.session, deleted_vm_port_id)
            self.assertTrue(mock_get_ports.called)
            mock_get_dvr_port_binding_by_host.assert_called_once_with(
                my_context.session, dvr_port_id, vm_port_host)

    def test_dvr_deletens_if_no_ports_delete_admin_routers(self):
        # test to see whether the last VM using a router created
        # by the admin will be unscheduled on the compute node
        self._test_dvr_deletens_if_no_ports_delete_routers(
            'tenant-1', 'admin-tenant')

    def test_dvr_deletens_if_no_ports_delete_tenant_routers(self):
        # test to see whether the last VM using a tenant's private
        # router will be unscheduled on the compute node
        self._test_dvr_deletens_if_no_ports_delete_routers(
            'tenant-1', 'tenant-1')

    def test_dvr_serviced_dhcp_port_exists_on_subnet(self):
        dhcp_port = {
                'id': 'dhcp-port1',
                'device_id': 'dhcp-net-id',
                'status': 'ACTIVE',
                'binding:host_id': 'thisHost',
                'device_owner': constants.DEVICE_OWNER_DHCP,
                'fixed_ips': [
                    {
                        'subnet_id': 'my-subnet-id',
                        'ip_address': '10.10.10.2'
                    }
                ]
        }
        self._test_dvr_serviced_port_exists_on_subnet(port=dhcp_port)

    def _prepare_schedule_snat_tests(self):
        agent = agents_db.Agent()
        agent.admin_state_up = True
        agent.heartbeat_timestamp = timeutils.utcnow()
        router = {
            'id': 'foo_router_id',
            'distributed': True,
            'external_gateway_info': {
                'network_id': str(uuid.uuid4()),
                'enable_snat': True
            }
        }
        return agent, router

    def test_schedule_snat_router_duplicate_entry(self):
        self._prepare_schedule_snat_tests()
        with mock.patch.object(self.dut, 'get_l3_agents'),\
                mock.patch.object(self.dut, 'get_snat_candidates'),\
                mock.patch.object(
                    self.dut,
                    'bind_snat_servicenode',
                    side_effect=db_exc.DBDuplicateEntry()) as mock_bind_snat,\
                mock.patch.object(
                    self.dut,
                    'bind_dvr_router_servicenode') as mock_bind_dvr:
            self.dut.schedule_snat_router(self.adminContext, 'foo', 'bar')
            self.assertTrue(mock_bind_snat.called)
            self.assertFalse(mock_bind_dvr.called)

    def test_schedule_snat_router_return_value(self):
        agent, router = self._prepare_schedule_snat_tests()
        with mock.patch.object(self.dut, 'get_l3_agents'),\
                mock.patch.object(
                    self.dut,
                    'get_snat_candidates') as mock_snat_canidates,\
                mock.patch.object(self.dut,
                                  'bind_snat_servicenode') as mock_bind_snat,\
                mock.patch.object(
                    self.dut,
                    'bind_dvr_router_servicenode') as mock_bind_dvr:
            mock_snat_canidates.return_value = [agent]
            mock_bind_snat.return_value = [agent]
            mock_bind_dvr.return_value = [agent]
            chosen_agent = self.dut.schedule_snat_router(
                self.adminContext, 'foo_router_id', router)
        self.assertEqual(chosen_agent, [agent])

    def test_schedule_router_unbind_snat_servicenode_negativetest(self):
        router = {
            'id': 'foo_router_id',
            'distributed': True
        }
        with mock.patch.object(self.dut, 'get_router') as mock_rd,\
                mock.patch.object(self.dut,
                                  'get_snat_bindings') as mock_snat_bind,\
                mock.patch.object(self.dut,
                                  'unbind_snat_servicenode') as mock_unbind:
            mock_rd.return_value = router
            mock_snat_bind.return_value = False
            self.dut.schedule_snat_router(
                self.adminContext, 'foo_router_id', router)
            self.assertFalse(mock_unbind.called)

    def test_schedule_snat_router_with_snat_candidates(self):
        agent, router = self._prepare_schedule_snat_tests()
        with mock.patch.object(query.Query, 'first') as mock_query,\
                mock.patch.object(self.dut, 'get_l3_agents') as mock_agents,\
                mock.patch.object(self.dut,
                                  'get_snat_candidates') as mock_candidates,\
                mock.patch.object(self.dut, 'get_router') as mock_rd,\
                mock.patch.object(self.dut, 'bind_dvr_router_servicenode'),\
                mock.patch.object(self.dut,
                                  'bind_snat_servicenode') as mock_bind:
            mock_rd.return_value = router
            mock_query.return_value = []
            mock_agents.return_value = [agent]
            mock_candidates.return_value = [agent]
            self.dut.schedule_snat_router(
                self.adminContext, 'foo_router_id', mock.ANY)
            mock_bind.assert_called_once_with(
                self.adminContext, 'foo_router_id', [agent])

    def test_unbind_snat_servicenode(self):
        router_id = 'foo_router_id'
        core_plugin = mock.PropertyMock()
        type(self.dut)._core_plugin = core_plugin
        (self.dut._core_plugin.get_ports_on_host_by_subnet.
         return_value) = []
        core_plugin.reset_mock()
        l3_notifier = mock.PropertyMock()
        type(self.dut).l3_rpc_notifier = l3_notifier
        binding = l3_dvrscheduler_db.CentralizedSnatL3AgentBinding(
            router_id=router_id, l3_agent_id='foo_l3_agent_id',
            l3_agent=agents_db.Agent())
        with mock.patch.object(query.Query, 'one') as mock_query,\
                mock.patch.object(self.adminContext.session,
                                  'delete') as mock_session,\
                mock.patch.object(query.Query, 'delete') as mock_delete,\
                mock.patch.object(
                    self.dut,
                    'get_subnet_ids_on_router') as mock_get_subnets:
            mock_query.return_value = binding
            mock_get_subnets.return_value = ['foo_subnet_id']
            self.dut.unbind_snat_servicenode(self.adminContext, router_id)
            mock_get_subnets.assert_called_with(self.adminContext, router_id)
            self.assertTrue(mock_session.call_count)
            self.assertTrue(mock_delete.call_count)
        core_plugin.assert_called_once_with()
        l3_notifier.assert_called_once_with()


class L3HAPlugin(db_v2.NeutronDbPluginV2,
                 l3_hamode_db.L3_HA_NAT_db_mixin,
                 l3_hascheduler_db.L3_HA_scheduler_db_mixin):
    supported_extension_aliases = ["l3-ha"]


class L3HATestCaseMixin(testlib_api.SqlTestCase,
                        L3SchedulerBaseMixin):

    def setUp(self):
        super(L3HATestCaseMixin, self).setUp()

        self.adminContext = q_context.get_admin_context()
        self.plugin = L3HAPlugin()

        self.setup_coreplugin('neutron.plugins.ml2.plugin.Ml2Plugin')
        mock.patch.object(l3_hamode_db.L3_HA_NAT_db_mixin,
                          '_notify_ha_interfaces_updated').start()

        cfg.CONF.set_override('max_l3_agents_per_router', 0)
        self.plugin.router_scheduler = importutils.import_object(
            'neutron.scheduler.l3_agent_scheduler.ChanceScheduler'
        )

        self._register_l3_agents()

    def _create_ha_router(self, ha=True, tenant_id='tenant1'):
        self.adminContext.tenant_id = tenant_id
        router = {'name': 'router1', 'admin_state_up': True}
        if ha is not None:
            router['ha'] = ha
        return self.plugin.create_router(self.adminContext,
                                         {'router': router})


class L3_HA_scheduler_db_mixinTestCase(L3HATestCaseMixin):

    def _register_l3_agents(self, plugin=None):
        super(L3_HA_scheduler_db_mixinTestCase,
              self)._register_l3_agents(plugin=plugin)

        self.agent3 = helpers.register_l3_agent(host='host_3')
        self.agent_id3 = self.agent3.id

        self.agent4 = helpers.register_l3_agent(host='host_4')
        self.agent_id4 = self.agent4.id

    def test_get_ha_routers_l3_agents_count(self):
        router1 = self._create_ha_router()
        router2 = self._create_ha_router()
        router3 = self._create_ha_router(ha=False)
        self.plugin.schedule_router(self.adminContext, router1['id'])
        self.plugin.schedule_router(self.adminContext, router2['id'])
        self.plugin.schedule_router(self.adminContext, router3['id'])
        result = self.plugin.get_ha_routers_l3_agents_count(
            self.adminContext).all()

        self.assertEqual(2, len(result))
        self.assertIn((router1['id'], router1['tenant_id'], 4), result)
        self.assertIn((router2['id'], router2['tenant_id'], 4), result)
        self.assertNotIn((router3['id'], router3['tenant_id'], mock.ANY),
                         result)

    def test_get_ordered_l3_agents_by_num_routers(self):
        router1 = self._create_ha_router()
        router2 = self._create_ha_router()
        router3 = self._create_ha_router(ha=False)
        router4 = self._create_ha_router(ha=False)

        # Agent 1 will host 0 routers, agent 2 will host 1, agent 3 will
        # host 2, and agent 4 will host 3.
        self.plugin.schedule_router(self.adminContext, router1['id'],
                                    candidates=[self.agent2, self.agent4])
        self.plugin.schedule_router(self.adminContext, router2['id'],
                                    candidates=[self.agent3, self.agent4])
        self.plugin.schedule_router(self.adminContext, router3['id'],
                                    candidates=[self.agent3])
        self.plugin.schedule_router(self.adminContext, router4['id'],
                                    candidates=[self.agent4])

        agent_ids = [self.agent_id1, self.agent_id2, self.agent_id3,
                     self.agent_id4]
        result = self.plugin.get_l3_agents_ordered_by_num_routers(
            self.adminContext, agent_ids)

        self.assertEqual(agent_ids, [record['id'] for record in result])


class L3AgentSchedulerDbMixinTestCase(L3HATestCaseMixin):

    def test_reschedule_ha_routers_from_down_agents(self):
        router = self._create_ha_router()
        self.plugin.schedule_router(self.adminContext, router['id'])
        agents = self.plugin.get_l3_agents_hosting_routers(
            self.adminContext, [router['id']],
            admin_state_up=True)
        self.assertEqual(2, len(agents))
        self._set_l3_agent_dead(self.agent_id1)
        with mock.patch.object(self.plugin, 'reschedule_router') as reschedule:
            self.plugin.reschedule_routers_from_down_agents()
            self.assertFalse(reschedule.called)

    def test_list_l3_agents_hosting_ha_router(self):
        router = self._create_ha_router()
        self.plugin.schedule_router(self.adminContext, router['id'])

        agents = self.plugin.list_l3_agents_hosting_router(
            self.adminContext, router['id'])['agents']
        for agent in agents:
            self.assertEqual('standby', agent['ha_state'])

        self.plugin.update_routers_states(
            self.adminContext, {router['id']: 'active'}, self.agent1.host)
        agents = self.plugin.list_l3_agents_hosting_router(
            self.adminContext, router['id'])['agents']
        for agent in agents:
            expected_state = ('active' if agent['host'] == self.agent1.host
                              else 'standby')
            self.assertEqual(expected_state, agent['ha_state'])

    def test_list_l3_agents_hosting_legacy_router(self):
        router = self._create_ha_router(ha=False)
        self.plugin.schedule_router(self.adminContext, router['id'])

        agents = self.plugin.list_l3_agents_hosting_router(
            self.adminContext, router['id'])['agents']
        for agent in agents:
            self.assertIsNone(agent['ha_state'])

    def test_get_agents_dict_for_router_unscheduled_returns_empty_list(self):
        self.assertEqual({'agents': []},
                         self.plugin._get_agents_dict_for_router([]))


class L3HAChanceSchedulerTestCase(L3HATestCaseMixin):

    def test_scheduler_with_ha_enabled(self):
        router = self._create_ha_router()
        self.plugin.schedule_router(self.adminContext, router['id'])
        agents = self.plugin.get_l3_agents_hosting_routers(
            self.adminContext, [router['id']],
            admin_state_up=True)
        self.assertEqual(2, len(agents))

        for agent in agents:
            sync_data = self.plugin.get_ha_sync_data_for_host(
                self.adminContext, router_ids=[router['id']],
                host=agent.host)
            self.assertEqual(1, len(sync_data))
            interface = sync_data[0][constants.HA_INTERFACE_KEY]
            self.assertIsNotNone(interface)

    def test_auto_schedule(self):
        router = self._create_ha_router()
        self.plugin.auto_schedule_routers(
            self.adminContext, self.agent1.host, None)
        self.plugin.auto_schedule_routers(
            self.adminContext, self.agent2.host, None)
        agents = self.plugin.get_l3_agents_hosting_routers(
            self.adminContext, [router['id']])
        self.assertEqual(2, len(agents))

    def test_auto_schedule_specific_router_when_agent_added(self):
        self._auto_schedule_when_agent_added(True)

    def test_auto_schedule_all_routers_when_agent_added(self):
        self._auto_schedule_when_agent_added(False)

    def _auto_schedule_when_agent_added(self, specific_router):
        router = self._create_ha_router()
        self.plugin.schedule_router(self.adminContext, router['id'])
        agents = self.plugin.get_l3_agents_hosting_routers(
            self.adminContext, [router['id']],
            admin_state_up=True)
        self.assertEqual(2, len(agents))
        agent_ids = [agent['id'] for agent in agents]
        self.assertIn(self.agent_id1, agent_ids)
        self.assertIn(self.agent_id2, agent_ids)

        agent = helpers.register_l3_agent(host='host_3')
        self.agent_id3 = agent.id
        routers_to_auto_schedule = [router['id']] if specific_router else []
        self.plugin.auto_schedule_routers(self.adminContext,
                                          'host_3',
                                          routers_to_auto_schedule)

        agents = self.plugin.get_l3_agents_hosting_routers(
            self.adminContext, [router['id']],
            admin_state_up=True)
        self.assertEqual(3, len(agents))

        # Simulate agent restart to make sure we don't try to re-bind
        self.plugin.auto_schedule_routers(self.adminContext,
                                          'host_3',
                                          routers_to_auto_schedule)

    def test_scheduler_with_ha_enabled_not_enough_agent(self):
        r1 = self._create_ha_router()
        self.plugin.schedule_router(self.adminContext, r1['id'])
        agents = self.plugin.get_l3_agents_hosting_routers(
            self.adminContext, [r1['id']],
            admin_state_up=True)
        self.assertEqual(2, len(agents))

        r2 = self._create_ha_router()
        self._set_l3_agent_admin_state(self.adminContext,
                                       self.agent_id2, False)

        self.plugin.schedule_router(self.adminContext, r2['id'])
        agents = self.plugin.get_l3_agents_hosting_routers(
            self.adminContext, [r2['id']],
            admin_state_up=True)
        self.assertEqual(0, len(agents))

        self._set_l3_agent_admin_state(self.adminContext,
                                       self.agent_id2, True)


class L3HALeastRoutersSchedulerTestCase(L3HATestCaseMixin):

    def _register_l3_agents(self, plugin=None):
        super(L3HALeastRoutersSchedulerTestCase,
              self)._register_l3_agents(plugin=plugin)

        agent = helpers.register_l3_agent(host='host_3')
        self.agent_id3 = agent.id

        agent = helpers.register_l3_agent(host='host_4')
        self.agent_id4 = agent.id

    def setUp(self):
        super(L3HALeastRoutersSchedulerTestCase, self).setUp()
        self.plugin.router_scheduler = importutils.import_object(
            'neutron.scheduler.l3_agent_scheduler.LeastRoutersScheduler'
        )

    def test_scheduler(self):
        cfg.CONF.set_override('max_l3_agents_per_router', 2)

        # disable the third agent to be sure that the router will
        # be scheduled of the two firsts
        self._set_l3_agent_admin_state(self.adminContext,
                                       self.agent_id3, False)
        self._set_l3_agent_admin_state(self.adminContext,
                                       self.agent_id4, False)

        r1 = self._create_ha_router()
        self.plugin.schedule_router(self.adminContext, r1['id'])
        agents = self.plugin.get_l3_agents_hosting_routers(
            self.adminContext, [r1['id']],
            admin_state_up=True)
        self.assertEqual(2, len(agents))
        agent_ids = [agent['id'] for agent in agents]
        self.assertIn(self.agent_id1, agent_ids)
        self.assertIn(self.agent_id2, agent_ids)

        self._set_l3_agent_admin_state(self.adminContext,
                                       self.agent_id3, True)
        self._set_l3_agent_admin_state(self.adminContext,
                                       self.agent_id4, True)

        r2 = self._create_ha_router()
        self.plugin.schedule_router(self.adminContext, r2['id'])
        agents = self.plugin.get_l3_agents_hosting_routers(
            self.adminContext, [r2['id']],
            admin_state_up=True)
        self.assertEqual(2, len(agents))
        agent_ids = [agent['id'] for agent in agents]
        self.assertIn(self.agent_id3, agent_ids)
        self.assertIn(self.agent_id4, agent_ids)


class TestGetL3AgentsWithAgentModeFilter(testlib_api.SqlTestCase,
                                         L3SchedulerBaseMixin):
    """Test cases to test get_l3_agents.

    This class tests the L3AgentSchedulerDbMixin.get_l3_agents()
    for the 'agent_mode' filter with various values.

    5 l3 agents are registered in the order - legacy, dvr_snat, dvr, fake_mode
    and legacy
    """

    scenarios = [
        ('no filter',
            dict(agent_modes=[],
                 expected_agent_modes=['legacy', 'dvr_snat', 'dvr',
                                       'fake_mode', 'legacy'])),

        ('legacy',
            dict(agent_modes=['legacy'],
                 expected_agent_modes=['legacy', 'legacy'])),

        ('dvr_snat',
            dict(agent_modes=['dvr_snat'],
                 expected_agent_modes=['dvr_snat'])),

        ('dvr ',
            dict(agent_modes=['dvr'],
                 expected_agent_modes=['dvr'])),

        ('legacy and dvr snat',
            dict(agent_modes=['legacy', 'dvr_snat', 'legacy'],
                 expected_agent_modes=['legacy', 'dvr_snat', 'legacy'])),

        ('legacy and dvr',
            dict(agent_modes=['legacy', 'dvr'],
                 expected_agent_modes=['legacy', 'dvr', 'legacy'])),

        ('dvr_snat and dvr',
            dict(agent_modes=['dvr_snat', 'dvr'],
                 expected_agent_modes=['dvr_snat', 'dvr'])),

        ('legacy, dvr_snat and dvr',
            dict(agent_modes=['legacy', 'dvr_snat', 'dvr'],
                 expected_agent_modes=['legacy', 'dvr_snat', 'dvr',
                                       'legacy'])),

        ('invalid',
            dict(agent_modes=['invalid'],
                 expected_agent_modes=[])),
    ]

    def setUp(self):
        super(TestGetL3AgentsWithAgentModeFilter, self).setUp()
        self.plugin = L3HAPlugin()
        self.setup_coreplugin('neutron.plugins.ml2.plugin.Ml2Plugin')
        self.adminContext = q_context.get_admin_context()
        hosts = ['host_1', 'host_2', 'host_3', 'host_4', 'host_5']
        agent_modes = ['legacy', 'dvr_snat', 'dvr', 'fake_mode', 'legacy']
        for host, agent_mode in zip(hosts, agent_modes):
            helpers.register_l3_agent(host, agent_mode)

    def _get_agent_mode(self, agent):
        agent_conf = self.plugin.get_configuration_dict(agent)
        return agent_conf.get('agent_mode', 'None')

    def test_get_l3_agents(self):
        l3_agents = self.plugin.get_l3_agents(
            self.adminContext, filters={'agent_modes': self.agent_modes})
        self.assertEqual(len(self.expected_agent_modes), len(l3_agents))
        returned_agent_modes = [self._get_agent_mode(agent)
                                for agent in l3_agents]
        self.assertEqual(self.expected_agent_modes, returned_agent_modes)<|MERGE_RESOLUTION|>--- conflicted
+++ resolved
@@ -1119,18 +1119,6 @@
         vm_port_id = vm_port['id']
         fakePortDB = FakePortDB([vm_port])
 
-<<<<<<< HEAD
-        with contextlib.nested(
-            mock.patch.object(my_context, 'elevated',
-                              return_value=self.adminContext),
-            mock.patch('neutron.plugins.ml2.db.'
-                       'get_port_binding_host', return_value=vm_port_host),
-            mock.patch('neutron.db.db_base_plugin_v2.NeutronDbPluginV2.'
-                       'get_ports', side_effect=fakePortDB.get_ports),
-            mock.patch('neutron.db.db_base_plugin_v2.NeutronDbPluginV2.'
-                       'get_port', return_value=vm_port)) as (
-                _, mock_get_port_binding_host, _, _):
-=======
         with mock.patch.object(my_context,
                                'elevated',
                                return_value=self.adminContext),\
@@ -1141,7 +1129,6 @@
                            'get_ports', side_effect=fakePortDB.get_ports),\
                 mock.patch('neutron.db.db_base_plugin_v2.NeutronDbPluginV2.'
                            'get_port', return_value=vm_port):
->>>>>>> 043829d4
 
             routers = self.dut.dvr_deletens_if_no_port(my_context, vm_port_id)
             self.assertEqual([], routers)
@@ -1178,22 +1165,6 @@
             'host': vm_port_host
         }
 
-<<<<<<< HEAD
-        with contextlib.nested(
-            mock.patch.object(my_context, 'elevated',
-                              return_value=self.adminContext),
-            mock.patch('neutron.plugins.ml2.db.get_port_binding_host',
-                       return_value=vm_port_host),
-            mock.patch('neutron.db.db_base_plugin_v2.NeutronDbPluginV2.'
-                       'get_port', side_effect=fakePortDB.get_port),
-            mock.patch('neutron.db.db_base_plugin_v2.NeutronDbPluginV2.'
-                       'get_ports', side_effect=fakePortDB.get_ports),
-            mock.patch('neutron.plugins.ml2.db.get_dvr_port_binding_by_host',
-                       return_value=vm_port_binding)) as (_,
-                mock_get_port_binding_host, _,
-                mock_get_ports,
-                mock_get_dvr_port_binding_by_host):
-=======
         with mock.patch.object(my_context,
                                'elevated',
                                return_value=self.adminContext),\
@@ -1209,7 +1180,6 @@
                            'get_dvr_port_binding_by_host',
                            return_value=vm_port_binding) as\
                 mock_get_dvr_port_binding_by_host:
->>>>>>> 043829d4
 
             routers = self.dut.dvr_deletens_if_no_port(
                 my_context, deleted_vm_port_id)
@@ -1261,26 +1231,6 @@
                                         vm_port_host,
                                         constants.AGENT_TYPE_L3)
 
-<<<<<<< HEAD
-        with contextlib.nested(
-            mock.patch.object(my_context, 'elevated',
-                              return_value=self.adminContext),
-            mock.patch('neutron.plugins.ml2.db.get_port_binding_host',
-                       return_value=vm_port_host),
-            mock.patch('neutron.db.db_base_plugin_v2.NeutronDbPluginV2.'
-                       'get_port', side_effect=fakePortDB.get_port),
-            mock.patch('neutron.db.db_base_plugin_v2.NeutronDbPluginV2.'
-                       'get_ports', side_effect=fakePortDB.get_ports),
-            mock.patch('neutron.plugins.ml2.db.get_dvr_port_binding_by_host',
-                       return_value=dvr_port_binding),
-            mock.patch('neutron.db.agents_db.AgentDbMixin.'
-                       '_get_agent_by_type_and_host',
-                       return_value=l3_agent_on_vm_host)) as (_,
-                mock_get_port_binding_host, _,
-                mock_get_ports,
-                mock_get_dvr_port_binding_by_host,
-                mock__get_agent_by_type_and_host):
-=======
         with mock.patch.object(my_context,
                                'elevated',
                                return_value=self.adminContext),\
@@ -1299,7 +1249,6 @@
                 mock.patch('neutron.db.agents_db.AgentDbMixin.'
                            '_get_agent_by_type_and_host',
                            return_value=l3_agent_on_vm_host):
->>>>>>> 043829d4
 
             routers = self.dut.dvr_deletens_if_no_port(
                 my_context, deleted_vm_port_id)
