# Copyright (c) 2013 OpenStack Foundation
# All Rights Reserved.
#
#    Licensed under the Apache License, Version 2.0 (the "License"); you may
#    not use this file except in compliance with the License. You may obtain
#    a copy of the License at
#
#         http://www.apache.org/licenses/LICENSE-2.0
#
#    Unless required by applicable law or agreed to in writing, software
#    distributed under the License is distributed on an "AS IS" BASIS, WITHOUT
#    WARRANTIES OR CONDITIONS OF ANY KIND, either express or implied. See the
#    License for the specific language governing permissions and limitations
#    under the License.

import contextlib
<<<<<<< HEAD
=======

>>>>>>> eecc864d
import mock
from oslo.utils import timeutils

from neutron.agent import l2population_rpc
from neutron.common import constants
from neutron.common import topics
from neutron import context
from neutron.db import agents_db
from neutron.extensions import portbindings
from neutron.extensions import providernet as pnet
from neutron import manager
<<<<<<< HEAD
from neutron.openstack.common import timeutils
from neutron.plugins.ml2 import config as config
from neutron.plugins.ml2.drivers.l2pop import mech_driver as l2pop_mech_driver
=======
from neutron.plugins.ml2.drivers.l2pop import mech_driver as l2pop_mech_driver
from neutron.plugins.ml2.drivers.l2pop import rpc as l2pop_rpc
>>>>>>> eecc864d
from neutron.plugins.ml2 import managers
from neutron.plugins.ml2 import rpc
from neutron.tests.unit.ml2 import test_ml2_plugin as test_plugin

HOST = 'my_l2_host'
L2_AGENT = {
    'binary': 'neutron-openvswitch-agent',
    'host': HOST,
    'topic': constants.L2_AGENT_TOPIC,
    'configurations': {'tunneling_ip': '20.0.0.1',
                       'tunnel_types': ['vxlan']},
    'agent_type': constants.AGENT_TYPE_OVS,
    'tunnel_type': [],
    'start_flag': True
}

L2_AGENT_2 = {
    'binary': 'neutron-openvswitch-agent',
    'host': HOST + '_2',
    'topic': constants.L2_AGENT_TOPIC,
    'configurations': {'tunneling_ip': '20.0.0.2',
                       'tunnel_types': ['vxlan']},
    'agent_type': constants.AGENT_TYPE_OVS,
    'tunnel_type': [],
    'start_flag': True
}

L2_AGENT_3 = {
    'binary': 'neutron-openvswitch-agent',
    'host': HOST + '_3',
    'topic': constants.L2_AGENT_TOPIC,
    'configurations': {'tunneling_ip': '20.0.0.3',
                       'tunnel_types': []},
    'agent_type': constants.AGENT_TYPE_OVS,
    'tunnel_type': [],
    'start_flag': True
}

L2_AGENT_4 = {
    'binary': 'neutron-openvswitch-agent',
    'host': HOST + '_4',
    'topic': constants.L2_AGENT_TOPIC,
    'configurations': {'tunneling_ip': '20.0.0.4',
                       'tunnel_types': ['vxlan']},
    'agent_type': constants.AGENT_TYPE_OVS,
    'tunnel_type': [],
    'start_flag': True
}

L2_AGENT_5 = {
    'binary': 'neutron-ofagent-agent',
    'host': HOST + '_5',
    'topic': constants.L2_AGENT_TOPIC,
    'configurations': {'tunneling_ip': '20.0.0.5',
                       'tunnel_types': [],
                       'interface_mappings': {'physnet1': 'eth9'},
                       'l2pop_network_types': ['vlan']},
    'agent_type': constants.AGENT_TYPE_OFA,
    'tunnel_type': [],
    'start_flag': True
}

NOTIFIER = 'neutron.plugins.ml2.rpc.AgentNotifierApi'
DEVICE_OWNER_COMPUTE = 'compute:None'


class TestL2PopulationRpcTestCase(test_plugin.Ml2PluginV2TestCase):
    _mechanism_drivers = ['openvswitch', 'linuxbridge',
                          'ofagent', 'l2population']

    def setUp(self):
        super(TestL2PopulationRpcTestCase, self).setUp()

        self.adminContext = context.get_admin_context()

        self.type_manager = managers.TypeManager()
        self.notifier = rpc.AgentNotifierApi(topics.AGENT)
        self.callbacks = rpc.RpcCallbacks(self.notifier, self.type_manager)

        net_arg = {pnet.NETWORK_TYPE: 'vxlan',
                   pnet.SEGMENTATION_ID: '1'}
        self._network = self._make_network(self.fmt, 'net1', True,
                                           arg_list=(pnet.NETWORK_TYPE,
                                                     pnet.SEGMENTATION_ID,),
                                           **net_arg)

        net_arg = {pnet.NETWORK_TYPE: 'vlan',
                   pnet.PHYSICAL_NETWORK: 'physnet1',
                   pnet.SEGMENTATION_ID: '2'}
        self._network2 = self._make_network(self.fmt, 'net2', True,
                                            arg_list=(pnet.NETWORK_TYPE,
                                                      pnet.PHYSICAL_NETWORK,
                                                      pnet.SEGMENTATION_ID,),
                                            **net_arg)

        notifier_patch = mock.patch(NOTIFIER)
        notifier_patch.start()

        self.fanout_topic = topics.get_topic_name(topics.AGENT,
                                                  topics.L2POPULATION,
                                                  topics.UPDATE)
        fanout = ('neutron.plugins.ml2.drivers.l2pop.rpc.'
                  'L2populationAgentNotifyAPI._notification_fanout')
        fanout_patch = mock.patch(fanout)
        self.mock_fanout = fanout_patch.start()

        cast = ('neutron.plugins.ml2.drivers.l2pop.rpc.'
                'L2populationAgentNotifyAPI._notification_host')
        cast_patch = mock.patch(cast)
        self.mock_cast = cast_patch.start()

        uptime = ('neutron.plugins.ml2.drivers.l2pop.db.L2populationDbMixin.'
                  'get_agent_uptime')
        uptime_patch = mock.patch(uptime, return_value=190)
        uptime_patch.start()

    def _register_ml2_agents(self):
        callback = agents_db.AgentExtRpcCallback()
        callback.report_state(self.adminContext,
                              agent_state={'agent_state': L2_AGENT},
                              time=timeutils.strtime())
        callback.report_state(self.adminContext,
                              agent_state={'agent_state': L2_AGENT_2},
                              time=timeutils.strtime())
        callback.report_state(self.adminContext,
                              agent_state={'agent_state': L2_AGENT_3},
                              time=timeutils.strtime())
        callback.report_state(self.adminContext,
                              agent_state={'agent_state': L2_AGENT_4},
                              time=timeutils.strtime())
        callback.report_state(self.adminContext,
                              agent_state={'agent_state': L2_AGENT_5},
                              time=timeutils.strtime())

    def test_port_info_compare(self):
        # An assumption the code makes is that PortInfo compares equal to
        # equivalent regular tuples.
        self.assertEqual(("mac", "ip"), l2pop_rpc.PortInfo("mac", "ip"))

        flooding_entry = l2pop_rpc.PortInfo(*constants.FLOODING_ENTRY)
        self.assertEqual(constants.FLOODING_ENTRY, flooding_entry)

    def test__unmarshall_fdb_entries(self):
        entries = {'foouuid': {
            'segment_id': 1001,
            'ports': {'192.168.0.10': [['00:00:00:00:00:00', '0.0.0.0'],
                                       ['fa:16:3e:ff:8c:0f', '10.0.0.6']]},
            'network_type': 'vxlan'}}

        mixin = l2population_rpc.L2populationRpcCallBackMixin
        entries = mixin._unmarshall_fdb_entries(entries)

        port_info_list = entries['foouuid']['ports']['192.168.0.10']
        # Check that the lists have been properly converted to PortInfo
        self.assertIsInstance(port_info_list[0], l2pop_rpc.PortInfo)
        self.assertIsInstance(port_info_list[1], l2pop_rpc.PortInfo)
        self.assertEqual(('00:00:00:00:00:00', '0.0.0.0'), port_info_list[0])
        self.assertEqual(('fa:16:3e:ff:8c:0f', '10.0.0.6'), port_info_list[1])

    def test__marshall_fdb_entries(self):
        entries = {'foouuid': {
            'segment_id': 1001,
            'ports': {'192.168.0.10': [('00:00:00:00:00:00', '0.0.0.0'),
                                       ('fa:16:3e:ff:8c:0f', '10.0.0.6')]},
            'network_type': 'vxlan'}}

        entries = l2pop_rpc.L2populationAgentNotifyAPI._marshall_fdb_entries(
            entries)

        port_info_list = entries['foouuid']['ports']['192.168.0.10']
        # Check that the PortInfo tuples have been converted to list
        self.assertIsInstance(port_info_list[0], list)
        self.assertIsInstance(port_info_list[1], list)
        self.assertEqual(['00:00:00:00:00:00', '0.0.0.0'], port_info_list[0])
        self.assertEqual(['fa:16:3e:ff:8c:0f', '10.0.0.6'], port_info_list[1])

    def test_fdb_add_called(self):
        self._register_ml2_agents()

        with self.subnet(network=self._network) as subnet:
            host_arg = {portbindings.HOST_ID: HOST}
            with self.port(subnet=subnet,
                           device_owner=DEVICE_OWNER_COMPUTE,
                           arg_list=(portbindings.HOST_ID,),
                           **host_arg) as port1:
                with self.port(subnet=subnet,
                               arg_list=(portbindings.HOST_ID,),
                               **host_arg):
                    p1 = port1['port']

                    device = 'tap' + p1['id']

                    self.mock_fanout.reset_mock()
                    self.callbacks.update_device_up(self.adminContext,
                                                    agent_id=HOST,
                                                    device=device)

                    p1_ips = [p['ip_address'] for p in p1['fixed_ips']]
                    expected = {p1['network_id']:
                                {'ports':
                                 {'20.0.0.1': [constants.FLOODING_ENTRY,
                                               l2pop_rpc.PortInfo(
                                                   p1['mac_address'],
                                                   p1_ips[0])]},
                                 'network_type': 'vxlan',
                                 'segment_id': 1}}

                    self.mock_fanout.assert_called_with(
                        mock.ANY, 'add_fdb_entries', expected)

    def test_fdb_add_not_called_type_local(self):
        self._register_ml2_agents()

        with self.subnet(network=self._network) as subnet:
            host_arg = {portbindings.HOST_ID: HOST + '_3'}
            with self.port(subnet=subnet,
                           arg_list=(portbindings.HOST_ID,),
                           **host_arg) as port1:
                with self.port(subnet=subnet,
                               arg_list=(portbindings.HOST_ID,),
                               **host_arg):
                    p1 = port1['port']

                    device = 'tap' + p1['id']

                    self.mock_fanout.reset_mock()
                    self.callbacks.update_device_up(self.adminContext,
                                                    agent_id=HOST,
                                                    device=device)

                    self.assertFalse(self.mock_fanout.called)

    def test_fdb_add_called_for_l2pop_network_types(self):
        self._register_ml2_agents()

        host = HOST + '_5'
        with self.subnet(network=self._network2) as subnet:
            host_arg = {portbindings.HOST_ID: host}
            with self.port(subnet=subnet,
                           device_owner=DEVICE_OWNER_COMPUTE,
                           arg_list=(portbindings.HOST_ID,),
                           **host_arg) as port1:
                with self.port(subnet=subnet,
                               arg_list=(portbindings.HOST_ID,),
                               **host_arg):
                    p1 = port1['port']

                    device = 'tap' + p1['id']

                    self.mock_fanout.reset_mock()
                    self.callbacks.update_device_up(self.adminContext,
                                                    agent_id=host,
                                                    device=device)

                    p1_ips = [p['ip_address'] for p in p1['fixed_ips']]
                    expected = {p1['network_id']:
                                {'ports':
                                 {'20.0.0.5': [constants.FLOODING_ENTRY,
                                               l2pop_rpc.PortInfo(
                                                   p1['mac_address'],
                                                   p1_ips[0])]},
                                 'network_type': 'vlan',
                                 'segment_id': 2}}

                    self.mock_fanout.assert_called_with(
                        mock.ANY, 'add_fdb_entries', expected)

    def test_fdb_add_two_agents(self):
        self._register_ml2_agents()

        with self.subnet(network=self._network) as subnet:
            host_arg = {portbindings.HOST_ID: HOST,
                        'admin_state_up': True}
            with self.port(subnet=subnet,
                           device_owner=DEVICE_OWNER_COMPUTE,
                           arg_list=(portbindings.HOST_ID, 'admin_state_up',),
                           **host_arg) as port1:
                host_arg = {portbindings.HOST_ID: HOST + '_2',
                            'admin_state_up': True}
                with self.port(subnet=subnet,
                               device_owner=DEVICE_OWNER_COMPUTE,
                               arg_list=(portbindings.HOST_ID,
                                         'admin_state_up',),
                               **host_arg) as port2:
                    p1 = port1['port']
                    p2 = port2['port']

                    device = 'tap' + p1['id']

                    self.mock_cast.reset_mock()
                    self.mock_fanout.reset_mock()
                    self.callbacks.update_device_up(self.adminContext,
                                                    agent_id=HOST,
                                                    device=device)

                    p1_ips = [p['ip_address'] for p in p1['fixed_ips']]
                    p2_ips = [p['ip_address'] for p in p2['fixed_ips']]

                    expected1 = {p1['network_id']:
                                 {'ports':
                                  {'20.0.0.2': [constants.FLOODING_ENTRY,
                                                l2pop_rpc.PortInfo(
                                                    p2['mac_address'],
                                                    p2_ips[0])]},
                                  'network_type': 'vxlan',
                                  'segment_id': 1}}

                    self.mock_cast.assert_called_with(mock.ANY,
                                                      'add_fdb_entries',
                                                      expected1, HOST)

                    expected2 = {p1['network_id']:
                                 {'ports':
                                  {'20.0.0.1': [constants.FLOODING_ENTRY,
                                                l2pop_rpc.PortInfo(
                                                    p1['mac_address'],
                                                    p1_ips[0])]},
                                  'network_type': 'vxlan',
                                  'segment_id': 1}}

                    self.mock_fanout.assert_called_with(
                        mock.ANY, 'add_fdb_entries', expected2)

    def test_fdb_add_called_two_networks(self):
        self._register_ml2_agents()

        with self.subnet(network=self._network) as subnet:
            host_arg = {portbindings.HOST_ID: HOST + '_2'}
            with self.port(subnet=subnet,
                           device_owner=DEVICE_OWNER_COMPUTE,
                           arg_list=(portbindings.HOST_ID,),
                           **host_arg) as port1:
                with self.subnet(cidr='10.1.0.0/24') as subnet2:
                    with self.port(subnet=subnet2,
                                   device_owner=DEVICE_OWNER_COMPUTE,
                                   arg_list=(portbindings.HOST_ID,),
                                   **host_arg):
                        host_arg = {portbindings.HOST_ID: HOST}
                        with self.port(subnet=subnet,
                                       device_owner=DEVICE_OWNER_COMPUTE,
                                       arg_list=(portbindings.HOST_ID,),
                                       **host_arg) as port3:
                            p1 = port1['port']
                            p3 = port3['port']

                            device = 'tap' + p3['id']

                            self.mock_cast.reset_mock()
                            self.mock_fanout.reset_mock()
                            self.callbacks.update_device_up(
                                self.adminContext, agent_id=HOST,
                                device=device)

                            p1_ips = [p['ip_address']
                                      for p in p1['fixed_ips']]
                            expected1 = {p1['network_id']:
                                         {'ports':
                                          {'20.0.0.2':
                                           [constants.FLOODING_ENTRY,
                                            l2pop_rpc.PortInfo(
                                                p1['mac_address'],
                                                p1_ips[0])]},
                                         'network_type': 'vxlan',
                                         'segment_id': 1}}

                            self.mock_cast.assert_called_with(
                                    mock.ANY, 'add_fdb_entries', expected1,
                                    HOST)

                            p3_ips = [p['ip_address']
                                      for p in p3['fixed_ips']]
                            expected2 = {p1['network_id']:
                                         {'ports':
                                          {'20.0.0.1':
                                           [constants.FLOODING_ENTRY,
                                            l2pop_rpc.PortInfo(
                                                p3['mac_address'],
                                                p3_ips[0])]},
                                         'network_type': 'vxlan',
                                         'segment_id': 1}}

                            self.mock_fanout.assert_called_with(
                                mock.ANY, 'add_fdb_entries', expected2)

    def test_update_port_down(self):
        self._register_ml2_agents()

        with self.subnet(network=self._network) as subnet:
            host_arg = {portbindings.HOST_ID: HOST}
            with self.port(subnet=subnet,
                           device_owner=DEVICE_OWNER_COMPUTE,
                           arg_list=(portbindings.HOST_ID,),
                           **host_arg) as port1:
                with self.port(subnet=subnet,
                               device_owner=DEVICE_OWNER_COMPUTE,
                               arg_list=(portbindings.HOST_ID,),
                               **host_arg) as port2:
                    p2 = port2['port']
                    device2 = 'tap' + p2['id']

                    self.mock_fanout.reset_mock()
                    self.callbacks.update_device_up(self.adminContext,
                                                    agent_id=HOST,
                                                    device=device2)

                    p1 = port1['port']
                    device1 = 'tap' + p1['id']

                    self.callbacks.update_device_up(self.adminContext,
                                                    agent_id=HOST,
                                                    device=device1)
                    self.mock_fanout.reset_mock()
                    self.callbacks.update_device_down(self.adminContext,
                                                      agent_id=HOST,
                                                      device=device2)

                    p2_ips = [p['ip_address'] for p in p2['fixed_ips']]
                    expected = {p2['network_id']:
                                {'ports':
                                 {'20.0.0.1': [l2pop_rpc.PortInfo(
                                               p2['mac_address'],
                                               p2_ips[0])]},
                                 'network_type': 'vxlan',
                                 'segment_id': 1}}

                    self.mock_fanout.assert_called_with(
                        mock.ANY, 'remove_fdb_entries', expected)

    def test_update_port_down_last_port_up(self):
        self._register_ml2_agents()

        with self.subnet(network=self._network) as subnet:
            host_arg = {portbindings.HOST_ID: HOST}
            with self.port(subnet=subnet,
                           device_owner=DEVICE_OWNER_COMPUTE,
                           arg_list=(portbindings.HOST_ID,),
                           **host_arg):
                with self.port(subnet=subnet,
                               device_owner=DEVICE_OWNER_COMPUTE,
                               arg_list=(portbindings.HOST_ID,),
                               **host_arg) as port2:
                    p2 = port2['port']
                    device2 = 'tap' + p2['id']

                    self.mock_fanout.reset_mock()
                    self.callbacks.update_device_up(self.adminContext,
                                                    agent_id=HOST,
                                                    device=device2)

                    self.callbacks.update_device_down(self.adminContext,
                                                      agent_id=HOST,
                                                      device=device2)

                    p2_ips = [p['ip_address'] for p in p2['fixed_ips']]
                    expected = {p2['network_id']:
                                {'ports':
                                 {'20.0.0.1': [constants.FLOODING_ENTRY,
                                               l2pop_rpc.PortInfo(
                                                    p2['mac_address'],
                                                    p2_ips[0])]},
                                 'network_type': 'vxlan',
                                 'segment_id': 1}}

                    self.mock_fanout.assert_called_with(
                        mock.ANY, 'remove_fdb_entries', expected)

    def test_delete_port(self):
        self._register_ml2_agents()

        with self.subnet(network=self._network) as subnet:
            host_arg = {portbindings.HOST_ID: HOST}
            with self.port(subnet=subnet,
                           device_owner=DEVICE_OWNER_COMPUTE,
                           arg_list=(portbindings.HOST_ID,),
                           **host_arg) as port:
                p1 = port['port']
                device = 'tap' + p1['id']

                self.mock_fanout.reset_mock()
                self.callbacks.update_device_up(self.adminContext,
                                                agent_id=HOST,
                                                device=device)

                with self.port(subnet=subnet,
                               device_owner=DEVICE_OWNER_COMPUTE,
                               arg_list=(portbindings.HOST_ID,),
                               **host_arg) as port2:
                    p2 = port2['port']
                    device1 = 'tap' + p2['id']

                    self.mock_fanout.reset_mock()
                    self.callbacks.update_device_up(self.adminContext,
                                                    agent_id=HOST,
                                                    device=device1)
                self._delete('ports', port2['port']['id'])
                p2_ips = [p['ip_address'] for p in p2['fixed_ips']]
                expected = {p2['network_id']:
                            {'ports':
                             {'20.0.0.1': [l2pop_rpc.PortInfo(
                                           p2['mac_address'],
                                           p2_ips[0])]},
                             'network_type': 'vxlan',
                             'segment_id': 1}}

                self.mock_fanout.assert_any_call(
                    mock.ANY, 'remove_fdb_entries', expected)

    def test_delete_port_last_port_up(self):
        self._register_ml2_agents()

        with self.subnet(network=self._network) as subnet:
            host_arg = {portbindings.HOST_ID: HOST}
            with self.port(subnet=subnet,
                           device_owner=DEVICE_OWNER_COMPUTE,
                           arg_list=(portbindings.HOST_ID,),
                           **host_arg):
                with self.port(subnet=subnet,
                               device_owner=DEVICE_OWNER_COMPUTE,
                               arg_list=(portbindings.HOST_ID,),
                               **host_arg) as port:
                    p1 = port['port']

                    device = 'tap' + p1['id']

                    self.callbacks.update_device_up(self.adminContext,
                                                    agent_id=HOST,
                                                    device=device)
                self._delete('ports', port['port']['id'])
                p1_ips = [p['ip_address'] for p in p1['fixed_ips']]
                expected = {p1['network_id']:
                            {'ports':
                             {'20.0.0.1': [constants.FLOODING_ENTRY,
                                           l2pop_rpc.PortInfo(
                                               p1['mac_address'],
                                               p1_ips[0])]},
                             'network_type': 'vxlan',
                             'segment_id': 1}}

                self.mock_fanout.assert_any_call(
                    mock.ANY, 'remove_fdb_entries', expected)

    def test_fixed_ips_changed(self):
        self._register_ml2_agents()

        with self.subnet(network=self._network) as subnet:
            host_arg = {portbindings.HOST_ID: HOST}
            with self.port(subnet=subnet, cidr='10.0.0.0/24',
                           device_owner=DEVICE_OWNER_COMPUTE,
                           arg_list=(portbindings.HOST_ID,),
                           **host_arg) as port1:
                p1 = port1['port']

                device = 'tap' + p1['id']

                self.callbacks.update_device_up(self.adminContext,
                                                agent_id=HOST,
                                                device=device)

                self.mock_fanout.reset_mock()

                data = {'port': {'fixed_ips': [{'ip_address': '10.0.0.2'},
                                               {'ip_address': '10.0.0.10'}]}}
                req = self.new_update_request('ports', data, p1['id'])
                res = self.deserialize(self.fmt, req.get_response(self.api))
                ips = res['port']['fixed_ips']
                self.assertEqual(len(ips), 2)

                add_expected = {'chg_ip':
                                {p1['network_id']:
                                 {'20.0.0.1':
                                  {'after': [(p1['mac_address'],
                                              '10.0.0.10')]}}}}

                self.mock_fanout.assert_any_call(
                    mock.ANY, 'update_fdb_entries', add_expected)

                self.mock_fanout.reset_mock()

                data = {'port': {'fixed_ips': [{'ip_address': '10.0.0.2'},
                                               {'ip_address': '10.0.0.16'}]}}
                req = self.new_update_request('ports', data, p1['id'])
                res = self.deserialize(self.fmt, req.get_response(self.api))
                ips = res['port']['fixed_ips']
                self.assertEqual(len(ips), 2)

                upd_expected = {'chg_ip':
                                {p1['network_id']:
                                 {'20.0.0.1':
                                  {'before': [(p1['mac_address'],
                                               '10.0.0.10')],
                                   'after': [(p1['mac_address'],
                                              '10.0.0.16')]}}}}

                self.mock_fanout.assert_any_call(
                    mock.ANY, 'update_fdb_entries', upd_expected)

                self.mock_fanout.reset_mock()

                data = {'port': {'fixed_ips': [{'ip_address': '10.0.0.16'}]}}
                req = self.new_update_request('ports', data, p1['id'])
                res = self.deserialize(self.fmt, req.get_response(self.api))
                ips = res['port']['fixed_ips']
                self.assertEqual(len(ips), 1)

                del_expected = {'chg_ip':
                                {p1['network_id']:
                                 {'20.0.0.1':
                                  {'before': [(p1['mac_address'],
                                               '10.0.0.2')]}}}}

                self.mock_fanout.assert_any_call(
                    mock.ANY, 'update_fdb_entries', del_expected)

    def test_no_fdb_updates_without_port_updates(self):
        self._register_ml2_agents()

        with self.subnet(network=self._network) as subnet:
            host_arg = {portbindings.HOST_ID: HOST}
            with self.port(subnet=subnet, cidr='10.0.0.0/24',
                           device_owner=DEVICE_OWNER_COMPUTE,
                           arg_list=(portbindings.HOST_ID,),
                           **host_arg) as port1:
                p1 = port1['port']

                device = 'tap' + p1['id']

                self.callbacks.update_device_up(self.adminContext,
                                                agent_id=HOST,
                                                device=device)
                p1['status'] = 'ACTIVE'
                self.mock_fanout.reset_mock()

                fanout = ('neutron.plugins.ml2.drivers.l2pop.rpc.'
                          'L2populationAgentNotifyAPI._notification_fanout')
                fanout_patch = mock.patch(fanout)
                mock_fanout = fanout_patch.start()

                plugin = manager.NeutronManager.get_plugin()
                plugin.update_port(self.adminContext, p1['id'], port1)

                self.assertFalse(mock_fanout.called)
                fanout_patch.stop()

    def test_host_changed(self):
        self._register_ml2_agents()
        with self.subnet(network=self._network) as subnet:
            host_arg = {portbindings.HOST_ID: L2_AGENT['host']}
            host2_arg = {portbindings.HOST_ID: L2_AGENT_2['host']}
            with self.port(subnet=subnet, cidr='10.0.0.0/24',
                           device_owner=DEVICE_OWNER_COMPUTE,
                           arg_list=(portbindings.HOST_ID,),
                           **host_arg) as port1:
                with self.port(subnet=subnet, cidr='10.0.0.0/24',
                               device_owner=DEVICE_OWNER_COMPUTE,
                               arg_list=(portbindings.HOST_ID,),
                               **host2_arg) as port2:
                    p1 = port1['port']
                    device1 = 'tap' + p1['id']
                    self.callbacks.update_device_up(
                        self.adminContext,
                        agent_id=L2_AGENT['host'],
                        device=device1)
                    p2 = port2['port']
                    device2 = 'tap' + p2['id']
                    self.callbacks.update_device_up(
                        self.adminContext,
                        agent_id=L2_AGENT_2['host'],
                        device=device2)
                    data2 = {'port': {'binding:host_id': L2_AGENT_2['host']}}
                    req = self.new_update_request('ports', data2, p1['id'])
                    res = self.deserialize(self.fmt,
                                           req.get_response(self.api))
                    self.assertEqual(res['port']['binding:host_id'],
                                     L2_AGENT_2['host'])
                    self.mock_fanout.reset_mock()
                    self.callbacks.get_device_details(
                        self.adminContext,
                        device=device1,
                        agent_id=L2_AGENT_2['host'])
                    p1_ips = [p['ip_address'] for p in p1['fixed_ips']]
                    expected = {p1['network_id']:
                                {'ports':
                                 {'20.0.0.1': [constants.FLOODING_ENTRY,
                                               l2pop_rpc.PortInfo(
                                                   p1['mac_address'],
                                                   p1_ips[0])]},
                                 'network_type': 'vxlan',
                                 'segment_id': 1}}

                    self.mock_fanout.assert_called_with(
                        mock.ANY, 'remove_fdb_entries', expected)

    def test_host_changed_twice(self):
        self._register_ml2_agents()
        with self.subnet(network=self._network) as subnet:
            host_arg = {portbindings.HOST_ID: L2_AGENT['host']}
            host2_arg = {portbindings.HOST_ID: L2_AGENT_2['host']}
            with self.port(subnet=subnet, cidr='10.0.0.0/24',
                           device_owner=DEVICE_OWNER_COMPUTE,
                           arg_list=(portbindings.HOST_ID,),
                           **host_arg) as port1:
                with self.port(subnet=subnet, cidr='10.0.0.0/24',
                               device_owner=DEVICE_OWNER_COMPUTE,
                               arg_list=(portbindings.HOST_ID,),
                               **host2_arg) as port2:
                    p1 = port1['port']
                    device1 = 'tap' + p1['id']
                    self.callbacks.update_device_up(
                        self.adminContext,
                        agent_id=L2_AGENT['host'],
                        device=device1)
                    p2 = port2['port']
                    device2 = 'tap' + p2['id']
                    self.callbacks.update_device_up(
                        self.adminContext,
                        agent_id=L2_AGENT_2['host'],
                        device=device2)
                    data2 = {'port': {'binding:host_id': L2_AGENT_2['host']}}
                    req = self.new_update_request('ports', data2, p1['id'])
                    res = self.deserialize(self.fmt,
                                           req.get_response(self.api))
                    self.assertEqual(res['port']['binding:host_id'],
                                     L2_AGENT_2['host'])
                    data4 = {'port': {'binding:host_id': L2_AGENT_4['host']}}
                    req = self.new_update_request('ports', data4, p1['id'])
                    res = self.deserialize(self.fmt,
                                           req.get_response(self.api))
                    self.assertEqual(res['port']['binding:host_id'],
                                     L2_AGENT_4['host'])
                    self.mock_fanout.reset_mock()
                    self.callbacks.get_device_details(
                        self.adminContext,
                        device=device1,
                        agent_id=L2_AGENT_4['host'])
                    p1_ips = [p['ip_address'] for p in p1['fixed_ips']]
                    expected = {p1['network_id']:
                                {'ports':
                                 {'20.0.0.1': [constants.FLOODING_ENTRY,
                                               l2pop_rpc.PortInfo(
                                                   p1['mac_address'],
                                                   p1_ips[0])]},
                                 'network_type': 'vxlan',
                                 'segment_id': 1}}

                    self.mock_fanout.assert_called_with(
<<<<<<< HEAD
                        mock.ANY, expected, topic=self.fanout_topic)
=======
                        mock.ANY, 'remove_fdb_entries', expected)
>>>>>>> eecc864d

    def test_delete_port_invokes_update_device_down(self):
        l2pop_mech = l2pop_mech_driver.L2populationMechanismDriver()
        l2pop_mech.L2PopulationAgentNotify = mock.Mock()
        l2pop_mech.rpc_ctx = mock.Mock()
        with contextlib.nested(
                mock.patch.object(l2pop_mech,
                           '_update_port_down',
                           return_value=None),
                mock.patch.object(l2pop_mech.L2PopulationAgentNotify,
                                  'remove_fdb_entries')) as (upd_port_down,
                                                             rem_fdb_entries):
            l2pop_mech.delete_port_postcommit(mock.Mock())
            self.assertTrue(upd_port_down.called)<|MERGE_RESOLUTION|>--- conflicted
+++ resolved
@@ -14,10 +14,7 @@
 #    under the License.
 
 import contextlib
-<<<<<<< HEAD
-=======
-
->>>>>>> eecc864d
+
 import mock
 from oslo.utils import timeutils
 
@@ -29,14 +26,8 @@
 from neutron.extensions import portbindings
 from neutron.extensions import providernet as pnet
 from neutron import manager
-<<<<<<< HEAD
-from neutron.openstack.common import timeutils
-from neutron.plugins.ml2 import config as config
-from neutron.plugins.ml2.drivers.l2pop import mech_driver as l2pop_mech_driver
-=======
 from neutron.plugins.ml2.drivers.l2pop import mech_driver as l2pop_mech_driver
 from neutron.plugins.ml2.drivers.l2pop import rpc as l2pop_rpc
->>>>>>> eecc864d
 from neutron.plugins.ml2 import managers
 from neutron.plugins.ml2 import rpc
 from neutron.tests.unit.ml2 import test_ml2_plugin as test_plugin
@@ -782,11 +773,7 @@
                                  'segment_id': 1}}
 
                     self.mock_fanout.assert_called_with(
-<<<<<<< HEAD
-                        mock.ANY, expected, topic=self.fanout_topic)
-=======
                         mock.ANY, 'remove_fdb_entries', expected)
->>>>>>> eecc864d
 
     def test_delete_port_invokes_update_device_down(self):
         l2pop_mech = l2pop_mech_driver.L2populationMechanismDriver()
