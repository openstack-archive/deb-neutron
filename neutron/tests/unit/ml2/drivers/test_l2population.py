# Copyright (c) 2013 OpenStack Foundation
# All Rights Reserved.
#
#    Licensed under the Apache License, Version 2.0 (the "License"); you may
#    not use this file except in compliance with the License. You may obtain
#    a copy of the License at
#
#         http://www.apache.org/licenses/LICENSE-2.0
#
#    Unless required by applicable law or agreed to in writing, software
#    distributed under the License is distributed on an "AS IS" BASIS, WITHOUT
#    WARRANTIES OR CONDITIONS OF ANY KIND, either express or implied. See the
#    License for the specific language governing permissions and limitations
#    under the License.
#
# @author: Sylvain Afchain, eNovance SAS
# @author: Francois Eleouet, Orange
# @author: Mathieu Rohon, Orange

import mock

from neutron.common import constants
from neutron.common import topics
from neutron import context
from neutron.db import agents_db
from neutron.db import api as db_api
from neutron.extensions import portbindings
from neutron.extensions import providernet as pnet
from neutron import manager
from neutron.openstack.common import timeutils
from neutron.plugins.ml2 import config as config
from neutron.plugins.ml2.drivers.l2pop import constants as l2_consts
from neutron.plugins.ml2 import managers
from neutron.plugins.ml2 import rpc
from neutron.tests.unit import test_db_plugin as test_plugin

HOST = 'my_l2_host'
L2_AGENT = {
    'binary': 'neutron-openvswitch-agent',
    'host': HOST,
    'topic': constants.L2_AGENT_TOPIC,
    'configurations': {'tunneling_ip': '20.0.0.1',
                       'tunnel_types': ['vxlan']},
    'agent_type': constants.AGENT_TYPE_OVS,
    'tunnel_type': [],
    'start_flag': True
}

L2_AGENT_2 = {
    'binary': 'neutron-openvswitch-agent',
    'host': HOST + '_2',
    'topic': constants.L2_AGENT_TOPIC,
    'configurations': {'tunneling_ip': '20.0.0.2',
                       'tunnel_types': ['vxlan']},
    'agent_type': constants.AGENT_TYPE_OVS,
    'tunnel_type': [],
    'start_flag': True
}

L2_AGENT_3 = {
    'binary': 'neutron-openvswitch-agent',
    'host': HOST + '_3',
    'topic': constants.L2_AGENT_TOPIC,
    'configurations': {'tunneling_ip': '20.0.0.3',
                       'tunnel_types': []},
    'agent_type': constants.AGENT_TYPE_OVS,
    'tunnel_type': [],
    'start_flag': True
}

L2_AGENT_4 = {
    'binary': 'neutron-openvswitch-agent',
    'host': HOST + '_4',
    'topic': constants.L2_AGENT_TOPIC,
    'configurations': {'tunneling_ip': '20.0.0.4',
                       'tunnel_types': ['vxlan']},
    'agent_type': constants.AGENT_TYPE_OVS,
    'tunnel_type': [],
    'start_flag': True
}

PLUGIN_NAME = 'neutron.plugins.ml2.plugin.Ml2Plugin'
NOTIFIER = 'neutron.plugins.ml2.rpc.AgentNotifierApi'


class TestL2PopulationRpcTestCase(test_plugin.NeutronDbPluginV2TestCase):

    def setUp(self):
        # Enable the test mechanism driver to ensure that
        # we can successfully call through to all mechanism
        # driver apis.
        config.cfg.CONF.set_override('mechanism_drivers',
                                     ['openvswitch', 'linuxbridge',
                                      'l2population'],
                                     'ml2')
        super(TestL2PopulationRpcTestCase, self).setUp(PLUGIN_NAME)

        self.adminContext = context.get_admin_context()

        self.type_manager = managers.TypeManager()
        self.notifier = rpc.AgentNotifierApi(topics.AGENT)
        self.callbacks = rpc.RpcCallbacks(self.notifier, self.type_manager)

        self.orig_supported_agents = l2_consts.SUPPORTED_AGENT_TYPES
        l2_consts.SUPPORTED_AGENT_TYPES = [constants.AGENT_TYPE_OVS]

        net_arg = {pnet.NETWORK_TYPE: 'vxlan',
                   pnet.SEGMENTATION_ID: '1'}
        self._network = self._make_network(self.fmt, 'net1', True,
                                           arg_list=(pnet.NETWORK_TYPE,
                                                     pnet.SEGMENTATION_ID,),
                                           **net_arg)

        notifier_patch = mock.patch(NOTIFIER)
        notifier_patch.start()

        self.fanout_topic = topics.get_topic_name(topics.AGENT,
                                                  topics.L2POPULATION,
                                                  topics.UPDATE)
        fanout = ('neutron.openstack.common.rpc.proxy.RpcProxy.fanout_cast')
        fanout_patch = mock.patch(fanout)
        self.mock_fanout = fanout_patch.start()

        cast = ('neutron.openstack.common.rpc.proxy.RpcProxy.cast')
        cast_patch = mock.patch(cast)
        self.mock_cast = cast_patch.start()

        uptime = ('neutron.plugins.ml2.drivers.l2pop.db.L2populationDbMixin.'
                  'get_agent_uptime')
        uptime_patch = mock.patch(uptime, return_value=190)
        uptime_patch.start()

        self.addCleanup(db_api.clear_db)

    def tearDown(self):
        l2_consts.SUPPORTED_AGENT_TYPES = self.orig_supported_agents
        super(TestL2PopulationRpcTestCase, self).tearDown()

    def _register_ml2_agents(self):
        callback = agents_db.AgentExtRpcCallback()
        callback.report_state(self.adminContext,
                              agent_state={'agent_state': L2_AGENT},
                              time=timeutils.strtime())
        callback.report_state(self.adminContext,
                              agent_state={'agent_state': L2_AGENT_2},
                              time=timeutils.strtime())
        callback.report_state(self.adminContext,
                              agent_state={'agent_state': L2_AGENT_3},
                              time=timeutils.strtime())
        callback.report_state(self.adminContext,
                              agent_state={'agent_state': L2_AGENT_4},
                              time=timeutils.strtime())

    def test_fdb_add_called(self):
        self._register_ml2_agents()

        with self.subnet(network=self._network) as subnet:
            host_arg = {portbindings.HOST_ID: HOST}
            with self.port(subnet=subnet,
                           arg_list=(portbindings.HOST_ID,),
                           **host_arg) as port1:
                with self.port(subnet=subnet,
                               arg_list=(portbindings.HOST_ID,),
                               **host_arg):
                    p1 = port1['port']

                    device = 'tap' + p1['id']

                    self.mock_fanout.reset_mock()
                    self.callbacks.update_device_up(self.adminContext,
                                                    agent_id=HOST,
                                                    device=device)

                    p1_ips = [p['ip_address'] for p in p1['fixed_ips']]
                    expected = {'args':
                                {'fdb_entries':
                                 {p1['network_id']:
                                  {'ports':
                                   {'20.0.0.1': [constants.FLOODING_ENTRY,
                                                 [p1['mac_address'],
                                                  p1_ips[0]]]},
                                   'network_type': 'vxlan',
                                   'segment_id': 1}}},
                                'namespace': None,
                                'method': 'add_fdb_entries'}

                    self.mock_fanout.assert_called_with(
                        mock.ANY, expected, topic=self.fanout_topic)

    def test_fdb_add_not_called_type_local(self):
        self._register_ml2_agents()

        with self.subnet(network=self._network) as subnet:
            host_arg = {portbindings.HOST_ID: HOST + '_3'}
            with self.port(subnet=subnet,
                           arg_list=(portbindings.HOST_ID,),
                           **host_arg) as port1:
                with self.port(subnet=subnet,
                               arg_list=(portbindings.HOST_ID,),
                               **host_arg):
                    p1 = port1['port']

                    device = 'tap' + p1['id']

                    self.mock_fanout.reset_mock()
                    self.callbacks.update_device_up(self.adminContext,
                                                    agent_id=HOST,
                                                    device=device)

                    self.assertFalse(self.mock_fanout.called)

    def test_fdb_add_two_agents(self):
        self._register_ml2_agents()

        with self.subnet(network=self._network) as subnet:
            host_arg = {portbindings.HOST_ID: HOST,
                        'admin_state_up': True}
            with self.port(subnet=subnet,
                           arg_list=(portbindings.HOST_ID, 'admin_state_up',),
                           **host_arg) as port1:
                host_arg = {portbindings.HOST_ID: HOST + '_2',
                            'admin_state_up': True}
                with self.port(subnet=subnet,
                               arg_list=(portbindings.HOST_ID,
                                         'admin_state_up',),
                               **host_arg) as port2:
                    p1 = port1['port']
                    p2 = port2['port']

                    device = 'tap' + p1['id']

                    self.mock_cast.reset_mock()
                    self.mock_fanout.reset_mock()
                    self.callbacks.update_device_up(self.adminContext,
                                                    agent_id=HOST,
                                                    device=device)

                    p1_ips = [p['ip_address'] for p in p1['fixed_ips']]
                    p2_ips = [p['ip_address'] for p in p2['fixed_ips']]

                    expected1 = {'args':
                                 {'fdb_entries':
                                  {p1['network_id']:
                                   {'ports':
                                    {'20.0.0.2': [constants.FLOODING_ENTRY,
                                                  [p2['mac_address'],
                                                   p2_ips[0]]]},
                                    'network_type': 'vxlan',
                                    'segment_id': 1}}},
                                 'namespace': None,
                                 'method': 'add_fdb_entries'}

                    topic = topics.get_topic_name(topics.AGENT,
                                                  topics.L2POPULATION,
                                                  topics.UPDATE,
                                                  HOST)

                    self.mock_cast.assert_called_with(mock.ANY,
                                                      expected1,
                                                      topic=topic)

                    expected2 = {'args':
                                 {'fdb_entries':
                                  {p1['network_id']:
                                   {'ports':
                                    {'20.0.0.1': [constants.FLOODING_ENTRY,
                                                  [p1['mac_address'],
                                                   p1_ips[0]]]},
                                    'network_type': 'vxlan',
                                    'segment_id': 1}}},
                                 'namespace': None,
                                 'method': 'add_fdb_entries'}

                    self.mock_fanout.assert_called_with(
                        mock.ANY, expected2, topic=self.fanout_topic)

    def test_fdb_add_called_two_networks(self):
        self._register_ml2_agents()

        with self.subnet(network=self._network) as subnet:
            host_arg = {portbindings.HOST_ID: HOST + '_2'}
            with self.port(subnet=subnet,
                           arg_list=(portbindings.HOST_ID,),
                           **host_arg) as port1:
                with self.subnet(cidr='10.1.0.0/24') as subnet2:
                    with self.port(subnet=subnet2,
                                   arg_list=(portbindings.HOST_ID,),
                                   **host_arg):
                        host_arg = {portbindings.HOST_ID: HOST}
                        with self.port(subnet=subnet,
                                       arg_list=(portbindings.HOST_ID,),
                                       **host_arg) as port3:
                            p1 = port1['port']
                            p3 = port3['port']

                            device = 'tap' + p3['id']

                            self.mock_cast.reset_mock()
                            self.mock_fanout.reset_mock()
                            self.callbacks.update_device_up(
                                self.adminContext, agent_id=HOST,
                                device=device)

                            p1_ips = [p['ip_address']
                                      for p in p1['fixed_ips']]
                            expected1 = {'args':
                                         {'fdb_entries':
                                          {p1['network_id']:
                                           {'ports':
                                            {'20.0.0.2':
                                             [constants.FLOODING_ENTRY,
                                              [p1['mac_address'],
                                               p1_ips[0]]]},
                                            'network_type': 'vxlan',
                                            'segment_id': 1}}},
                                         'namespace': None,
                                         'method': 'add_fdb_entries'}

                            topic = topics.get_topic_name(topics.AGENT,
                                                          topics.L2POPULATION,
                                                          topics.UPDATE,
                                                          HOST)

                            self.mock_cast.assert_called_with(mock.ANY,
                                                              expected1,
                                                              topic=topic)

                            p3_ips = [p['ip_address']
                                      for p in p3['fixed_ips']]
                            expected2 = {'args':
                                         {'fdb_entries':
                                          {p1['network_id']:
                                           {'ports':
                                            {'20.0.0.1':
                                             [constants.FLOODING_ENTRY,
                                              [p3['mac_address'],
                                               p3_ips[0]]]},
                                            'network_type': 'vxlan',
                                            'segment_id': 1}}},
                                         'namespace': None,
                                         'method': 'add_fdb_entries'}

                            self.mock_fanout.assert_called_with(
                                mock.ANY, expected2,
                                topic=self.fanout_topic)

    def test_update_port_down(self):
        self._register_ml2_agents()

        with self.subnet(network=self._network) as subnet:
            host_arg = {portbindings.HOST_ID: HOST}
            with self.port(subnet=subnet,
                           arg_list=(portbindings.HOST_ID,),
                           **host_arg) as port1:
                with self.port(subnet=subnet,
                               arg_list=(portbindings.HOST_ID,),
                               **host_arg) as port2:
                    p2 = port2['port']
                    device2 = 'tap' + p2['id']

                    self.mock_fanout.reset_mock()
                    self.callbacks.update_device_up(self.adminContext,
                                                    agent_id=HOST,
                                                    device=device2)
<<<<<<< HEAD

                    p1 = port1['port']
                    device1 = 'tap' + p1['id']

=======

                    p1 = port1['port']
                    device1 = 'tap' + p1['id']

>>>>>>> b4b3c973
                    self.callbacks.update_device_up(self.adminContext,
                                                    agent_id=HOST,
                                                    device=device1)
                    self.mock_fanout.reset_mock()
                    self.callbacks.update_device_down(self.adminContext,
                                                      agent_id=HOST,
                                                      device=device2)

                    p2_ips = [p['ip_address'] for p in p2['fixed_ips']]
                    expected = {'args':
                                {'fdb_entries':
                                 {p2['network_id']:
                                  {'ports':
                                   {'20.0.0.1': [[p2['mac_address'],
                                                  p2_ips[0]]]},
                                   'network_type': 'vxlan',
                                   'segment_id': 1}}},
                                'namespace': None,
                                'method': 'remove_fdb_entries'}

                    self.mock_fanout.assert_called_with(
                        mock.ANY, expected, topic=self.fanout_topic)

    def test_update_port_down_last_port_up(self):
        self._register_ml2_agents()

        with self.subnet(network=self._network) as subnet:
            host_arg = {portbindings.HOST_ID: HOST}
            with self.port(subnet=subnet,
                           arg_list=(portbindings.HOST_ID,),
                           **host_arg):
                with self.port(subnet=subnet,
                               arg_list=(portbindings.HOST_ID,),
                               **host_arg) as port2:
                    p2 = port2['port']
                    device2 = 'tap' + p2['id']

                    self.mock_fanout.reset_mock()
                    self.callbacks.update_device_up(self.adminContext,
                                                    agent_id=HOST,
                                                    device=device2)

                    self.callbacks.update_device_down(self.adminContext,
                                                      agent_id=HOST,
                                                      device=device2)

                    p2_ips = [p['ip_address'] for p in p2['fixed_ips']]
                    expected = {'args':
                                {'fdb_entries':
                                 {p2['network_id']:
                                  {'ports':
                                   {'20.0.0.1': [constants.FLOODING_ENTRY,
                                                 [p2['mac_address'],
                                                  p2_ips[0]]]},
                                   'network_type': 'vxlan',
                                   'segment_id': 1}}},
                                'namespace': None,
                                'method': 'remove_fdb_entries'}

                    self.mock_fanout.assert_called_with(
                        mock.ANY, expected, topic=self.fanout_topic)

    def test_delete_port(self):
        self._register_ml2_agents()

        with self.subnet(network=self._network) as subnet:
            host_arg = {portbindings.HOST_ID: HOST}
            with self.port(subnet=subnet,
                           arg_list=(portbindings.HOST_ID,),
                           **host_arg) as port:
                p1 = port['port']
                device = 'tap' + p1['id']

                self.mock_fanout.reset_mock()
                self.callbacks.update_device_up(self.adminContext,
                                                agent_id=HOST,
                                                device=device)

                with self.port(subnet=subnet,
                               arg_list=(portbindings.HOST_ID,),
                               **host_arg) as port2:
                    p2 = port2['port']
                    device1 = 'tap' + p2['id']

                    self.mock_fanout.reset_mock()
                    self.callbacks.update_device_up(self.adminContext,
                                                    agent_id=HOST,
                                                    device=device1)

                p2_ips = [p['ip_address'] for p in p2['fixed_ips']]
                expected = {'args':
                            {'fdb_entries':
                             {p2['network_id']:
                              {'ports':
                               {'20.0.0.1': [[p2['mac_address'],
                                              p2_ips[0]]]},
                               'network_type': 'vxlan',
                               'segment_id': 1}}},
                            'namespace': None,
                            'method': 'remove_fdb_entries'}

                self.mock_fanout.assert_any_call(
                    mock.ANY, expected, topic=self.fanout_topic)

    def test_delete_port_last_port_up(self):
        self._register_ml2_agents()

        with self.subnet(network=self._network) as subnet:
            host_arg = {portbindings.HOST_ID: HOST}
            with self.port(subnet=subnet,
                           arg_list=(portbindings.HOST_ID,),
                           **host_arg):
                with self.port(subnet=subnet,
                               arg_list=(portbindings.HOST_ID,),
                               **host_arg) as port:
                    p1 = port['port']

                    device = 'tap' + p1['id']

                    self.callbacks.update_device_up(self.adminContext,
                                                    agent_id=HOST,
                                                    device=device)
<<<<<<< HEAD

                p1_ips = [p['ip_address'] for p in p1['fixed_ips']]
                expected = {'args':
                            {'fdb_entries':
                             {p1['network_id']:
                              {'ports':
                               {'20.0.0.1': [constants.FLOODING_ENTRY,
                                             [p1['mac_address'],
                                              p1_ips[0]]]},
                               'network_type': 'vxlan',
                               'segment_id': 1}}},
                            'namespace': None,
                            'method': 'remove_fdb_entries'}

=======

                p1_ips = [p['ip_address'] for p in p1['fixed_ips']]
                expected = {'args':
                            {'fdb_entries':
                             {p1['network_id']:
                              {'ports':
                               {'20.0.0.1': [constants.FLOODING_ENTRY,
                                             [p1['mac_address'],
                                              p1_ips[0]]]},
                               'network_type': 'vxlan',
                               'segment_id': 1}}},
                            'namespace': None,
                            'method': 'remove_fdb_entries'}

>>>>>>> b4b3c973
                self.mock_fanout.assert_any_call(
                    mock.ANY, expected, topic=self.fanout_topic)

    def test_fixed_ips_changed(self):
        self._register_ml2_agents()

        with self.subnet(network=self._network) as subnet:
            host_arg = {portbindings.HOST_ID: HOST}
            with self.port(subnet=subnet, cidr='10.0.0.0/24',
                           arg_list=(portbindings.HOST_ID,),
                           **host_arg) as port1:
                p1 = port1['port']

                device = 'tap' + p1['id']

                self.callbacks.update_device_up(self.adminContext,
                                                agent_id=HOST,
                                                device=device)

                self.mock_fanout.reset_mock()

                data = {'port': {'fixed_ips': [{'ip_address': '10.0.0.2'},
                                               {'ip_address': '10.0.0.10'}]}}
                req = self.new_update_request('ports', data, p1['id'])
                res = self.deserialize(self.fmt, req.get_response(self.api))
                ips = res['port']['fixed_ips']
                self.assertEqual(len(ips), 2)

                add_expected = {'args':
                                {'fdb_entries':
                                 {'chg_ip':
                                  {p1['network_id']:
                                   {'20.0.0.1':
                                    {'after': [[p1['mac_address'],
                                                '10.0.0.10']]}}}}},
                                'namespace': None,
                                'method': 'update_fdb_entries'}

                self.mock_fanout.assert_any_call(
                    mock.ANY, add_expected, topic=self.fanout_topic)

                self.mock_fanout.reset_mock()

                data = {'port': {'fixed_ips': [{'ip_address': '10.0.0.2'},
                                               {'ip_address': '10.0.0.16'}]}}
                req = self.new_update_request('ports', data, p1['id'])
                res = self.deserialize(self.fmt, req.get_response(self.api))
                ips = res['port']['fixed_ips']
                self.assertEqual(len(ips), 2)

                upd_expected = {'args':
                                {'fdb_entries':
                                 {'chg_ip':
                                  {p1['network_id']:
                                   {'20.0.0.1':
                                    {'before': [[p1['mac_address'],
                                                 '10.0.0.10']],
                                     'after': [[p1['mac_address'],
                                                '10.0.0.16']]}}}}},
                                'namespace': None,
                                'method': 'update_fdb_entries'}

                self.mock_fanout.assert_any_call(
                    mock.ANY, upd_expected, topic=self.fanout_topic)

                self.mock_fanout.reset_mock()

                data = {'port': {'fixed_ips': [{'ip_address': '10.0.0.16'}]}}
                req = self.new_update_request('ports', data, p1['id'])
                res = self.deserialize(self.fmt, req.get_response(self.api))
                ips = res['port']['fixed_ips']
                self.assertEqual(len(ips), 1)

                del_expected = {'args':
                                {'fdb_entries':
                                 {'chg_ip':
                                  {p1['network_id']:
                                   {'20.0.0.1':
                                    {'before': [[p1['mac_address'],
                                                 '10.0.0.2']]}}}}},
                                'namespace': None,
                                'method': 'update_fdb_entries'}

                self.mock_fanout.assert_any_call(
                    mock.ANY, del_expected, topic=self.fanout_topic)

    def test_no_fdb_updates_without_port_updates(self):
        self._register_ml2_agents()

        with self.subnet(network=self._network) as subnet:
            host_arg = {portbindings.HOST_ID: HOST}
            with self.port(subnet=subnet, cidr='10.0.0.0/24',
                           arg_list=(portbindings.HOST_ID,),
                           **host_arg) as port1:
                p1 = port1['port']

                device = 'tap' + p1['id']

                self.callbacks.update_device_up(self.adminContext,
                                                agent_id=HOST,
                                                device=device)
                p1['status'] = 'ACTIVE'
                self.mock_fanout.reset_mock()

                fanout = ('neutron.plugins.ml2.drivers.l2pop.rpc.'
                          'L2populationAgentNotifyAPI._notification_fanout')
                fanout_patch = mock.patch(fanout)
                mock_fanout = fanout_patch.start()

                plugin = manager.NeutronManager.get_plugin()
                plugin.update_port(self.adminContext, p1['id'], port1)

                self.assertFalse(mock_fanout.called)
                fanout_patch.stop()

    def test_host_changed(self):
        self._register_ml2_agents()
        with self.subnet(network=self._network) as subnet:
            host_arg = {portbindings.HOST_ID: L2_AGENT['host']}
            host2_arg = {portbindings.HOST_ID: L2_AGENT_2['host']}
            with self.port(subnet=subnet, cidr='10.0.0.0/24',
                           arg_list=(portbindings.HOST_ID,),
                           **host_arg) as port1:
                with self.port(subnet=subnet, cidr='10.0.0.0/24',
                               arg_list=(portbindings.HOST_ID,),
                               **host2_arg) as port2:
                    p1 = port1['port']
                    device1 = 'tap' + p1['id']
                    self.callbacks.update_device_up(
                        self.adminContext,
                        agent_id=L2_AGENT['host'],
                        device=device1)
                    p2 = port2['port']
                    device2 = 'tap' + p2['id']
                    self.callbacks.update_device_up(
                        self.adminContext,
                        agent_id=L2_AGENT_2['host'],
                        device=device2)
                    data2 = {'port': {'binding:host_id': L2_AGENT_2['host']}}
                    req = self.new_update_request('ports', data2, p1['id'])
                    res = self.deserialize(self.fmt,
                                           req.get_response(self.api))
                    self.assertEqual(res['port']['binding:host_id'],
                                     L2_AGENT_2['host'])
                    self.mock_fanout.reset_mock()
                    self.callbacks.get_device_details(
                        self.adminContext,
                        device=device1,
                        agent_id=L2_AGENT_2['host'])
                    p1_ips = [p['ip_address'] for p in p1['fixed_ips']]
                    expected = {'args':
                                {'fdb_entries':
                                 {p1['network_id']:
                                  {'ports':
                                   {'20.0.0.1': [constants.FLOODING_ENTRY,
                                                 [p1['mac_address'],
                                                  p1_ips[0]]]},
                                   'network_type': 'vxlan',
                                   'segment_id': 1}}},
                                'namespace': None,
                                'method': 'remove_fdb_entries'}

                    self.mock_fanout.assert_called_with(
                        mock.ANY, expected, topic=self.fanout_topic)

    def test_host_changed_twice(self):
        self._register_ml2_agents()
        with self.subnet(network=self._network) as subnet:
            host_arg = {portbindings.HOST_ID: L2_AGENT['host']}
            host2_arg = {portbindings.HOST_ID: L2_AGENT_2['host']}
            with self.port(subnet=subnet, cidr='10.0.0.0/24',
                           arg_list=(portbindings.HOST_ID,),
                           **host_arg) as port1:
                with self.port(subnet=subnet, cidr='10.0.0.0/24',
                               arg_list=(portbindings.HOST_ID,),
                               **host2_arg) as port2:
                    p1 = port1['port']
                    device1 = 'tap' + p1['id']
                    self.callbacks.update_device_up(
                        self.adminContext,
                        agent_id=L2_AGENT['host'],
                        device=device1)
                    p2 = port2['port']
                    device2 = 'tap' + p2['id']
                    self.callbacks.update_device_up(
                        self.adminContext,
                        agent_id=L2_AGENT_2['host'],
                        device=device2)
                    data2 = {'port': {'binding:host_id': L2_AGENT_2['host']}}
                    req = self.new_update_request('ports', data2, p1['id'])
                    res = self.deserialize(self.fmt,
                                           req.get_response(self.api))
                    self.assertEqual(res['port']['binding:host_id'],
                                     L2_AGENT_2['host'])
                    data4 = {'port': {'binding:host_id': L2_AGENT_4['host']}}
                    req = self.new_update_request('ports', data4, p1['id'])
                    res = self.deserialize(self.fmt,
                                           req.get_response(self.api))
                    self.assertEqual(res['port']['binding:host_id'],
                                     L2_AGENT_4['host'])
                    self.mock_fanout.reset_mock()
                    self.callbacks.get_device_details(
                        self.adminContext,
                        device=device1,
                        agent_id=L2_AGENT_4['host'])
                    p1_ips = [p['ip_address'] for p in p1['fixed_ips']]
                    expected = {'args':
                                {'fdb_entries':
                                 {p1['network_id']:
                                  {'ports':
                                   {'20.0.0.1': [constants.FLOODING_ENTRY,
                                                 [p1['mac_address'],
                                                  p1_ips[0]]]},
                                   'network_type': 'vxlan',
                                   'segment_id': 1}}},
                                'namespace': None,
                                'method': 'remove_fdb_entries'}

                    self.mock_fanout.assert_called_with(
                        mock.ANY, expected, topic=self.fanout_topic)<|MERGE_RESOLUTION|>--- conflicted
+++ resolved
@@ -362,17 +362,10 @@
                     self.callbacks.update_device_up(self.adminContext,
                                                     agent_id=HOST,
                                                     device=device2)
-<<<<<<< HEAD
 
                     p1 = port1['port']
                     device1 = 'tap' + p1['id']
 
-=======
-
-                    p1 = port1['port']
-                    device1 = 'tap' + p1['id']
-
->>>>>>> b4b3c973
                     self.callbacks.update_device_up(self.adminContext,
                                                     agent_id=HOST,
                                                     device=device1)
@@ -495,7 +488,6 @@
                     self.callbacks.update_device_up(self.adminContext,
                                                     agent_id=HOST,
                                                     device=device)
-<<<<<<< HEAD
 
                 p1_ips = [p['ip_address'] for p in p1['fixed_ips']]
                 expected = {'args':
@@ -510,22 +502,6 @@
                             'namespace': None,
                             'method': 'remove_fdb_entries'}
 
-=======
-
-                p1_ips = [p['ip_address'] for p in p1['fixed_ips']]
-                expected = {'args':
-                            {'fdb_entries':
-                             {p1['network_id']:
-                              {'ports':
-                               {'20.0.0.1': [constants.FLOODING_ENTRY,
-                                             [p1['mac_address'],
-                                              p1_ips[0]]]},
-                               'network_type': 'vxlan',
-                               'segment_id': 1}}},
-                            'namespace': None,
-                            'method': 'remove_fdb_entries'}
-
->>>>>>> b4b3c973
                 self.mock_fanout.assert_any_call(
                     mock.ANY, expected, topic=self.fanout_topic)
 
