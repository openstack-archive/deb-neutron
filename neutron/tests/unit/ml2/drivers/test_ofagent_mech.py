# Copyright (c) 2014 OpenStack Foundation
# All Rights Reserved.
#
#    Licensed under the Apache License, Version 2.0 (the "License"); you may
#    not use this file except in compliance with the License. You may obtain
#    a copy of the License at
#
#         http://www.apache.org/licenses/LICENSE-2.0
#
#    Unless required by applicable law or agreed to in writing, software
#    distributed under the License is distributed on an "AS IS" BASIS, WITHOUT
#    WARRANTIES OR CONDITIONS OF ANY KIND, either express or implied. See the
#    License for the specific language governing permissions and limitations
#    under the License.

from oslo.config import cfg

from neutron.common import constants
from neutron.extensions import portbindings
from neutron.plugins.ml2.drivers import mech_ofagent
from neutron.tests.unit.ml2 import _test_mech_agent as base


class OfagentMechanismBaseTestCase(base.AgentMechanismBaseTestCase):
    VIF_TYPE = portbindings.VIF_TYPE_OVS
    VIF_DETAILS = {portbindings.CAP_PORT_FILTER: True,
                   portbindings.OVS_HYBRID_PLUG: True}
    AGENT_TYPE = constants.AGENT_TYPE_OFA

    GOOD_MAPPINGS = {'fake_physical_network': 'fake_interface'}
    GOOD_TUNNEL_TYPES = ['gre', 'vxlan']
    GOOD_CONFIGS = {'interface_mappings': GOOD_MAPPINGS,
                    'tunnel_types': GOOD_TUNNEL_TYPES}

    BAD_MAPPINGS = {'wrong_physical_network': 'wrong_interface'}
    BAD_TUNNEL_TYPES = ['bad_tunnel_type']
    BAD_CONFIGS = {'interface_mappings': BAD_MAPPINGS,
                   'tunnel_types': BAD_TUNNEL_TYPES}

    AGENTS = [{'alive': True,
               'configurations': GOOD_CONFIGS}]
    AGENTS_DEAD = [{'alive': False,
                    'configurations': GOOD_CONFIGS}]
    AGENTS_BAD = [{'alive': False,
                   'configurations': GOOD_CONFIGS},
                  {'alive': True,
                   'configurations': BAD_CONFIGS}]

    def setUp(self):
        super(OfagentMechanismBaseTestCase, self).setUp()
        self.driver = mech_ofagent.OfagentMechanismDriver()
        self.driver.initialize()


class OfagentMechanismSGDisabledBaseTestCase(OfagentMechanismBaseTestCase):
    VIF_DETAILS = {portbindings.CAP_PORT_FILTER: False,
                   portbindings.OVS_HYBRID_PLUG: False}

    def setUp(self):
        cfg.CONF.set_override('enable_security_group',
                              False,
                              group='SECURITYGROUP')
        super(OfagentMechanismSGDisabledBaseTestCase, self).setUp()


class OfagentMechanismGenericTestCase(OfagentMechanismBaseTestCase,
                                      base.AgentMechanismGenericTestCase):
    pass


class OfagentMechanismLocalTestCase(OfagentMechanismBaseTestCase,
                                    base.AgentMechanismLocalTestCase):
    pass


class OfagentMechanismFlatTestCase(OfagentMechanismBaseTestCase,
                                   base.AgentMechanismFlatTestCase):
    pass


class OfagentMechanismVlanTestCase(OfagentMechanismBaseTestCase,
                                   base.AgentMechanismVlanTestCase):
    pass


class OfagentMechanismGreTestCase(OfagentMechanismBaseTestCase,
                                  base.AgentMechanismGreTestCase):
    pass


class OfagentMechanismSGDisabledLocalTestCase(
    OfagentMechanismSGDisabledBaseTestCase,
    base.AgentMechanismLocalTestCase):
<<<<<<< HEAD
    pass


# The following tests are for deprecated "bridge_mappings".
# TODO(yamamoto): Remove them.

class OfagentMechanismPhysBridgeTestCase(base.AgentMechanismBaseTestCase):
    VIF_TYPE = portbindings.VIF_TYPE_OVS
    VIF_DETAILS = {portbindings.CAP_PORT_FILTER: True,
                   portbindings.OVS_HYBRID_PLUG: True}
    AGENT_TYPE = constants.AGENT_TYPE_OFA

    GOOD_MAPPINGS = {'fake_physical_network': 'fake_bridge'}
    GOOD_TUNNEL_TYPES = ['gre', 'vxlan']
    GOOD_CONFIGS = {'bridge_mappings': GOOD_MAPPINGS,
                    'tunnel_types': GOOD_TUNNEL_TYPES}

    BAD_MAPPINGS = {'wrong_physical_network': 'wrong_bridge'}
    BAD_TUNNEL_TYPES = ['bad_tunnel_type']
    BAD_CONFIGS = {'bridge_mappings': BAD_MAPPINGS,
                   'tunnel_types': BAD_TUNNEL_TYPES}

    AGENTS = [{'alive': True,
               'configurations': GOOD_CONFIGS}]
    AGENTS_DEAD = [{'alive': False,
                    'configurations': GOOD_CONFIGS}]
    AGENTS_BAD = [{'alive': False,
                   'configurations': GOOD_CONFIGS},
                  {'alive': True,
                   'configurations': BAD_CONFIGS}]

    def setUp(self):
        super(OfagentMechanismPhysBridgeTestCase, self).setUp()
        self.driver = mech_ofagent.OfagentMechanismDriver()
        self.driver.initialize()


class OfagentMechanismPhysBridgeGenericTestCase(
        OfagentMechanismPhysBridgeTestCase,
        base.AgentMechanismGenericTestCase):
    pass


class OfagentMechanismPhysBridgeLocalTestCase(
        OfagentMechanismPhysBridgeTestCase,
        base.AgentMechanismLocalTestCase):
    pass


class OfagentMechanismPhysBridgeFlatTestCase(
        OfagentMechanismPhysBridgeTestCase,
        base.AgentMechanismFlatTestCase):
    pass


class OfagentMechanismPhysBridgeVlanTestCase(
        OfagentMechanismPhysBridgeTestCase,
        base.AgentMechanismVlanTestCase):
    pass


class OfagentMechanismPhysBridgeGreTestCase(
        OfagentMechanismPhysBridgeTestCase,
        base.AgentMechanismGreTestCase):
=======
>>>>>>> eecc864d
    pass<|MERGE_RESOLUTION|>--- conflicted
+++ resolved
@@ -91,71 +91,4 @@
 class OfagentMechanismSGDisabledLocalTestCase(
     OfagentMechanismSGDisabledBaseTestCase,
     base.AgentMechanismLocalTestCase):
-<<<<<<< HEAD
-    pass
-
-
-# The following tests are for deprecated "bridge_mappings".
-# TODO(yamamoto): Remove them.
-
-class OfagentMechanismPhysBridgeTestCase(base.AgentMechanismBaseTestCase):
-    VIF_TYPE = portbindings.VIF_TYPE_OVS
-    VIF_DETAILS = {portbindings.CAP_PORT_FILTER: True,
-                   portbindings.OVS_HYBRID_PLUG: True}
-    AGENT_TYPE = constants.AGENT_TYPE_OFA
-
-    GOOD_MAPPINGS = {'fake_physical_network': 'fake_bridge'}
-    GOOD_TUNNEL_TYPES = ['gre', 'vxlan']
-    GOOD_CONFIGS = {'bridge_mappings': GOOD_MAPPINGS,
-                    'tunnel_types': GOOD_TUNNEL_TYPES}
-
-    BAD_MAPPINGS = {'wrong_physical_network': 'wrong_bridge'}
-    BAD_TUNNEL_TYPES = ['bad_tunnel_type']
-    BAD_CONFIGS = {'bridge_mappings': BAD_MAPPINGS,
-                   'tunnel_types': BAD_TUNNEL_TYPES}
-
-    AGENTS = [{'alive': True,
-               'configurations': GOOD_CONFIGS}]
-    AGENTS_DEAD = [{'alive': False,
-                    'configurations': GOOD_CONFIGS}]
-    AGENTS_BAD = [{'alive': False,
-                   'configurations': GOOD_CONFIGS},
-                  {'alive': True,
-                   'configurations': BAD_CONFIGS}]
-
-    def setUp(self):
-        super(OfagentMechanismPhysBridgeTestCase, self).setUp()
-        self.driver = mech_ofagent.OfagentMechanismDriver()
-        self.driver.initialize()
-
-
-class OfagentMechanismPhysBridgeGenericTestCase(
-        OfagentMechanismPhysBridgeTestCase,
-        base.AgentMechanismGenericTestCase):
-    pass
-
-
-class OfagentMechanismPhysBridgeLocalTestCase(
-        OfagentMechanismPhysBridgeTestCase,
-        base.AgentMechanismLocalTestCase):
-    pass
-
-
-class OfagentMechanismPhysBridgeFlatTestCase(
-        OfagentMechanismPhysBridgeTestCase,
-        base.AgentMechanismFlatTestCase):
-    pass
-
-
-class OfagentMechanismPhysBridgeVlanTestCase(
-        OfagentMechanismPhysBridgeTestCase,
-        base.AgentMechanismVlanTestCase):
-    pass
-
-
-class OfagentMechanismPhysBridgeGreTestCase(
-        OfagentMechanismPhysBridgeTestCase,
-        base.AgentMechanismGreTestCase):
-=======
->>>>>>> eecc864d
     pass