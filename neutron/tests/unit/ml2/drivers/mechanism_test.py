--- conflicted
+++ resolved
@@ -158,21 +158,8 @@
         if host == "host-ovs-no_filter":
             context.set_binding(segment, portbindings.VIF_TYPE_OVS,
                                 {portbindings.CAP_PORT_FILTER: False})
-<<<<<<< HEAD
-        elif host == "host-bridge-filter":
-            context.set_binding(segment, portbindings.VIF_TYPE_BRIDGE,
-                                {portbindings.CAP_PORT_FILTER: True})
-
-    def validate_port_binding(self, context):
-        self._check_port_context(context, False)
-        return True
-
-    def unbind_port(self, context):
-        self._check_port_context(context, False)
-=======
             self.bound_ports.add(context.current['id'])
         elif host == "host-bridge-filter":
             context.set_binding(segment, portbindings.VIF_TYPE_BRIDGE,
                                 {portbindings.CAP_PORT_FILTER: True})
-            self.bound_ports.add(context.current['id'])
->>>>>>> b4b3c973
+            self.bound_ports.add(context.current['id'])