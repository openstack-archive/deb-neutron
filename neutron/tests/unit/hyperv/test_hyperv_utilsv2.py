--- conflicted
+++ resolved
@@ -259,8 +259,6 @@
                 mock_port, mock_acl)
 
     @mock.patch('neutron.plugins.hyperv.agent.utilsv2.HyperVUtilsV2'
-<<<<<<< HEAD
-=======
                 '._get_switch_port_allocation')
     def test_enable_control_metrics_ok(self, mock_get_port_allocation):
         mock_metrics_svc = self._utils._conn.Msvm_MetricService()[0]
@@ -357,7 +355,6 @@
             [self._FAKE_RES_PATH])
 
     @mock.patch('neutron.plugins.hyperv.agent.utilsv2.HyperVUtilsV2'
->>>>>>> b4b3c973
                 '._remove_virt_feature')
     @mock.patch('neutron.plugins.hyperv.agent.utilsv2.HyperVUtilsV2'
                 '._bind_security_rule')
@@ -460,16 +457,6 @@
             default, default, self._FAKE_REMOTE_ADDR)
 
     def _test_filter_security_acls(self, local_port, protocol, remote_addr):
-<<<<<<< HEAD
-        mock_acl = mock.MagicMock()
-        mock_acl.Action = self._utils._ACL_ACTION_ALLOW
-        mock_acl.Direction = self._FAKE_ACL_DIR
-        mock_acl.LocalPort = local_port
-        mock_acl.Protocol = protocol
-        mock_acl.RemoteIPAddress = remote_addr
-
-        acls = [mock_acl, mock_acl]
-=======
         acls = []
         default = self._utils._ACL_DEFAULT
         for port, proto in [(default, default), (local_port, protocol)]:
@@ -483,7 +470,6 @@
 
         right_acls = [a for a in acls if a.LocalPort == local_port]
 
->>>>>>> b4b3c973
         good_acls = self._utils._filter_security_acls(
             acls, mock_acl.Action, self._FAKE_ACL_DIR, self._FAKE_ACL_TYPE,
             local_port, protocol, remote_addr)
@@ -491,11 +477,7 @@
             acls, self._FAKE_ACL_ACT, self._FAKE_ACL_DIR, self._FAKE_ACL_TYPE,
             local_port, protocol, remote_addr)
 
-<<<<<<< HEAD
-        self.assertEqual(acls, good_acls)
-=======
         self.assertEqual(right_acls, good_acls)
->>>>>>> b4b3c973
         self.assertEqual([], bad_acls)
 
     def test_get_new_weight(self):
@@ -508,9 +490,6 @@
 
     def test_get_new_weight_no_acls(self):
         self.assertEqual(self._utils._MAX_WEIGHT - 1,
-<<<<<<< HEAD
-                         self._utils._get_new_weight([]))
-=======
                          self._utils._get_new_weight([]))
 
     def test_get_new_weight_default_acls(self):
@@ -521,5 +500,4 @@
         mockacl2.Action = self._utils._ACL_ACTION_DENY
 
         self.assertEqual(self._utils._MAX_WEIGHT - 2,
-                         self._utils._get_new_weight([mockacl1, mockacl2]))
->>>>>>> b4b3c973
+                         self._utils._get_new_weight([mockacl1, mockacl2]))