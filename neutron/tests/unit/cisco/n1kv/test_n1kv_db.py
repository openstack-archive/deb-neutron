--- conflicted
+++ resolved
@@ -98,12 +98,8 @@
         super(VlanAllocationsTest, self).setUp()
         db.configure_db()
         self.session = db.get_session()
-<<<<<<< HEAD
-        n1kv_db_v2.sync_vlan_allocations(self.session, VLAN_RANGES)
-=======
         self.net_p = _create_test_network_profile_if_not_there(self.session)
         n1kv_db_v2.sync_vlan_allocations(self.session, self.net_p)
->>>>>>> b4b3c973
         self.addCleanup(db.clear_db)
 
     def test_sync_vlan_allocations_outside_segment_range(self):
@@ -203,15 +199,7 @@
                           self.session,
                           PHYS_NET,
                           vlan_id)
-<<<<<<< HEAD
-        n1kv_db_v2.reserve_specific_vlan(self.session, PHYS_NET, vlan_id)
-        self.assertTrue(n1kv_db_v2.get_vlan_allocation(self.session, PHYS_NET,
-                                                       vlan_id).allocated)
-
-        self.assertRaises(n_exc.VlanIdInUse,
-=======
         self.assertRaises(c_exc.VlanIDOutsidePool,
->>>>>>> b4b3c973
                           n1kv_db_v2.reserve_specific_vlan,
                           self.session,
                           PHYS_NET,
@@ -225,13 +213,9 @@
         super(VxlanAllocationsTest, self).setUp()
         db.configure_db()
         self.session = db.get_session()
-<<<<<<< HEAD
-        n1kv_db_v2.sync_vxlan_allocations(self.session, VXLAN_RANGES)
-=======
         self.net_p = _create_test_network_profile_if_not_there(
             self.session, TEST_NETWORK_PROFILE_VXLAN)
         n1kv_db_v2.sync_vxlan_allocations(self.session, self.net_p)
->>>>>>> b4b3c973
         self.addCleanup(db.clear_db)
 
     def test_sync_vxlan_allocations_outside_segment_range(self):
@@ -867,12 +851,7 @@
                                           test_profile_id,
                                           test_profile_type)
         network_profile = {"network_profile": TEST_NETWORK_PROFILE}
-<<<<<<< HEAD
-        test_network_profile = self.create_network_profile(ctx,
-                                                           network_profile)
-=======
         self.create_network_profile(ctx, network_profile)
->>>>>>> b4b3c973
         binding = n1kv_db_v2.get_profile_binding(self.session,
                                                  ctx.tenant_id,
                                                  test_profile_id)
