--- conflicted
+++ resolved
@@ -265,8 +265,6 @@
                 req = self.new_update_request('firewalls', data, fw_id)
                 res = req.get_response(self.ext_api)
                 self.assertEqual(res.status_int, exc.HTTPConflict.code)
-<<<<<<< HEAD
-=======
 
     def test_update_firewall_shared_fails_for_non_admin(self):
         ctx = context.get_admin_context()
@@ -286,7 +284,6 @@
                 res = req.get_response(self.ext_api)
                 # returns 404 due to security reasons
                 self.assertEqual(res.status_int, exc.HTTPNotFound.code)
->>>>>>> d394b8a7
 
     def test_update_firewall_policy_fails_when_firewall_pending(self):
         name = "new_firewall1"
