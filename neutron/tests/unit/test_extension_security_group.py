# Copyright (c) 2012 OpenStack Foundation.

# Licensed under the Apache License, Version 2.0 (the "License");
# you may not use this file except in compliance with the License.
# You may obtain a copy of the License at
#
#    http://www.apache.org/licenses/LICENSE-2.0
#
# Unless required by applicable law or agreed to in writing, software
# distributed under the License is distributed on an "AS IS" BASIS,
# WITHOUT WARRANTIES OR CONDITIONS OF ANY KIND, either express or
# implied.
# See the License for the specific language governing permissions and
# limitations under the License.

import contextlib

import mock
import webob.exc

from neutron.api.v2 import attributes as attr
from neutron.common import constants as const
from neutron.common import exceptions as n_exc
from neutron import context
from neutron.db import db_base_plugin_v2
from neutron.db import securitygroups_db
from neutron.extensions import securitygroup as ext_sg
from neutron.tests import base
from neutron.tests.unit import test_db_plugin

DB_PLUGIN_KLASS = ('neutron.tests.unit.test_extension_security_group.'
                   'SecurityGroupTestPlugin')


class SecurityGroupTestExtensionManager(object):

    def get_resources(self):
        # Add the resources to the global attribute map
        # This is done here as the setup process won't
        # initialize the main API router which extends
        # the global attribute map
        attr.RESOURCE_ATTRIBUTE_MAP.update(
            ext_sg.RESOURCE_ATTRIBUTE_MAP)
        return ext_sg.Securitygroup.get_resources()

    def get_actions(self):
        return []

    def get_request_extensions(self):
        return []


class SecurityGroupsTestCase(test_db_plugin.NeutronDbPluginV2TestCase):

    def _create_security_group(self, fmt, name, description, **kwargs):

        data = {'security_group': {'name': name,
                                   'tenant_id': kwargs.get('tenant_id',
                                                           'test_tenant'),
                                   'description': description}}
        security_group_req = self.new_create_request('security-groups', data,
                                                     fmt)
        if (kwargs.get('set_context') and 'tenant_id' in kwargs):
            # create a specific auth context for this request
            security_group_req.environ['neutron.context'] = (
                context.Context('', kwargs['tenant_id']))
        return security_group_req.get_response(self.ext_api)

    def _build_security_group_rule(self, security_group_id, direction, proto,
                                   port_range_min=None, port_range_max=None,
                                   remote_ip_prefix=None, remote_group_id=None,
                                   tenant_id='test_tenant',
                                   ethertype=const.IPv4):

        data = {'security_group_rule': {'security_group_id': security_group_id,
                                        'direction': direction,
                                        'protocol': proto,
                                        'ethertype': ethertype,
                                        'tenant_id': tenant_id,
                                        'ethertype': ethertype}}
        if port_range_min:
            data['security_group_rule']['port_range_min'] = port_range_min

        if port_range_max:
            data['security_group_rule']['port_range_max'] = port_range_max

        if remote_ip_prefix:
            data['security_group_rule']['remote_ip_prefix'] = remote_ip_prefix

        if remote_group_id:
            data['security_group_rule']['remote_group_id'] = remote_group_id

        return data

    def _create_security_group_rule(self, fmt, rules, **kwargs):

        security_group_rule_req = self.new_create_request(
            'security-group-rules', rules, fmt)

        if (kwargs.get('set_context') and 'tenant_id' in kwargs):
            # create a specific auth context for this request
            security_group_rule_req.environ['neutron.context'] = (
                context.Context('', kwargs['tenant_id']))
        return security_group_rule_req.get_response(self.ext_api)

    def _make_security_group(self, fmt, name, description, **kwargs):
        res = self._create_security_group(fmt, name, description, **kwargs)
        if res.status_int >= webob.exc.HTTPBadRequest.code:
            raise webob.exc.HTTPClientError(code=res.status_int)
        return self.deserialize(fmt, res)

    def _make_security_group_rule(self, fmt, rules, **kwargs):
        res = self._create_security_group_rule(self.fmt, rules)
        if res.status_int >= webob.exc.HTTPBadRequest.code:
            raise webob.exc.HTTPClientError(code=res.status_int)
        return self.deserialize(fmt, res)

    @contextlib.contextmanager
    def security_group(self, name='webservers', description='webservers',
                       fmt=None, no_delete=False):
        if not fmt:
            fmt = self.fmt
        security_group = self._make_security_group(fmt, name, description)
        yield security_group
        if not no_delete:
            self._delete('security-groups',
                         security_group['security_group']['id'])

    @contextlib.contextmanager
    def security_group_rule(self, security_group_id='4cd70774-cc67-4a87-9b39-7'
                                                    'd1db38eb087',
                            direction='ingress', protocol=const.PROTO_NAME_TCP,
                            port_range_min='22', port_range_max='22',
                            remote_ip_prefix=None, remote_group_id=None,
                            fmt=None, no_delete=False, ethertype=const.IPv4):
        if not fmt:
            fmt = self.fmt
        rule = self._build_security_group_rule(security_group_id,
                                               direction,
                                               protocol, port_range_min,
                                               port_range_max,
                                               remote_ip_prefix,
                                               remote_group_id,
                                               ethertype=ethertype)
        security_group_rule = self._make_security_group_rule(self.fmt, rule)
        yield security_group_rule
        if not no_delete:
            self._delete('security-group-rules',
                         security_group_rule['security_group_rule']['id'])

    def _delete_default_security_group_egress_rules(self, security_group_id):
        """Deletes default egress rules given a security group ID."""
        res = self._list(
            'security-group-rules',
            query_params='security_group_id=%s' % security_group_id)

        for r in res['security_group_rules']:
            if (r['direction'] == 'egress' and not r['port_range_max'] and
                    not r['port_range_min'] and not r['protocol']
                    and not r['remote_ip_prefix']):
                self._delete('security-group-rules', r['id'])

    def _assert_sg_rule_has_kvs(self, security_group_rule, expected_kvs):
        """Asserts that the sg rule has expected key/value pairs passed
           in as expected_kvs dictionary
        """
        for k, v in expected_kvs.iteritems():
            self.assertEqual(security_group_rule[k], v)


class SecurityGroupsTestCaseXML(SecurityGroupsTestCase):
    fmt = 'xml'


class SecurityGroupTestPlugin(db_base_plugin_v2.NeutronDbPluginV2,
                              securitygroups_db.SecurityGroupDbMixin):
    """Test plugin that implements necessary calls on create/delete port for
    associating ports with security groups.
    """

    __native_pagination_support = True
    __native_sorting_support = True

    supported_extension_aliases = ["security-group"]

    def create_port(self, context, port):
        tenant_id = self._get_tenant_id_for_create(context, port['port'])
        default_sg = self._ensure_default_security_group(context, tenant_id)
        if not attr.is_attr_set(port['port'].get(ext_sg.SECURITYGROUPS)):
            port['port'][ext_sg.SECURITYGROUPS] = [default_sg]
        session = context.session
        with session.begin(subtransactions=True):
            sgids = self._get_security_groups_on_port(context, port)
            port = super(SecurityGroupTestPlugin, self).create_port(context,
                                                                    port)
            self._process_port_create_security_group(context, port,
                                                     sgids)
        return port

    def update_port(self, context, id, port):
        session = context.session
        with session.begin(subtransactions=True):
            if ext_sg.SECURITYGROUPS in port['port']:
                port['port'][ext_sg.SECURITYGROUPS] = (
                    self._get_security_groups_on_port(context, port))
                # delete the port binding and read it with the new rules
                self._delete_port_security_group_bindings(context, id)
                port['port']['id'] = id
                self._process_port_create_security_group(
                    context, port['port'],
                    port['port'].get(ext_sg.SECURITYGROUPS))
            port = super(SecurityGroupTestPlugin, self).update_port(
                context, id, port)
        return port

    def create_network(self, context, network):
        tenant_id = self._get_tenant_id_for_create(context, network['network'])
        self._ensure_default_security_group(context, tenant_id)
        return super(SecurityGroupTestPlugin, self).create_network(context,
                                                                   network)

    def get_ports(self, context, filters=None, fields=None,
                  sorts=[], limit=None, marker=None,
                  page_reverse=False):
        neutron_lports = super(SecurityGroupTestPlugin, self).get_ports(
            context, filters, sorts=sorts, limit=limit, marker=marker,
            page_reverse=page_reverse)
        return neutron_lports


class SecurityGroupDBTestCase(SecurityGroupsTestCase):
    def setUp(self, plugin=None, ext_mgr=None):
        plugin = plugin or DB_PLUGIN_KLASS
        ext_mgr = ext_mgr or SecurityGroupTestExtensionManager()
        super(SecurityGroupDBTestCase,
              self).setUp(plugin=plugin, ext_mgr=ext_mgr)


class TestSecurityGroups(SecurityGroupDBTestCase):
    def test_create_security_group(self):
        name = 'webservers'
        description = 'my webservers'
        keys = [('name', name,), ('description', description)]
        with self.security_group(name, description) as security_group:
            for k, v, in keys:
                self.assertEqual(security_group['security_group'][k], v)

        # Verify that default egress rules have been created

        sg_rules = security_group['security_group']['security_group_rules']
        self.assertEqual(len(sg_rules), 2)

        v4_rules = [r for r in sg_rules if r['ethertype'] == const.IPv4]
        self.assertEqual(len(v4_rules), 1)
        v4_rule = v4_rules[0]
        expected = {'direction': 'egress',
                    'ethertype': const.IPv4,
                    'remote_group_id': None,
                    'remote_ip_prefix': None,
                    'protocol': None,
                    'port_range_max': None,
                    'port_range_min': None}
        self._assert_sg_rule_has_kvs(v4_rule, expected)

        v6_rules = [r for r in sg_rules if r['ethertype'] == const.IPv6]
        self.assertEqual(len(v6_rules), 1)
        v6_rule = v6_rules[0]
        expected = {'direction': 'egress',
                    'ethertype': const.IPv6,
                    'remote_group_id': None,
                    'remote_ip_prefix': None,
                    'protocol': None,
                    'port_range_max': None,
                    'port_range_min': None}
        self._assert_sg_rule_has_kvs(v6_rule, expected)

    def test_update_security_group(self):
        with self.security_group() as sg:
            data = {'security_group': {'name': 'new_name',
                                       'description': 'new_desc'}}
            req = self.new_update_request('security-groups',
                                          data,
                                          sg['security_group']['id'])
            res = self.deserialize(self.fmt, req.get_response(self.ext_api))
            self.assertEqual(res['security_group']['name'],
                             data['security_group']['name'])
            self.assertEqual(res['security_group']['description'],
                             data['security_group']['description'])

    def test_update_security_group_name_to_default_fail(self):
        with self.security_group() as sg:
            data = {'security_group': {'name': 'default',
                                       'description': 'new_desc'}}
            req = self.new_update_request('security-groups',
                                          data,
                                          sg['security_group']['id'])
            req.environ['neutron.context'] = context.Context('', 'somebody')
            res = req.get_response(self.ext_api)
            self.assertEqual(res.status_int, webob.exc.HTTPConflict.code)

    def test_update_default_security_group_name_fail(self):
        with self.network():
            res = self.new_list_request('security-groups')
            sg = self.deserialize(self.fmt, res.get_response(self.ext_api))
            data = {'security_group': {'name': 'new_name',
                                       'description': 'new_desc'}}
            req = self.new_update_request('security-groups',
                                          data,
                                          sg['security_groups'][0]['id'])
            req.environ['neutron.context'] = context.Context('', 'somebody')
            res = req.get_response(self.ext_api)
            self.assertEqual(res.status_int, webob.exc.HTTPNotFound.code)

    def test_update_default_security_group_with_description(self):
        with self.network():
            res = self.new_list_request('security-groups')
            sg = self.deserialize(self.fmt, res.get_response(self.ext_api))
            data = {'security_group': {'description': 'new_desc'}}
            req = self.new_update_request('security-groups',
                                          data,
                                          sg['security_groups'][0]['id'])
            res = self.deserialize(self.fmt, req.get_response(self.ext_api))
            self.assertEqual(res['security_group']['description'],
                             data['security_group']['description'])

    def test_default_security_group(self):
        with self.network():
            res = self.new_list_request('security-groups')
            groups = self.deserialize(self.fmt, res.get_response(self.ext_api))
            self.assertEqual(len(groups['security_groups']), 1)

    def test_create_default_security_group_fail(self):
        name = 'default'
        description = 'my webservers'
        res = self._create_security_group(self.fmt, name, description)
        self.deserialize(self.fmt, res)
        self.assertEqual(res.status_int, webob.exc.HTTPConflict.code)

    def test_list_security_groups(self):
        with contextlib.nested(self.security_group(name='sg1',
                                                   description='sg'),
                               self.security_group(name='sg2',
                                                   description='sg'),
                               self.security_group(name='sg3',
                                                   description='sg')
                               ) as security_groups:
            self._test_list_resources('security-group',
                                      security_groups,
                                      query_params='description=sg')

    def test_list_security_groups_with_sort(self):
        with contextlib.nested(self.security_group(name='sg1',
                                                   description='sg'),
                               self.security_group(name='sg2',
                                                   description='sg'),
                               self.security_group(name='sg3',
                                                   description='sg')
                               ) as (sg1, sg2, sg3):
            self._test_list_with_sort('security-group',
                                      (sg3, sg2, sg1),
                                      [('name', 'desc')],
                                      query_params='description=sg')

    def test_list_security_groups_with_pagination(self):
        with contextlib.nested(self.security_group(name='sg1',
                                                   description='sg'),
                               self.security_group(name='sg2',
                                                   description='sg'),
                               self.security_group(name='sg3',
                                                   description='sg')
                               ) as (sg1, sg2, sg3):
            self._test_list_with_pagination('security-group',
                                            (sg1, sg2, sg3),
                                            ('name', 'asc'), 2, 2,
                                            query_params='description=sg')

    def test_list_security_groups_with_pagination_reverse(self):
        with contextlib.nested(self.security_group(name='sg1',
                                                   description='sg'),
                               self.security_group(name='sg2',
                                                   description='sg'),
                               self.security_group(name='sg3',
                                                   description='sg')
                               ) as (sg1, sg2, sg3):
            self._test_list_with_pagination_reverse(
                'security-group', (sg1, sg2, sg3), ('name', 'asc'), 2, 2,
                query_params='description=sg')

    def test_create_security_group_rule_ethertype_invalid_as_number(self):
        name = 'webservers'
        description = 'my webservers'
        with self.security_group(name, description) as sg:
            security_group_id = sg['security_group']['id']
            ethertype = 2
            rule = self._build_security_group_rule(
                security_group_id, 'ingress', const.PROTO_NAME_TCP, '22',
                '22', None, None, ethertype=ethertype)
            res = self._create_security_group_rule(self.fmt, rule)
            self.deserialize(self.fmt, res)
            self.assertEqual(res.status_int, webob.exc.HTTPBadRequest.code)

    def test_create_security_group_rule_invalid_ip_prefix(self):
        name = 'webservers'
        description = 'my webservers'
        for bad_prefix in ['bad_ip', 256, "2001:db8:a::123/129", '172.30./24']:
            with self.security_group(name, description) as sg:
                sg_id = sg['security_group']['id']
                remote_ip_prefix = bad_prefix
                rule = self._build_security_group_rule(
                    sg_id,
                    'ingress',
                    const.PROTO_NAME_TCP,
                    '22', '22',
                    remote_ip_prefix)
                res = self._create_security_group_rule(self.fmt, rule)
                self.assertEqual(res.status_int, webob.exc.HTTPBadRequest.code)

    def test_create_security_group_rule_invalid_ethertype_for_prefix(self):
        name = 'webservers'
        description = 'my webservers'
        test_addr = {'192.168.1.1/24': 'ipv4', '192.168.1.1/24': 'IPv6',
                     '2001:db8:1234::/48': 'ipv6',
                     '2001:db8:1234::/48': 'IPv4'}
        for prefix, ether in test_addr.iteritems():
            with self.security_group(name, description) as sg:
                sg_id = sg['security_group']['id']
                ethertype = ether
                remote_ip_prefix = prefix
                rule = self._build_security_group_rule(
                    sg_id,
                    'ingress',
                    const.PROTO_NAME_TCP,
                    '22', '22',
                    remote_ip_prefix,
                    None,
                    None,
                    ethertype)
                res = self._create_security_group_rule(self.fmt, rule)
                self.assertEqual(res.status_int, webob.exc.HTTPBadRequest.code)

    def test_create_security_group_rule_with_unmasked_prefix(self):
        name = 'webservers'
        description = 'my webservers'
        addr = {'10.1.2.3': {'mask': '32', 'ethertype': 'IPv4'},
                'fe80::2677:3ff:fe7d:4c': {'mask': '128', 'ethertype': 'IPv6'}}
        for ip in addr:
            with self.security_group(name, description) as sg:
                sg_id = sg['security_group']['id']
                ethertype = addr[ip]['ethertype']
                remote_ip_prefix = ip
                rule = self._build_security_group_rule(
                    sg_id,
                    'ingress',
                    const.PROTO_NAME_TCP,
                    '22', '22',
                    remote_ip_prefix,
                    None,
                    None,
                    ethertype)
                res = self._create_security_group_rule(self.fmt, rule)
                self.assertEqual(res.status_int, 201)
                res_sg = self.deserialize(self.fmt, res)
                prefix = res_sg['security_group_rule']['remote_ip_prefix']
                self.assertEqual(prefix, '%s/%s' % (ip, addr[ip]['mask']))

    def test_create_security_group_rule_tcp_protocol_as_number(self):
        name = 'webservers'
        description = 'my webservers'
        with self.security_group(name, description) as sg:
            security_group_id = sg['security_group']['id']
            protocol = const.PROTO_NUM_TCP  # TCP
            rule = self._build_security_group_rule(
                security_group_id, 'ingress', protocol, '22', '22')
            res = self._create_security_group_rule(self.fmt, rule)
            self.deserialize(self.fmt, res)
            self.assertEqual(res.status_int, webob.exc.HTTPCreated.code)

    def test_create_security_group_rule_protocol_as_number(self):
        name = 'webservers'
        description = 'my webservers'
        with self.security_group(name, description) as sg:
            security_group_id = sg['security_group']['id']
            protocol = 2
            rule = self._build_security_group_rule(
                security_group_id, 'ingress', protocol)
            res = self._create_security_group_rule(self.fmt, rule)
            self.deserialize(self.fmt, res)
            self.assertEqual(res.status_int, webob.exc.HTTPCreated.code)

    def test_create_security_group_rule_case_insensitive(self):
        name = 'webservers'
        description = 'my webservers'
        with self.security_group(name, description) as sg:
            security_group_id = sg['security_group']['id']
            direction = "ingress"
            remote_ip_prefix = "10.0.0.0/24"
            protocol = 'TCP'
            port_range_min = 22
            port_range_max = 22
            ethertype = 'ipV4'
            with self.security_group_rule(security_group_id, direction,
                                          protocol, port_range_min,
                                          port_range_max,
                                          remote_ip_prefix,
                                          ethertype=ethertype) as rule:

                # the lower case value will be return
                self.assertEqual(rule['security_group_rule']['protocol'],
                                 protocol.lower())
                self.assertEqual(rule['security_group_rule']['ethertype'],
                                 const.IPv4)

    def test_get_security_group(self):
        name = 'webservers'
        description = 'my webservers'
        with self.security_group(name, description) as sg:
            remote_group_id = sg['security_group']['id']
            res = self.new_show_request('security-groups', remote_group_id)
            security_group_id = sg['security_group']['id']
            direction = "ingress"
            remote_ip_prefix = "10.0.0.0/24"
            protocol = const.PROTO_NAME_TCP
            port_range_min = 22
            port_range_max = 22
            keys = [('remote_ip_prefix', remote_ip_prefix),
                    ('security_group_id', security_group_id),
                    ('direction', direction),
                    ('protocol', protocol),
                    ('port_range_min', port_range_min),
                    ('port_range_max', port_range_max)]
            with self.security_group_rule(security_group_id, direction,
                                          protocol, port_range_min,
                                          port_range_max,
                                          remote_ip_prefix):

                group = self.deserialize(
                    self.fmt, res.get_response(self.ext_api))
                sg_rule = group['security_group']['security_group_rules']
                self.assertEqual(group['security_group']['id'],
                                 remote_group_id)
                self.assertEqual(len(sg_rule), 3)
                sg_rule = [r for r in sg_rule if r['direction'] == 'ingress']
                for k, v, in keys:
                    self.assertEqual(sg_rule[0][k], v)

    def test_delete_security_group(self):
        name = 'webservers'
        description = 'my webservers'
        with self.security_group(name, description, no_delete=True) as sg:
            remote_group_id = sg['security_group']['id']
            self._delete('security-groups', remote_group_id,
                         webob.exc.HTTPNoContent.code)

    def test_delete_default_security_group_admin(self):
        with self.network():
            res = self.new_list_request('security-groups')
            sg = self.deserialize(self.fmt, res.get_response(self.ext_api))
            self._delete('security-groups', sg['security_groups'][0]['id'],
                         webob.exc.HTTPNoContent.code)

    def test_delete_default_security_group_nonadmin(self):
        with self.network():
            res = self.new_list_request('security-groups')
            sg = self.deserialize(self.fmt, res.get_response(self.ext_api))
            neutron_context = context.Context('', 'test-tenant')
            self._delete('security-groups', sg['security_groups'][0]['id'],
                         webob.exc.HTTPConflict.code,
                         neutron_context=neutron_context)

    def test_security_group_list_creates_default_security_group(self):
        neutron_context = context.Context('', 'test-tenant')
        sg = self._list('security-groups',
                        neutron_context=neutron_context).get('security_groups')
        self.assertEqual(len(sg), 1)

    def test_default_security_group_rules(self):
        with self.network():
            res = self.new_list_request('security-groups')
            groups = self.deserialize(self.fmt, res.get_response(self.ext_api))
            self.assertEqual(len(groups['security_groups']), 1)
            security_group_id = groups['security_groups'][0]['id']
            res = self.new_list_request('security-group-rules')
            rules = self.deserialize(self.fmt, res.get_response(self.ext_api))
            self.assertEqual(len(rules['security_group_rules']), 4)

            # Verify default rule for v4 egress
            sg_rules = rules['security_group_rules']
            rules = [
                r for r in sg_rules
                if r['direction'] == 'egress' and r['ethertype'] == const.IPv4
            ]
            self.assertEqual(len(rules), 1)
            v4_egress = rules[0]

            expected = {'direction': 'egress',
                        'ethertype': const.IPv4,
                        'remote_group_id': None,
                        'remote_ip_prefix': None,
                        'protocol': None,
                        'port_range_max': None,
                        'port_range_min': None}
            self._assert_sg_rule_has_kvs(v4_egress, expected)

            # Verify default rule for v6 egress
            rules = [
                r for r in sg_rules
                if r['direction'] == 'egress' and r['ethertype'] == const.IPv6
            ]
            self.assertEqual(len(rules), 1)
            v6_egress = rules[0]

            expected = {'direction': 'egress',
                        'ethertype': const.IPv6,
                        'remote_group_id': None,
                        'remote_ip_prefix': None,
                        'protocol': None,
                        'port_range_max': None,
                        'port_range_min': None}
            self._assert_sg_rule_has_kvs(v6_egress, expected)

            # Verify default rule for v4 ingress
            rules = [
                r for r in sg_rules
                if r['direction'] == 'ingress' and r['ethertype'] == const.IPv4
            ]
            self.assertEqual(len(rules), 1)
            v4_ingress = rules[0]

            expected = {'direction': 'ingress',
                        'ethertype': const.IPv4,
                        'remote_group_id': security_group_id,
                        'remote_ip_prefix': None,
                        'protocol': None,
                        'port_range_max': None,
                        'port_range_min': None}
            self._assert_sg_rule_has_kvs(v4_ingress, expected)

            # Verify default rule for v6 ingress
            rules = [
                r for r in sg_rules
                if r['direction'] == 'ingress' and r['ethertype'] == const.IPv6
            ]
            self.assertEqual(len(rules), 1)
            v6_ingress = rules[0]

            expected = {'direction': 'ingress',
                        'ethertype': const.IPv6,
                        'remote_group_id': security_group_id,
                        'remote_ip_prefix': None,
                        'protocol': None,
                        'port_range_max': None,
                        'port_range_min': None}
            self._assert_sg_rule_has_kvs(v6_ingress, expected)

    def test_create_security_group_rule_remote_ip_prefix(self):
        name = 'webservers'
        description = 'my webservers'
        with self.security_group(name, description) as sg:
            security_group_id = sg['security_group']['id']
            direction = "ingress"
            remote_ip_prefix = "10.0.0.0/24"
            protocol = const.PROTO_NAME_TCP
            port_range_min = 22
            port_range_max = 22
            keys = [('remote_ip_prefix', remote_ip_prefix),
                    ('security_group_id', security_group_id),
                    ('direction', direction),
                    ('protocol', protocol),
                    ('port_range_min', port_range_min),
                    ('port_range_max', port_range_max)]
            with self.security_group_rule(security_group_id, direction,
                                          protocol, port_range_min,
                                          port_range_max,
                                          remote_ip_prefix) as rule:
                for k, v, in keys:
                    self.assertEqual(rule['security_group_rule'][k], v)

    def test_create_security_group_rule_group_id(self):
        name = 'webservers'
        description = 'my webservers'
        with self.security_group(name, description) as sg:
            with self.security_group(name, description) as sg2:
                security_group_id = sg['security_group']['id']
                direction = "ingress"
                remote_group_id = sg2['security_group']['id']
                protocol = const.PROTO_NAME_TCP
                port_range_min = 22
                port_range_max = 22
                keys = [('remote_group_id', remote_group_id),
                        ('security_group_id', security_group_id),
                        ('direction', direction),
                        ('protocol', protocol),
                        ('port_range_min', port_range_min),
                        ('port_range_max', port_range_max)]
                with self.security_group_rule(security_group_id, direction,
                                              protocol, port_range_min,
                                              port_range_max,
                                              remote_group_id=remote_group_id
                                              ) as rule:
                    for k, v, in keys:
                        self.assertEqual(rule['security_group_rule'][k], v)

    def test_create_security_group_rule_icmp_with_type_and_code(self):
        name = 'webservers'
        description = 'my webservers'
        with self.security_group(name, description) as sg:
            security_group_id = sg['security_group']['id']
            direction = "ingress"
            remote_ip_prefix = "10.0.0.0/24"
            protocol = const.PROTO_NAME_ICMP
            # port_range_min (ICMP type) is greater than port_range_max
            # (ICMP code) in order to confirm min <= max port check is
            # not called for ICMP.
            port_range_min = 8
            port_range_max = 5
            keys = [('remote_ip_prefix', remote_ip_prefix),
                    ('security_group_id', security_group_id),
                    ('direction', direction),
                    ('protocol', protocol),
                    ('port_range_min', port_range_min),
                    ('port_range_max', port_range_max)]
            with self.security_group_rule(security_group_id, direction,
                                          protocol, port_range_min,
                                          port_range_max,
                                          remote_ip_prefix) as rule:
                for k, v, in keys:
                    self.assertEqual(rule['security_group_rule'][k], v)

    def test_create_security_group_rule_icmp_with_type_only(self):
        name = 'webservers'
        description = 'my webservers'
        with self.security_group(name, description) as sg:
            security_group_id = sg['security_group']['id']
            direction = "ingress"
            remote_ip_prefix = "10.0.0.0/24"
            protocol = const.PROTO_NAME_ICMP
            # ICMP type
            port_range_min = 8
            # ICMP code
            port_range_max = None
            keys = [('remote_ip_prefix', remote_ip_prefix),
                    ('security_group_id', security_group_id),
                    ('direction', direction),
                    ('protocol', protocol),
                    ('port_range_min', port_range_min),
                    ('port_range_max', port_range_max)]
            with self.security_group_rule(security_group_id, direction,
                                          protocol, port_range_min,
                                          port_range_max,
                                          remote_ip_prefix) as rule:
                for k, v, in keys:
                    self.assertEqual(rule['security_group_rule'][k], v)

    def test_create_security_group_source_group_ip_and_ip_prefix(self):
        security_group_id = "4cd70774-cc67-4a87-9b39-7d1db38eb087"
        direction = "ingress"
        remote_ip_prefix = "10.0.0.0/24"
        protocol = const.PROTO_NAME_TCP
        port_range_min = 22
        port_range_max = 22
        remote_group_id = "9cd70774-cc67-4a87-9b39-7d1db38eb087"
        rule = self._build_security_group_rule(security_group_id, direction,
                                               protocol, port_range_min,
                                               port_range_max,
                                               remote_ip_prefix,
                                               remote_group_id)
        res = self._create_security_group_rule(self.fmt, rule)
        self.deserialize(self.fmt, res)
        self.assertEqual(res.status_int, webob.exc.HTTPBadRequest.code)

    def test_create_security_group_rule_bad_security_group_id(self):
        security_group_id = "4cd70774-cc67-4a87-9b39-7d1db38eb087"
        direction = "ingress"
        remote_ip_prefix = "10.0.0.0/24"
        protocol = const.PROTO_NAME_TCP
        port_range_min = 22
        port_range_max = 22
        rule = self._build_security_group_rule(security_group_id, direction,
                                               protocol, port_range_min,
                                               port_range_max,
                                               remote_ip_prefix)
        res = self._create_security_group_rule(self.fmt, rule)
        self.deserialize(self.fmt, res)
        self.assertEqual(res.status_int, webob.exc.HTTPNotFound.code)

    def test_create_security_group_rule_bad_tenant(self):
        with self.security_group() as sg:
            rule = {'security_group_rule':
                    {'security_group_id': sg['security_group']['id'],
                     'direction': 'ingress',
                     'protocol': const.PROTO_NAME_TCP,
                     'port_range_min': '22',
                     'port_range_max': '22',
                     'tenant_id': "bad_tenant"}}

            res = self._create_security_group_rule(self.fmt, rule,
                                                   tenant_id='bad_tenant',
                                                   set_context=True)
            self.deserialize(self.fmt, res)
            self.assertEqual(res.status_int, webob.exc.HTTPNotFound.code)

    def test_create_security_group_rule_bad_tenant_remote_group_id(self):
        with self.security_group() as sg:
            res = self._create_security_group(self.fmt, 'webservers',
                                              'webservers',
                                              tenant_id='bad_tenant')
            sg2 = self.deserialize(self.fmt, res)
            rule = {'security_group_rule':
                    {'security_group_id': sg2['security_group']['id'],
                     'direction': 'ingress',
                     'protocol': const.PROTO_NAME_TCP,
                     'port_range_min': '22',
                     'port_range_max': '22',
                     'tenant_id': 'bad_tenant',
                     'remote_group_id': sg['security_group']['id']}}

            res = self._create_security_group_rule(self.fmt, rule,
                                                   tenant_id='bad_tenant',
                                                   set_context=True)
            self.deserialize(self.fmt, res)
            self.assertEqual(res.status_int, webob.exc.HTTPNotFound.code)

    def test_create_security_group_rule_bad_tenant_security_group_rule(self):
        with self.security_group() as sg:
            res = self._create_security_group(self.fmt, 'webservers',
                                              'webservers',
                                              tenant_id='bad_tenant')
            self.deserialize(self.fmt, res)
            rule = {'security_group_rule':
                    {'security_group_id': sg['security_group']['id'],
                     'direction': 'ingress',
                     'protocol': const.PROTO_NAME_TCP,
                     'port_range_min': '22',
                     'port_range_max': '22',
                     'tenant_id': 'bad_tenant'}}

            res = self._create_security_group_rule(self.fmt, rule,
                                                   tenant_id='bad_tenant',
                                                   set_context=True)
            self.deserialize(self.fmt, res)
            self.assertEqual(res.status_int, webob.exc.HTTPNotFound.code)

    def test_create_security_group_rule_bad_remote_group_id(self):
        name = 'webservers'
        description = 'my webservers'
        with self.security_group(name, description) as sg:
            security_group_id = sg['security_group']['id']
            remote_group_id = "4cd70774-cc67-4a87-9b39-7d1db38eb087"
            direction = "ingress"
            protocol = const.PROTO_NAME_TCP
            port_range_min = 22
            port_range_max = 22
        rule = self._build_security_group_rule(security_group_id, direction,
                                               protocol, port_range_min,
                                               port_range_max,
                                               remote_group_id=remote_group_id)
        res = self._create_security_group_rule(self.fmt, rule)
        self.deserialize(self.fmt, res)
        self.assertEqual(res.status_int, webob.exc.HTTPNotFound.code)

    def test_create_security_group_rule_duplicate_rules(self):
        name = 'webservers'
        description = 'my webservers'
        with self.security_group(name, description) as sg:
            security_group_id = sg['security_group']['id']
            with self.security_group_rule(security_group_id):
                rule = self._build_security_group_rule(
                    sg['security_group']['id'], 'ingress',
                    const.PROTO_NAME_TCP, '22', '22')
                self._create_security_group_rule(self.fmt, rule)
                res = self._create_security_group_rule(self.fmt, rule)
                self.deserialize(self.fmt, res)
                self.assertEqual(res.status_int, webob.exc.HTTPConflict.code)

    def test_create_security_group_rule_min_port_greater_max(self):
        name = 'webservers'
        description = 'my webservers'
        with self.security_group(name, description) as sg:
            security_group_id = sg['security_group']['id']
            with self.security_group_rule(security_group_id):
                for protocol in [const.PROTO_NAME_TCP, const.PROTO_NAME_UDP,
                                 const.PROTO_NUM_TCP, const.PROTO_NUM_UDP]:
                    rule = self._build_security_group_rule(
                        sg['security_group']['id'],
                        'ingress', protocol, '50', '22')
                    res = self._create_security_group_rule(self.fmt, rule)
                    self.deserialize(self.fmt, res)
                    self.assertEqual(res.status_int,
                                     webob.exc.HTTPBadRequest.code)

    def test_create_security_group_rule_ports_but_no_protocol(self):
        name = 'webservers'
        description = 'my webservers'
        with self.security_group(name, description) as sg:
            security_group_id = sg['security_group']['id']
            with self.security_group_rule(security_group_id):
                rule = self._build_security_group_rule(
                    sg['security_group']['id'], 'ingress', None, '22', '22')
                res = self._create_security_group_rule(self.fmt, rule)
                self.deserialize(self.fmt, res)
                self.assertEqual(res.status_int, webob.exc.HTTPBadRequest.code)

    def test_create_security_group_rule_port_range_min_only(self):
        name = 'webservers'
        description = 'my webservers'
        with self.security_group(name, description) as sg:
            security_group_id = sg['security_group']['id']
            with self.security_group_rule(security_group_id):
                rule = self._build_security_group_rule(
                    sg['security_group']['id'], 'ingress',
                    const.PROTO_NAME_TCP, '22', None)
                res = self._create_security_group_rule(self.fmt, rule)
                self.deserialize(self.fmt, res)
                self.assertEqual(res.status_int, webob.exc.HTTPBadRequest.code)

    def test_create_security_group_rule_port_range_max_only(self):
        name = 'webservers'
        description = 'my webservers'
        with self.security_group(name, description) as sg:
            security_group_id = sg['security_group']['id']
            with self.security_group_rule(security_group_id):
                rule = self._build_security_group_rule(
                    sg['security_group']['id'], 'ingress',
                    const.PROTO_NAME_TCP, None, '22')
                res = self._create_security_group_rule(self.fmt, rule)
                self.deserialize(self.fmt, res)
                self.assertEqual(res.status_int, webob.exc.HTTPBadRequest.code)

    def test_create_security_group_rule_icmp_type_too_big(self):
        name = 'webservers'
        description = 'my webservers'
        with self.security_group(name, description) as sg:
            security_group_id = sg['security_group']['id']
            with self.security_group_rule(security_group_id):
                rule = self._build_security_group_rule(
                    sg['security_group']['id'], 'ingress',
                    const.PROTO_NAME_ICMP, '256', None)
                res = self._create_security_group_rule(self.fmt, rule)
                self.deserialize(self.fmt, res)
                self.assertEqual(res.status_int, webob.exc.HTTPBadRequest.code)

    def test_create_security_group_rule_icmp_code_too_big(self):
        name = 'webservers'
        description = 'my webservers'
        with self.security_group(name, description) as sg:
            security_group_id = sg['security_group']['id']
            with self.security_group_rule(security_group_id):
                rule = self._build_security_group_rule(
                    sg['security_group']['id'], 'ingress',
                    const.PROTO_NAME_ICMP, '8', '256')
<<<<<<< HEAD
=======
                res = self._create_security_group_rule(self.fmt, rule)
                self.deserialize(self.fmt, res)
                self.assertEqual(res.status_int, webob.exc.HTTPBadRequest.code)

    def test_create_security_group_rule_icmp_with_code_only(self):
        name = 'webservers'
        description = 'my webservers'
        with self.security_group(name, description) as sg:
            security_group_id = sg['security_group']['id']
            with self.security_group_rule(security_group_id):
                rule = self._build_security_group_rule(
                    sg['security_group']['id'], 'ingress',
                    const.PROTO_NAME_ICMP, None, '2')
>>>>>>> d394b8a7
                res = self._create_security_group_rule(self.fmt, rule)
                self.deserialize(self.fmt, res)
                self.assertEqual(res.status_int, webob.exc.HTTPBadRequest.code)

    def test_list_ports_security_group(self):
        with self.network() as n:
            with self.subnet(n):
                self._create_port(self.fmt, n['network']['id'])
                req = self.new_list_request('ports')
                res = req.get_response(self.api)
                ports = self.deserialize(self.fmt, res)
                port = ports['ports'][0]
                self.assertEqual(len(port[ext_sg.SECURITYGROUPS]), 1)
                self._delete('ports', port['id'])

    def test_list_security_group_rules(self):
        with self.security_group(name='sg') as sg:
            security_group_id = sg['security_group']['id']
            with contextlib.nested(self.security_group_rule(security_group_id,
                                                            direction='egress',
                                                            port_range_min=22,
                                                            port_range_max=22),
                                   self.security_group_rule(security_group_id,
                                                            direction='egress',
                                                            port_range_min=23,
                                                            port_range_max=23),
                                   self.security_group_rule(security_group_id,
                                                            direction='egress',
                                                            port_range_min=24,
                                                            port_range_max=24)
                                   ) as (sgr1, sgr2, sgr3):

                # Delete default rules as they would fail the following
                # assertion at the end.
                self._delete_default_security_group_egress_rules(
                    security_group_id)

                q = 'direction=egress&security_group_id=' + security_group_id
                self._test_list_resources('security-group-rule',
                                          [sgr1, sgr2, sgr3],
                                          query_params=q)

    def test_list_security_group_rules_with_sort(self):
        with self.security_group(name='sg') as sg:
            security_group_id = sg['security_group']['id']
            with contextlib.nested(self.security_group_rule(security_group_id,
                                                            direction='egress',
                                                            port_range_min=22,
                                                            port_range_max=22),
                                   self.security_group_rule(security_group_id,
                                                            direction='egress',
                                                            port_range_min=23,
                                                            port_range_max=23),
                                   self.security_group_rule(security_group_id,
                                                            direction='egress',
                                                            port_range_min=24,
                                                            port_range_max=24)
                                   ) as (sgr1, sgr2, sgr3):

                # Delete default rules as they would fail the following
                # assertion at the end.
                self._delete_default_security_group_egress_rules(
                    security_group_id)

                q = 'direction=egress&security_group_id=' + security_group_id
                self._test_list_with_sort('security-group-rule',
                                          (sgr3, sgr2, sgr1),
                                          [('port_range_max', 'desc')],
                                          query_params=q)

    def test_list_security_group_rules_with_pagination(self):
        with self.security_group(name='sg') as sg:
            security_group_id = sg['security_group']['id']
            with contextlib.nested(self.security_group_rule(security_group_id,
                                                            direction='egress',
                                                            port_range_min=22,
                                                            port_range_max=22),
                                   self.security_group_rule(security_group_id,
                                                            direction='egress',
                                                            port_range_min=23,
                                                            port_range_max=23),
                                   self.security_group_rule(security_group_id,
                                                            direction='egress',
                                                            port_range_min=24,
                                                            port_range_max=24)
                                   ) as (sgr1, sgr2, sgr3):

                # Delete default rules as they would fail the following
                # assertion at the end.
                self._delete_default_security_group_egress_rules(
                    security_group_id)

                q = 'direction=egress&security_group_id=' + security_group_id
                self._test_list_with_pagination(
                    'security-group-rule', (sgr3, sgr2, sgr1),
                    ('port_range_max', 'desc'), 2, 2,
                    query_params=q)

    def test_list_security_group_rules_with_pagination_reverse(self):
        with self.security_group(name='sg') as sg:
            security_group_id = sg['security_group']['id']
            with contextlib.nested(self.security_group_rule(security_group_id,
                                                            direction='egress',
                                                            port_range_min=22,
                                                            port_range_max=22),
                                   self.security_group_rule(security_group_id,
                                                            direction='egress',
                                                            port_range_min=23,
                                                            port_range_max=23),
                                   self.security_group_rule(security_group_id,
                                                            direction='egress',
                                                            port_range_min=24,
                                                            port_range_max=24)
                                   ) as (sgr1, sgr2, sgr3):
                self._test_list_with_pagination_reverse(
                    'security-group-rule', (sgr3, sgr2, sgr1),
                    ('port_range_max', 'desc'), 2, 2,
                    query_params='direction=egress')

    def test_update_port_with_security_group(self):
        with self.network() as n:
            with self.subnet(n):
                with self.security_group() as sg:
                    res = self._create_port(self.fmt, n['network']['id'])
                    port = self.deserialize(self.fmt, res)

                    data = {'port': {'fixed_ips': port['port']['fixed_ips'],
                                     'name': port['port']['name'],
                                     ext_sg.SECURITYGROUPS:
                                     [sg['security_group']['id']]}}

                    req = self.new_update_request('ports', data,
                                                  port['port']['id'])
                    res = self.deserialize(self.fmt,
                                           req.get_response(self.api))
                    self.assertEqual(res['port'][ext_sg.SECURITYGROUPS][0],
                                     sg['security_group']['id'])

                    # Test update port without security group
                    data = {'port': {'fixed_ips': port['port']['fixed_ips'],
                                     'name': port['port']['name']}}

                    req = self.new_update_request('ports', data,
                                                  port['port']['id'])
                    res = self.deserialize(self.fmt,
                                           req.get_response(self.api))
                    self.assertEqual(res['port'][ext_sg.SECURITYGROUPS][0],
                                     sg['security_group']['id'])

                    self._delete('ports', port['port']['id'])

    def test_update_port_with_multiple_security_groups(self):
        with self.network() as n:
            with self.subnet(n):
                with self.security_group() as sg1:
                    with self.security_group() as sg2:
                        res = self._create_port(
                            self.fmt, n['network']['id'],
                            security_groups=[sg1['security_group']['id'],
                                             sg2['security_group']['id']])
                        port = self.deserialize(self.fmt, res)
                        self.assertEqual(len(
                            port['port'][ext_sg.SECURITYGROUPS]), 2)
                        self._delete('ports', port['port']['id'])

    def test_update_port_remove_security_group_empty_list(self):
        with self.network() as n:
            with self.subnet(n):
                with self.security_group() as sg:
                    res = self._create_port(self.fmt, n['network']['id'],
                                            security_groups=(
                                                [sg['security_group']['id']]))
                    port = self.deserialize(self.fmt, res)

                    data = {'port': {'fixed_ips': port['port']['fixed_ips'],
                                     'name': port['port']['name'],
                                     'security_groups': []}}

                    req = self.new_update_request('ports', data,
                                                  port['port']['id'])
                    res = self.deserialize(self.fmt,
                                           req.get_response(self.api))
                    self.assertEqual(res['port'].get(ext_sg.SECURITYGROUPS),
                                     [])
                    self._delete('ports', port['port']['id'])

    def test_update_port_remove_security_group_none(self):
        with self.network() as n:
            with self.subnet(n):
                with self.security_group() as sg:
                    res = self._create_port(self.fmt, n['network']['id'],
                                            security_groups=(
                                                [sg['security_group']['id']]))
                    port = self.deserialize(self.fmt, res)

                    data = {'port': {'fixed_ips': port['port']['fixed_ips'],
                                     'name': port['port']['name'],
                                     'security_groups': None}}

                    req = self.new_update_request('ports', data,
                                                  port['port']['id'])
                    res = self.deserialize(self.fmt,
                                           req.get_response(self.api))
                    self.assertEqual(res['port'].get(ext_sg.SECURITYGROUPS),
                                     [])
                    self._delete('ports', port['port']['id'])

    def test_create_port_with_bad_security_group(self):
        with self.network() as n:
            with self.subnet(n):
                res = self._create_port(self.fmt, n['network']['id'],
                                        security_groups=['bad_id'])

                self.deserialize(self.fmt, res)
                self.assertEqual(res.status_int, webob.exc.HTTPBadRequest.code)

    def test_create_delete_security_group_port_in_use(self):
        with self.network() as n:
            with self.subnet(n):
                with self.security_group() as sg:
                    res = self._create_port(self.fmt, n['network']['id'],
                                            security_groups=(
                                                [sg['security_group']['id']]))
                    port = self.deserialize(self.fmt, res)
                    self.assertEqual(port['port'][ext_sg.SECURITYGROUPS][0],
                                     sg['security_group']['id'])
                    # try to delete security group that's in use
                    res = self._delete('security-groups',
                                       sg['security_group']['id'],
                                       webob.exc.HTTPConflict.code)
                    # delete the blocking port
                    self._delete('ports', port['port']['id'])

    def test_create_security_group_rule_bulk_native(self):
        if self._skip_native_bulk:
            self.skipTest("Plugin does not support native bulk "
                          "security_group_rule create")
        with self.security_group() as sg:
            rule1 = self._build_security_group_rule(sg['security_group']['id'],
                                                    'ingress',
                                                    const.PROTO_NAME_TCP, '22',
                                                    '22', '10.0.0.1/24')
            rule2 = self._build_security_group_rule(sg['security_group']['id'],
                                                    'ingress',
                                                    const.PROTO_NAME_TCP, '23',
                                                    '23', '10.0.0.1/24')
            rules = {'security_group_rules': [rule1['security_group_rule'],
                                              rule2['security_group_rule']]}
            res = self._create_security_group_rule(self.fmt, rules)
            self.deserialize(self.fmt, res)
            self.assertEqual(res.status_int, webob.exc.HTTPCreated.code)

    def test_create_security_group_rule_bulk_emulated(self):
        real_has_attr = hasattr

        #ensures the API choose the emulation code path
        def fakehasattr(item, attr):
            if attr.endswith('__native_bulk_support'):
                return False
            return real_has_attr(item, attr)

        with mock.patch('__builtin__.hasattr',
                        new=fakehasattr):
            with self.security_group() as sg:
                rule1 = self._build_security_group_rule(
                    sg['security_group']['id'], 'ingress',
                    const.PROTO_NAME_TCP, '22', '22', '10.0.0.1/24')
                rule2 = self._build_security_group_rule(
                    sg['security_group']['id'], 'ingress',
                    const.PROTO_NAME_TCP, '23', '23', '10.0.0.1/24')
                rules = {'security_group_rules': [rule1['security_group_rule'],
                                                  rule2['security_group_rule']]
                         }
                res = self._create_security_group_rule(self.fmt, rules)
                self.deserialize(self.fmt, res)
                self.assertEqual(res.status_int, webob.exc.HTTPCreated.code)

    def test_create_security_group_rule_allow_all_ipv4(self):
        with self.security_group() as sg:
            rule = {'security_group_id': sg['security_group']['id'],
                    'direction': 'ingress',
                    'ethertype': 'IPv4',
                    'tenant_id': 'test_tenant'}

            res = self._create_security_group_rule(
                self.fmt, {'security_group_rule': rule})
            rule = self.deserialize(self.fmt, res)
            self.assertEqual(res.status_int, webob.exc.HTTPCreated.code)

    def test_create_security_group_rule_allow_all_ipv4_v6_bulk(self):
        if self._skip_native_bulk:
            self.skipTest("Plugin does not support native bulk "
                          "security_group_rule create")
        with self.security_group() as sg:
            rule_v4 = {'security_group_id': sg['security_group']['id'],
                       'direction': 'ingress',
                       'ethertype': 'IPv4',
                       'tenant_id': 'test_tenant'}
            rule_v6 = {'security_group_id': sg['security_group']['id'],
                       'direction': 'ingress',
                       'ethertype': 'IPv6',
                       'tenant_id': 'test_tenant'}

            rules = {'security_group_rules': [rule_v4, rule_v6]}
            res = self._create_security_group_rule(self.fmt, rules)
            self.deserialize(self.fmt, res)
            self.assertEqual(res.status_int, webob.exc.HTTPCreated.code)

    def test_create_security_group_rule_duplicate_rule_in_post(self):
        if self._skip_native_bulk:
            self.skipTest("Plugin does not support native bulk "
                          "security_group_rule create")
        with self.security_group() as sg:
            rule = self._build_security_group_rule(sg['security_group']['id'],
                                                   'ingress',
                                                   const.PROTO_NAME_TCP, '22',
                                                   '22', '10.0.0.1/24')
            rules = {'security_group_rules': [rule['security_group_rule'],
                                              rule['security_group_rule']]}
            res = self._create_security_group_rule(self.fmt, rules)
            rule = self.deserialize(self.fmt, res)
            self.assertEqual(res.status_int, webob.exc.HTTPConflict.code)

    def test_create_security_group_rule_duplicate_rule_in_post_emulated(self):
        real_has_attr = hasattr

        #ensures the API choose the emulation code path
        def fakehasattr(item, attr):
            if attr.endswith('__native_bulk_support'):
                return False
            return real_has_attr(item, attr)

        with mock.patch('__builtin__.hasattr',
                        new=fakehasattr):

            with self.security_group() as sg:
                rule = self._build_security_group_rule(
                    sg['security_group']['id'], 'ingress',
                    const.PROTO_NAME_TCP, '22', '22', '10.0.0.1/24')
                rules = {'security_group_rules': [rule['security_group_rule'],
                                                  rule['security_group_rule']]}
                res = self._create_security_group_rule(self.fmt, rules)
                rule = self.deserialize(self.fmt, res)
                self.assertEqual(res.status_int, webob.exc.HTTPConflict.code)

    def test_create_security_group_rule_duplicate_rule_db(self):
        if self._skip_native_bulk:
            self.skipTest("Plugin does not support native bulk "
                          "security_group_rule create")
        with self.security_group() as sg:
            rule = self._build_security_group_rule(sg['security_group']['id'],
                                                   'ingress',
                                                   const.PROTO_NAME_TCP, '22',
                                                   '22', '10.0.0.1/24')
            rules = {'security_group_rules': [rule]}
            self._create_security_group_rule(self.fmt, rules)
            res = self._create_security_group_rule(self.fmt, rules)
            rule = self.deserialize(self.fmt, res)
            self.assertEqual(res.status_int, webob.exc.HTTPConflict.code)

    def test_create_security_group_rule_duplicate_rule_db_emulated(self):
        real_has_attr = hasattr

        #ensures the API choose the emulation code path
        def fakehasattr(item, attr):
            if attr.endswith('__native_bulk_support'):
                return False
            return real_has_attr(item, attr)

        with mock.patch('__builtin__.hasattr',
                        new=fakehasattr):
            with self.security_group() as sg:
                rule = self._build_security_group_rule(
                    sg['security_group']['id'], 'ingress',
                    const.PROTO_NAME_TCP, '22', '22', '10.0.0.1/24')
                rules = {'security_group_rules': [rule]}
                self._create_security_group_rule(self.fmt, rules)
                res = self._create_security_group_rule(self.fmt, rule)
                self.deserialize(self.fmt, res)
                self.assertEqual(res.status_int, webob.exc.HTTPConflict.code)

    def test_create_security_group_rule_different_security_group_ids(self):
        if self._skip_native_bulk:
            self.skipTest("Plugin does not support native bulk "
                          "security_group_rule create")
        with self.security_group() as sg1:
            with self.security_group() as sg2:
                rule1 = self._build_security_group_rule(
                    sg1['security_group']['id'], 'ingress',
                    const.PROTO_NAME_TCP, '22', '22', '10.0.0.1/24')
                rule2 = self._build_security_group_rule(
                    sg2['security_group']['id'], 'ingress',
                    const.PROTO_NAME_TCP, '23', '23', '10.0.0.1/24')

                rules = {'security_group_rules': [rule1['security_group_rule'],
                                                  rule2['security_group_rule']]
                         }
                res = self._create_security_group_rule(self.fmt, rules)
                self.deserialize(self.fmt, res)
                self.assertEqual(res.status_int, webob.exc.HTTPBadRequest.code)

    def test_create_security_group_rule_with_invalid_ethertype(self):
        security_group_id = "4cd70774-cc67-4a87-9b39-7d1db38eb087"
        direction = "ingress"
        remote_ip_prefix = "10.0.0.0/24"
        protocol = const.PROTO_NAME_TCP
        port_range_min = 22
        port_range_max = 22
        remote_group_id = "9cd70774-cc67-4a87-9b39-7d1db38eb087"
        rule = self._build_security_group_rule(security_group_id, direction,
                                               protocol, port_range_min,
                                               port_range_max,
                                               remote_ip_prefix,
                                               remote_group_id,
                                               ethertype='IPv5')
        res = self._create_security_group_rule(self.fmt, rule)
        self.deserialize(self.fmt, res)
        self.assertEqual(res.status_int, webob.exc.HTTPBadRequest.code)

    def test_create_security_group_rule_with_invalid_protocol(self):
        security_group_id = "4cd70774-cc67-4a87-9b39-7d1db38eb087"
        direction = "ingress"
        remote_ip_prefix = "10.0.0.0/24"
        protocol = 'tcp/ip'
        port_range_min = 22
        port_range_max = 22
        remote_group_id = "9cd70774-cc67-4a87-9b39-7d1db38eb087"
        rule = self._build_security_group_rule(security_group_id, direction,
                                               protocol, port_range_min,
                                               port_range_max,
                                               remote_ip_prefix,
                                               remote_group_id)
        res = self._create_security_group_rule(self.fmt, rule)
        self.deserialize(self.fmt, res)
        self.assertEqual(res.status_int, webob.exc.HTTPBadRequest.code)

    def test_create_port_with_non_uuid(self):
        with self.network() as n:
            with self.subnet(n):
                res = self._create_port(self.fmt, n['network']['id'],
                                        security_groups=['not_valid'])

                self.deserialize(self.fmt, res)
                self.assertEqual(res.status_int, webob.exc.HTTPBadRequest.code)


class TestConvertIPPrefixToCIDR(base.BaseTestCase):

    def test_convert_bad_ip_prefix_to_cidr(self):
        for val in ['bad_ip', 256, "2001:db8:a::123/129"]:
            self.assertRaises(n_exc.InvalidCIDR,
                              ext_sg.convert_ip_prefix_to_cidr, val)
        self.assertIsNone(ext_sg.convert_ip_prefix_to_cidr(None))

    def test_convert_ip_prefix_no_netmask_to_cidr(self):
        addr = {'10.1.2.3': '32', 'fe80::2677:3ff:fe7d:4c': '128'}
        for k, v in addr.iteritems():
            self.assertEqual(ext_sg.convert_ip_prefix_to_cidr(k),
                             '%s/%s' % (k, v))

    def test_convert_ip_prefix_with_netmask_to_cidr(self):
        addresses = ['10.1.0.0/16', '10.1.2.3/32', '2001:db8:1234::/48']
        for addr in addresses:
            self.assertEqual(ext_sg.convert_ip_prefix_to_cidr(addr), addr)


class TestSecurityGroupsXML(TestSecurityGroups):
    fmt = 'xml'<|MERGE_RESOLUTION|>--- conflicted
+++ resolved
@@ -948,8 +948,6 @@
                 rule = self._build_security_group_rule(
                     sg['security_group']['id'], 'ingress',
                     const.PROTO_NAME_ICMP, '8', '256')
-<<<<<<< HEAD
-=======
                 res = self._create_security_group_rule(self.fmt, rule)
                 self.deserialize(self.fmt, res)
                 self.assertEqual(res.status_int, webob.exc.HTTPBadRequest.code)
@@ -963,7 +961,6 @@
                 rule = self._build_security_group_rule(
                     sg['security_group']['id'], 'ingress',
                     const.PROTO_NAME_ICMP, None, '2')
->>>>>>> d394b8a7
                 res = self._create_security_group_rule(self.fmt, rule)
                 self.deserialize(self.fmt, res)
                 self.assertEqual(res.status_int, webob.exc.HTTPBadRequest.code)
