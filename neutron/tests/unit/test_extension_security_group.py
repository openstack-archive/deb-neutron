--- conflicted
+++ resolved
@@ -1457,12 +1457,4 @@
                               ext_sg.convert_protocol, val)
 
     def test_convert_numeric_protocol_to_string(self):
-<<<<<<< HEAD
-        self.assertIsInstance(ext_sg.convert_protocol(2), str)
-
-
-class TestSecurityGroupsXML(TestSecurityGroups):
-    fmt = 'xml'
-=======
-        self.assertIsInstance(ext_sg.convert_protocol(2), str)
->>>>>>> eecc864d
+        self.assertIsInstance(ext_sg.convert_protocol(2), str)