# Copyright (c) 2012 OpenStack Foundation.
#
# Licensed under the Apache License, Version 2.0 (the "License");
# you may not use this file except in compliance with the License.
# You may obtain a copy of the License at
#
#    http://www.apache.org/licenses/LICENSE-2.0
#
# Unless required by applicable law or agreed to in writing, software
# distributed under the License is distributed on an "AS IS" BASIS,
# WITHOUT WARRANTIES OR CONDITIONS OF ANY KIND, either express or
# implied.
# See the License for the specific language governing permissions and
# limitations under the License.

import contextlib
import os

import fixtures
import mock
import webob.exc

from neutron.common import constants
from neutron.common.test_lib import test_config
from neutron.common import topics
from neutron import context
from neutron.db import db_base_plugin_v2
from neutron import manager
from neutron.plugins.nec.common import exceptions as nexc
from neutron.plugins.nec.db import api as ndb
from neutron.plugins.nec import nec_plugin
from neutron.tests.unit.nec import fake_ofc_manager
from neutron.tests.unit import test_db_plugin as test_plugin
from neutron.tests.unit import test_extension_allowedaddresspairs as test_pair


PLUGIN_NAME = 'neutron.plugins.nec.nec_plugin.NECPluginV2'
OFC_MANAGER = 'neutron.plugins.nec.nec_plugin.ofc_manager.OFCManager'
NOTIFIER = 'neutron.plugins.nec.nec_plugin.NECPluginV2AgentNotifierApi'
NEC_PLUGIN_INI = """
[DEFAULT]
api_extensions_path = neutron/plugins/nec/extensions
[OFC]
driver = neutron.tests.unit.nec.stub_ofc_driver.StubOFCDriver
enable_packet_filter = False
"""


class NecPluginV2TestCaseBase(object):
    _nec_ini = NEC_PLUGIN_INI

    def _set_nec_ini(self):
        self.nec_ini_file = self.useFixture(fixtures.TempDir()).join("nec.ini")
        with open(self.nec_ini_file, 'w') as f:
            f.write(self._nec_ini)
        if 'config_files' in test_config.keys():
            for c in test_config['config_files']:
                if c.rfind("/nec.ini") > -1:
                    test_config['config_files'].remove(c)
            test_config['config_files'].append(self.nec_ini_file)
        else:
            test_config['config_files'] = [self.nec_ini_file]

    def _clean_nec_ini(self):
        test_config['config_files'].remove(self.nec_ini_file)
        os.remove(self.nec_ini_file)
        self.nec_ini_file = None

    def patch_remote_calls(self):
        self.plugin_notifier_p = mock.patch(NOTIFIER)
        self.ofc_manager_p = mock.patch(OFC_MANAGER)
        self.plugin_notifier_p.start()
        self.ofc_manager_p.start()

    def setup_nec_plugin_base(self):
        self._set_nec_ini()
        self.addCleanup(self._clean_nec_ini)
        self.patch_remote_calls()


class NecPluginV2TestCase(NecPluginV2TestCaseBase,
                          test_plugin.NeutronDbPluginV2TestCase):

    _plugin_name = PLUGIN_NAME

    def rpcapi_update_ports(self, agent_id='nec-q-agent.fake',
                            datapath_id="0xabc", added=[], removed=[]):
        kwargs = {'topic': topics.AGENT,
                  'agent_id': agent_id,
                  'datapath_id': datapath_id,
                  'port_added': added, 'port_removed': removed}
        self.callback_nec.update_ports(self.context, **kwargs)

    def setUp(self, plugin=None, ext_mgr=None):

        self._set_nec_ini()
        self.addCleanup(self._clean_nec_ini)
        plugin = plugin or self._plugin_name
        super(NecPluginV2TestCase, self).setUp(plugin, ext_mgr=ext_mgr)

        self.plugin = manager.NeutronManager.get_plugin()
        self.plugin.ofc = fake_ofc_manager.patch_ofc_manager()
        self.ofc = self.plugin.ofc
        self.callback_nec = nec_plugin.NECPluginV2RPCCallbacks(self.plugin)
        self.context = context.get_admin_context()
        self.net_create_status = 'ACTIVE'
        self.port_create_status = 'DOWN'


class TestNecBasicGet(test_plugin.TestBasicGet, NecPluginV2TestCase):
    pass


class TestNecV2HTTPResponse(test_plugin.TestV2HTTPResponse,
                            NecPluginV2TestCase):
    pass


<<<<<<< HEAD
class TestNecPortsV2(test_plugin.TestPortsV2, NecPluginV2TestCase):

    def test_delete_ports(self):
        with self.subnet() as subnet:
            with contextlib.nested(
                self.port(subnet=subnet, device_owner='test-owner',
                          no_delete=True),
                self.port(subnet=subnet, device_owner='test-owner',
                          no_delete=True),
                self.port(subnet=subnet, device_owner='other-owner'),
            ) as (p1, p2, p3):
                network_id = subnet['subnet']['network_id']
                filters = {'network_id': [network_id],
                           'device_owner': ['test-owner']}
                self.plugin.delete_ports(self.context, filters)

                self._show('ports', p1['port']['id'],
                           expected_code=webob.exc.HTTPNotFound.code)
                self._show('ports', p2['port']['id'],
                           expected_code=webob.exc.HTTPNotFound.code)
                self._show('ports', p3['port']['id'],
                           expected_code=webob.exc.HTTPOk.code)


=======
>>>>>>> b4b3c973
class TestNecNetworksV2(test_plugin.TestNetworksV2, NecPluginV2TestCase):
    pass


class TestNecPortsV2Callback(NecPluginV2TestCase):

    def _get_portinfo(self, port_id):
        return ndb.get_portinfo(self.context.session, port_id)

    def test_portinfo_create(self):
        with self.port() as port:
            port_id = port['port']['id']
            sport = self.plugin.get_port(self.context, port_id)
            self.assertEqual(sport['status'], 'DOWN')
            self.assertEqual(self.ofc.create_ofc_port.call_count, 0)
            self.assertIsNone(self._get_portinfo(port_id))

            portinfo = {'id': port_id, 'port_no': 123}
            self.rpcapi_update_ports(added=[portinfo])

            sport = self.plugin.get_port(self.context, port_id)
            self.assertEqual(sport['status'], 'ACTIVE')
            self.assertEqual(self.ofc.create_ofc_port.call_count, 1)
            self.assertIsNotNone(self._get_portinfo(port_id))

            expected = [
                mock.call.exists_ofc_port(mock.ANY, port_id),
                mock.call.create_ofc_port(mock.ANY, port_id, mock.ANY),
            ]
            self.ofc.assert_has_calls(expected)

    def test_portinfo_delete_before_port_deletion(self):
        self._test_portinfo_delete()

    def test_portinfo_delete_after_port_deletion(self):
        self._test_portinfo_delete(portinfo_delete_first=False)

    def _test_portinfo_delete(self, portinfo_delete_first=True):
        with self.port() as port:
            port_id = port['port']['id']
            portinfo = {'id': port_id, 'port_no': 456}
            self.assertEqual(self.ofc.create_ofc_port.call_count, 0)
            self.assertIsNone(self._get_portinfo(port_id))

            self.rpcapi_update_ports(added=[portinfo])
            self.assertEqual(self.ofc.create_ofc_port.call_count, 1)
            self.assertEqual(self.ofc.delete_ofc_port.call_count, 0)
            self.assertIsNotNone(self._get_portinfo(port_id))

            # Before port-deletion, switch port removed message is sent.
            if portinfo_delete_first:
                self.rpcapi_update_ports(removed=[port_id])
                self.assertEqual(self.ofc.delete_ofc_port.call_count, 1)
                self.assertIsNone(self._get_portinfo(port_id))

        # The port and portinfo is expected to delete when exiting with-clause.
        self.assertEqual(self.ofc.delete_ofc_port.call_count, 1)
        self.assertIsNone(self._get_portinfo(port_id))
        if not portinfo_delete_first:
            self.rpcapi_update_ports(removed=[port_id])

        # Ensure port deletion is called once.
        self.assertEqual(self.ofc.delete_ofc_port.call_count, 1)
        self.assertIsNone(self._get_portinfo(port_id))

        expected = [
            mock.call.exists_ofc_port(mock.ANY, port_id),
            mock.call.create_ofc_port(mock.ANY, port_id, mock.ANY),
            mock.call.exists_ofc_port(mock.ANY, port_id),
            mock.call.delete_ofc_port(mock.ANY, port_id, mock.ANY),
        ]
        self.ofc.assert_has_calls(expected)

    def test_portinfo_added_unknown_port(self):
        portinfo = {'id': 'dummy-p1', 'port_no': 123}
        self.rpcapi_update_ports(added=[portinfo])
        self.assertIsNone(ndb.get_portinfo(self.context.session,
                                           'dummy-p1'))
        self.assertEqual(self.ofc.exists_ofc_port.call_count, 0)
        self.assertEqual(self.ofc.create_ofc_port.call_count, 0)

    def _test_portinfo_change(self, portinfo_change_first=True):
        with self.port() as port:
            port_id = port['port']['id']
            self.assertEqual(self.ofc.create_ofc_port.call_count, 0)

            portinfo = {'id': port_id, 'port_no': 123}
            self.rpcapi_update_ports(added=[portinfo])
            self.assertEqual(self.ofc.create_ofc_port.call_count, 1)
            self.assertEqual(self.ofc.delete_ofc_port.call_count, 0)
            self.assertEqual(ndb.get_portinfo(self.context.session,
                                              port_id).port_no, 123)

            if portinfo_change_first:
                portinfo = {'id': port_id, 'port_no': 456}
                self.rpcapi_update_ports(added=[portinfo])
                # OFC port is recreated.
                self.assertEqual(self.ofc.create_ofc_port.call_count, 2)
                self.assertEqual(self.ofc.delete_ofc_port.call_count, 1)
                self.assertEqual(ndb.get_portinfo(self.context.session,
                                                  port_id).port_no, 456)

        if not portinfo_change_first:
            # The port is expected to delete when exiting with-clause.
            self.assertEqual(self.ofc.create_ofc_port.call_count, 1)
            self.assertEqual(self.ofc.delete_ofc_port.call_count, 1)

            portinfo = {'id': port_id, 'port_no': 456}
            self.rpcapi_update_ports(added=[portinfo])
            # No OFC operations are expected.
            self.assertEqual(self.ofc.create_ofc_port.call_count, 1)
            self.assertEqual(self.ofc.delete_ofc_port.call_count, 1)
            self.assertIsNone(ndb.get_portinfo(self.context.session, port_id))

    def test_portinfo_change(self):
        self._test_portinfo_change()

    def test_portinfo_change_for_nonexisting_port(self):
        self._test_portinfo_change(portinfo_change_first=False)

    def test_port_migration(self):
        agent_id_a, datapath_id_a, port_no_a = 'nec-q-agent.aa', '0xaaa', 10
        agent_id_b, datapath_id_b, port_no_b = 'nec-q-agent.bb', '0xbbb', 11

        with self.port() as port:
            port_id = port['port']['id']
            sport = self.plugin.get_port(self.context, port_id)
            self.assertEqual(sport['status'], 'DOWN')

            portinfo_a = {'id': port_id, 'port_no': port_no_a}
            self.rpcapi_update_ports(agent_id=agent_id_a,
                                     datapath_id=datapath_id_a,
                                     added=[portinfo_a])

            portinfo_b = {'id': port_id, 'port_no': port_no_b}
            self.rpcapi_update_ports(agent_id=agent_id_b,
                                     datapath_id=datapath_id_b,
                                     added=[portinfo_b])

            self.rpcapi_update_ports(agent_id=agent_id_a,
                                     datapath_id=datapath_id_a,
                                     removed=[port_id])

            sport = self.plugin.get_port(self.context, port_id)
            self.assertEqual(sport['status'], 'ACTIVE')
            self.assertTrue(self.ofc.ofc_ports[port_id])

            expected = [
                mock.call.exists_ofc_port(mock.ANY, port_id),
                mock.call.create_ofc_port(mock.ANY, port_id, mock.ANY),
                mock.call.exists_ofc_port(mock.ANY, port_id),
                mock.call.delete_ofc_port(mock.ANY, port_id, mock.ANY),
                mock.call.exists_ofc_port(mock.ANY, port_id),
                mock.call.create_ofc_port(mock.ANY, port_id, mock.ANY),
            ]
            self.ofc.assert_has_calls(expected)
            self.assertEqual(2, self.ofc.create_ofc_port.call_count)
            self.assertEqual(1, self.ofc.delete_ofc_port.call_count)

    def test_portinfo_readd(self):
        with self.port() as port:
            port_id = port['port']['id']
            self.plugin.get_port(self.context, port_id)

            portinfo = {'id': port_id, 'port_no': 123}
            self.rpcapi_update_ports(added=[portinfo])

            sport = self.plugin.get_port(self.context, port_id)
            self.assertEqual(sport['status'], 'ACTIVE')
            self.assertEqual(self.ofc.create_ofc_port.call_count, 1)
            self.assertEqual(self.ofc.delete_ofc_port.call_count, 0)
            self.assertIsNotNone(self._get_portinfo(port_id))

            portinfo = {'id': port_id, 'port_no': 123}
            self.rpcapi_update_ports(added=[portinfo])

            sport = self.plugin.get_port(self.context, port_id)
            self.assertEqual(sport['status'], 'ACTIVE')
            self.assertEqual(self.ofc.create_ofc_port.call_count, 1)
            self.assertEqual(self.ofc.delete_ofc_port.call_count, 0)
            self.assertIsNotNone(self._get_portinfo(port_id))


class TestNecPluginDbTest(NecPluginV2TestCase):

    def test_update_resource(self):
        with self.network() as network:
            self.assertEqual("ACTIVE", network['network']['status'])
            net_id = network['network']['id']
            for status in ["DOWN", "BUILD", "ERROR", "ACTIVE"]:
                self.plugin._update_resource_status(
                    self.context, 'network', net_id,
                    getattr(constants, 'NET_STATUS_%s' % status))
                n = self.plugin._get_network(self.context, net_id)
                self.assertEqual(status, n.status)


class TestNecPluginOfcManager(NecPluginV2TestCase):
    def setUp(self):
        super(TestNecPluginOfcManager, self).setUp()
        self.ofc = self.plugin.ofc

    def _create_resource(self, resource, data):
        collection = resource + 's'
        data = {resource: data}
        req = self.new_create_request(collection, data)
        res = self.deserialize(self.fmt, req.get_response(self.api))
        return res[resource]

    def _update_resource(self, resource, id, data):
        collection = resource + 's'
        data = {resource: data}
        req = self.new_update_request(collection, data, id)
        res = self.deserialize(self.fmt, req.get_response(self.api))
        return res[resource]

    def _show_resource(self, resource, id):
        collection = resource + 's'
        req = self.new_show_request(collection, id)
        res = self.deserialize(self.fmt, req.get_response(self.api))
        return res[resource]

    def _list_resource(self, resource):
        collection = resource + 's'
        req = self.new_list_request(collection)
        res = req.get_response(self.api)
        return res[collection]

    def _delete_resource(self, resource, id):
        collection = resource + 's'
        req = self.new_delete_request(collection, id)
        res = req.get_response(self.api)
        return res.status_int

    def test_create_network(self):
        net = None
        ctx = mock.ANY
        with self.network() as network:
            net = network['network']
            self.assertEqual(network['network']['status'], 'ACTIVE')

        expected = [
            mock.call.exists_ofc_tenant(ctx, self._tenant_id),
            mock.call.create_ofc_tenant(ctx, self._tenant_id),
            mock.call.create_ofc_network(ctx, self._tenant_id, net['id'],
                                         net['name']),
            mock.call.exists_ofc_network(ctx, net['id']),
            mock.call.delete_ofc_network(ctx, net['id'], mock.ANY),
            mock.call.exists_ofc_tenant(ctx, self._tenant_id),
            mock.call.delete_ofc_tenant(ctx, self._tenant_id)
        ]
        self.ofc.assert_has_calls(expected)

    def test_create_network_with_admin_state_down(self):
        net = None
        ctx = mock.ANY
        with self.network(admin_state_up=False) as network:
            net = network['network']
            self.assertEqual(network['network']['status'], 'DOWN')

        expected = [
            mock.call.exists_ofc_tenant(ctx, self._tenant_id),
            mock.call.create_ofc_tenant(ctx, self._tenant_id),
            mock.call.create_ofc_network(ctx, self._tenant_id, net['id'],
                                         net['name']),
            mock.call.exists_ofc_network(ctx, net['id']),
            mock.call.delete_ofc_network(ctx, net['id'], mock.ANY),
            mock.call.exists_ofc_tenant(ctx, self._tenant_id),
            mock.call.delete_ofc_tenant(ctx, self._tenant_id)
        ]
        self.ofc.assert_has_calls(expected)

    def test_create_two_network(self):
        nets = []
        ctx = mock.ANY
        with self.network() as net1:
            nets.append(net1['network'])
            self.assertEqual(net1['network']['status'], 'ACTIVE')
            with self.network() as net2:
                nets.append(net2['network'])
                self.assertEqual(net2['network']['status'], 'ACTIVE')

        expected = [
            mock.call.exists_ofc_tenant(ctx, self._tenant_id),
            mock.call.create_ofc_tenant(ctx, self._tenant_id),
            mock.call.create_ofc_network(ctx, self._tenant_id, nets[0]['id'],
                                         nets[0]['name']),
            mock.call.exists_ofc_tenant(ctx, self._tenant_id),
            mock.call.create_ofc_network(ctx, self._tenant_id, nets[1]['id'],
                                         nets[1]['name']),
            mock.call.exists_ofc_network(ctx, nets[1]['id']),
            mock.call.delete_ofc_network(ctx, nets[1]['id'], mock.ANY),
            mock.call.exists_ofc_network(ctx, nets[0]['id']),
            mock.call.delete_ofc_network(ctx, nets[0]['id'], mock.ANY),
            mock.call.exists_ofc_tenant(ctx, self._tenant_id),
            mock.call.delete_ofc_tenant(ctx, self._tenant_id)
        ]
        self.ofc.assert_has_calls(expected)

    def test_create_network_fail(self):
        self.ofc.create_ofc_network.side_effect = nexc.OFCException(
            reason='hoge')

        net = None
        ctx = mock.ANY
        # NOTE: We don't delete network through api, but db will be cleaned in
        # tearDown(). When OFCManager has failed to create a network on OFC,
        # it does not keeps ofc_network entry and will fail to delete this
        # network from OFC. Deletion of network is not the scope of this test.
        with self.network(do_delete=False) as network:
            net = network['network']
            self.assertEqual(net['status'], 'ERROR')
            net_ref = self._show('networks', net['id'])
            self.assertEqual(net_ref['network']['status'], 'ERROR')

        expected = [
            mock.call.exists_ofc_tenant(ctx, self._tenant_id),
            mock.call.create_ofc_tenant(ctx, self._tenant_id),
            mock.call.create_ofc_network(ctx, self._tenant_id, net['id'],
                                         net['name'])
        ]
        self.ofc.assert_has_calls(expected)

    def test_update_network(self):
        net = None
        ctx = mock.ANY
        with self.network() as network:
            net = network['network']
            self.assertEqual(network['network']['status'], 'ACTIVE')

            net_ref = self._show('networks', net['id'])
            self.assertEqual(net_ref['network']['status'], 'ACTIVE')

            # Set admin_state_up to False
            res = self._update_resource('network', net['id'],
                                        {'admin_state_up': False})
            self.assertFalse(res['admin_state_up'])
            self.assertEqual(res['status'], 'DOWN')

            net_ref = self._show('networks', net['id'])
            self.assertEqual(net_ref['network']['status'], 'DOWN')

            # Set admin_state_up to True
            res = self._update_resource('network', net['id'],
                                        {'admin_state_up': True})
            self.assertTrue(res['admin_state_up'])
            self.assertEqual(res['status'], 'ACTIVE')

            net_ref = self._show('networks', net['id'])
            self.assertEqual(net_ref['network']['status'], 'ACTIVE')

        expected = [
            mock.call.exists_ofc_tenant(ctx, self._tenant_id),
            mock.call.create_ofc_tenant(ctx, self._tenant_id),
            mock.call.create_ofc_network(ctx, self._tenant_id, net['id'],
                                         net['name']),
            mock.call.exists_ofc_network(ctx, net['id']),
            mock.call.delete_ofc_network(ctx, net['id'], mock.ANY),
            mock.call.exists_ofc_tenant(ctx, self._tenant_id),
            mock.call.delete_ofc_tenant(ctx, self._tenant_id)
        ]
        self.ofc.assert_has_calls(expected)

    def test_create_port_no_ofc_creation(self):
        net = None
        p1 = None
        ctx = mock.ANY
        with self.subnet() as subnet:
            with self.port(subnet=subnet) as port:
                p1 = port['port']
                net_id = port['port']['network_id']
                net = self._show_resource('network', net_id)
                self.assertEqual(net['status'], 'ACTIVE')
                self.assertEqual(p1['status'], 'DOWN')

                p1_ref = self._show('ports', p1['id'])
                self.assertEqual(p1_ref['port']['status'], 'DOWN')

        expected = [
            mock.call.exists_ofc_tenant(ctx, self._tenant_id),
            mock.call.create_ofc_tenant(ctx, self._tenant_id),
            mock.call.create_ofc_network(ctx, self._tenant_id, net['id'],
                                         net['name']),

            mock.call.exists_ofc_port(ctx, p1['id']),
            mock.call.exists_ofc_network(ctx, net['id']),
            mock.call.delete_ofc_network(ctx, net['id'], mock.ANY),
            mock.call.exists_ofc_tenant(ctx, self._tenant_id),
            mock.call.delete_ofc_tenant(ctx, self._tenant_id)
        ]
        self.ofc.assert_has_calls(expected)

    def test_create_port_with_ofc_creation(self):
        net = None
        p1 = None
        ctx = mock.ANY
        with self.subnet() as subnet:
            with self.port(subnet=subnet) as port:
                p1 = port['port']
                net_id = port['port']['network_id']
                net = self._show_resource('network', net_id)
                self.assertEqual(net['status'], 'ACTIVE')
                self.assertEqual(p1['status'], 'DOWN')

                p1_ref = self._show('ports', p1['id'])
                self.assertEqual(p1_ref['port']['status'], 'DOWN')

                # Check the port is not created on OFC
                self.assertFalse(self.ofc.create_ofc_port.call_count)

                # Register portinfo, then the port is created on OFC
                portinfo = {'id': p1['id'], 'port_no': 123}
                self.rpcapi_update_ports(added=[portinfo])
                self.assertEqual(self.ofc.create_ofc_port.call_count, 1)

                p1_ref = self._show('ports', p1['id'])
                self.assertEqual(p1_ref['port']['status'], 'ACTIVE')

        expected = [
            mock.call.exists_ofc_tenant(ctx, self._tenant_id),
            mock.call.create_ofc_tenant(ctx, self._tenant_id),
            mock.call.create_ofc_network(ctx, self._tenant_id, net['id'],
                                         net['name']),

            mock.call.exists_ofc_port(ctx, p1['id']),
            mock.call.create_ofc_port(ctx, p1['id'], mock.ANY),

            mock.call.exists_ofc_port(ctx, p1['id']),
            mock.call.delete_ofc_port(ctx, p1['id'], mock.ANY),
            mock.call.exists_ofc_network(ctx, net['id']),
            mock.call.delete_ofc_network(ctx, net['id'], mock.ANY),
            mock.call.exists_ofc_tenant(ctx, self._tenant_id),
            mock.call.delete_ofc_tenant(ctx, self._tenant_id)
        ]
        self.ofc.assert_has_calls(expected)

    def test_delete_network_with_dhcp_port(self):
        ctx = mock.ANY
        with self.network() as network:
            with self.subnet(network=network):
                net = network['network']
                p = self._create_resource(
                    'port',
                    {'network_id': net['id'],
                     'tenant_id': net['tenant_id'],
                     'device_owner': constants.DEVICE_OWNER_DHCP,
                     'device_id': 'dhcp-port1'})
                # Make sure that the port is created on OFC.
                portinfo = {'id': p['id'], 'port_no': 123}
                self.rpcapi_update_ports(added=[portinfo])
                # In a case of dhcp port, the port is deleted automatically
                # when delete_network.

        expected = [
            mock.call.exists_ofc_tenant(ctx, self._tenant_id),
            mock.call.create_ofc_tenant(ctx, self._tenant_id),
            mock.call.create_ofc_network(ctx, self._tenant_id,
                                         net['id'], net['name']),
            mock.call.exists_ofc_port(ctx, p['id']),
            mock.call.create_ofc_port(ctx, p['id'], mock.ANY),
            mock.call.exists_ofc_port(ctx, p['id']),
            mock.call.delete_ofc_port(ctx, p['id'], mock.ANY),
            mock.call.exists_ofc_network(ctx, net['id']),
            mock.call.delete_ofc_network(ctx, net['id'], mock.ANY),
            mock.call.exists_ofc_tenant(ctx, self._tenant_id),
            mock.call.delete_ofc_tenant(ctx, self._tenant_id)
        ]
        self.ofc.assert_has_calls(expected)

    def test_delete_network_with_error_status(self):
        self.ofc.set_raise_exc('create_ofc_network',
                               nexc.OFCException(reason='fake error'))

        with self.network() as net:
            net_id = net['network']['id']
            net_ref = self._show('networks', net_id)
            self.assertEqual(net_ref['network']['status'], 'ERROR')

        ctx = mock.ANY
        tenant_id = self._tenant_id
        net_name = mock.ANY
        net = mock.ANY
        expected = [
            mock.call.exists_ofc_tenant(ctx, tenant_id),
            mock.call.create_ofc_tenant(ctx, tenant_id),
            mock.call.create_ofc_network(ctx, tenant_id, net_id, net_name),
            mock.call.exists_ofc_network(ctx, net_id),
            mock.call.exists_ofc_tenant(ctx, tenant_id),
            mock.call.delete_ofc_tenant(ctx, tenant_id),
        ]
        self.ofc.assert_has_calls(expected)
        self.assertFalse(self.ofc.delete_ofc_network.call_count)

    def test_delete_network_with_ofc_deletion_failure(self):
        self.ofc.set_raise_exc('delete_ofc_network',
                               nexc.OFCException(reason='hoge'))

        with self.network() as net:
            net_id = net['network']['id']

            self._delete('networks', net_id,
                         expected_code=webob.exc.HTTPInternalServerError.code)

            net_ref = self._show('networks', net_id)
            self.assertEqual(net_ref['network']['status'], 'ERROR')

            self.ofc.set_raise_exc('delete_ofc_network', None)

        ctx = mock.ANY
        tenant = mock.ANY
        net_name = mock.ANY
        net = mock.ANY
        expected = [
            mock.call.create_ofc_network(ctx, tenant, net_id, net_name),
            mock.call.exists_ofc_network(ctx, net_id),
            mock.call.delete_ofc_network(ctx, net_id, net),
            mock.call.exists_ofc_network(ctx, net_id),
            mock.call.delete_ofc_network(ctx, net_id, net),
        ]
        self.ofc.assert_has_calls(expected)
        self.assertEqual(self.ofc.delete_ofc_network.call_count, 2)

    def test_delete_network_with_deactivating_auto_delete_port_failure(self):
        self.ofc.set_raise_exc('delete_ofc_port',
                               nexc.OFCException(reason='hoge'))

        with self.network(do_delete=False) as net:
            net_id = net['network']['id']

            device_owner = db_base_plugin_v2.AUTO_DELETE_PORT_OWNERS[0]
            port = self._make_port(self.fmt, net_id, device_owner=device_owner)
            port_id = port['port']['id']

            portinfo = {'id': port_id, 'port_no': 123}
            self.rpcapi_update_ports(added=[portinfo])

        self._delete('networks', net_id,
                     expected_code=webob.exc.HTTPInternalServerError.code)

        net_ref = self._show('networks', net_id)
        self.assertEqual(net_ref['network']['status'], 'ACTIVE')
        port_ref = self._show('ports', port_id)
        self.assertEqual(port_ref['port']['status'], 'ERROR')

        self.ofc.set_raise_exc('delete_ofc_port', None)
        self._delete('networks', net_id)

        ctx = mock.ANY
        tenant = mock.ANY
        net_name = mock.ANY
        net = mock.ANY
        port = mock.ANY
        expected = [
            mock.call.create_ofc_network(ctx, tenant, net_id, net_name),
            mock.call.exists_ofc_port(ctx, port_id),
            mock.call.create_ofc_port(ctx, port_id, port),
            mock.call.exists_ofc_port(ctx, port_id),
            mock.call.delete_ofc_port(ctx, port_id, port),
            mock.call.exists_ofc_port(ctx, port_id),
            mock.call.delete_ofc_port(ctx, port_id, port),
            mock.call.exists_ofc_network(ctx, net_id),
            mock.call.delete_ofc_network(ctx, net_id, net)
        ]
        self.ofc.assert_has_calls(expected)
        self.assertEqual(self.ofc.delete_ofc_network.call_count, 1)

    def test_update_port(self):
        self._test_update_port_with_admin_state(resource='port')

    def test_update_network_with_ofc_port(self):
        self._test_update_port_with_admin_state(resource='network')

    def _test_update_port_with_admin_state(self, resource='port'):
        net = None
        p1 = None
        ctx = mock.ANY

        if resource == 'network':
            net_ini_admin_state = False
            port_ini_admin_state = True
        else:
            net_ini_admin_state = True
            port_ini_admin_state = False

        with self.network(admin_state_up=net_ini_admin_state) as network:
            with self.subnet(network=network) as subnet:
                with self.port(subnet=subnet,
                               admin_state_up=port_ini_admin_state) as port:
                    p1 = port['port']
                    net_id = port['port']['network_id']
                    res_id = net_id if resource == 'network' else p1['id']
                    self.assertEqual(p1['status'], 'DOWN')

                    net = self._show_resource('network', net_id)

                    # Check the port is not created on OFC
                    self.assertFalse(self.ofc.create_ofc_port.call_count)

                    # Register portinfo, then the port is created on OFC
                    portinfo = {'id': p1['id'], 'port_no': 123}
                    self.rpcapi_update_ports(added=[portinfo])
                    self.assertFalse(self.ofc.create_ofc_port.call_count)

                    res = self._update_resource(resource, res_id,
                                                {'admin_state_up': True})
                    self.assertEqual(res['status'], 'ACTIVE')
                    self.assertEqual(self.ofc.create_ofc_port.call_count, 1)
                    self.assertFalse(self.ofc.delete_ofc_port.call_count)

                    res = self._update_resource(resource, res_id,
                                                {'admin_state_up': False})
                    self.assertEqual(res['status'], 'DOWN')
                    self.assertEqual(self.ofc.delete_ofc_port.call_count, 1)

        expected = [
            mock.call.exists_ofc_tenant(ctx, self._tenant_id),
            mock.call.create_ofc_tenant(ctx, self._tenant_id),
            mock.call.create_ofc_network(ctx, self._tenant_id, net['id'],
                                         net['name']),

            mock.call.exists_ofc_port(ctx, p1['id']),
            mock.call.create_ofc_port(ctx, p1['id'], mock.ANY),

            mock.call.exists_ofc_port(ctx, p1['id']),
            mock.call.delete_ofc_port(ctx, p1['id'], mock.ANY),

            mock.call.exists_ofc_port(ctx, p1['id']),
            mock.call.exists_ofc_network(ctx, net['id']),
            mock.call.delete_ofc_network(ctx, net['id'], mock.ANY),
            mock.call.exists_ofc_tenant(ctx, self._tenant_id),
            mock.call.delete_ofc_tenant(ctx, self._tenant_id)
        ]
        self.ofc.assert_has_calls(expected)

    def test_update_port_with_ofc_creation_failure(self):
        with self.port(admin_state_up=False) as port:
            port_id = port['port']['id']
            portinfo = {'id': port_id, 'port_no': 123}
            self.rpcapi_update_ports(added=[portinfo])

            self.ofc.set_raise_exc('create_ofc_port',
                                   nexc.OFCException(reason='hoge'))

            body = {'port': {'admin_state_up': True}}
            res = self._update('ports', port_id, body)
            self.assertEqual(res['port']['status'], 'ERROR')
            port_ref = self._show('ports', port_id)
            self.assertEqual(port_ref['port']['status'], 'ERROR')

            body = {'port': {'admin_state_up': False}}
            res = self._update('ports', port_id, body)
            self.assertEqual(res['port']['status'], 'ERROR')
            port_ref = self._show('ports', port_id)
            self.assertEqual(port_ref['port']['status'], 'ERROR')

            self.ofc.set_raise_exc('create_ofc_port', None)

            body = {'port': {'admin_state_up': True}}
            res = self._update('ports', port_id, body)
            self.assertEqual(res['port']['status'], 'ACTIVE')
            port_ref = self._show('ports', port_id)
            self.assertEqual(port_ref['port']['status'], 'ACTIVE')

        ctx = mock.ANY
        port = mock.ANY
        expected = [
            mock.call.exists_ofc_port(ctx, port_id),
            mock.call.create_ofc_port(ctx, port_id, port),
            mock.call.exists_ofc_port(ctx, port_id),
            mock.call.exists_ofc_port(ctx, port_id),
            mock.call.create_ofc_port(ctx, port_id, port),
            mock.call.exists_ofc_port(ctx, port_id),
            mock.call.delete_ofc_port(ctx, port_id, port),
        ]
        self.ofc.assert_has_calls(expected)
        self.assertEqual(self.ofc.create_ofc_port.call_count, 2)

    def test_update_port_with_ofc_deletion_failure(self):
        with self.port() as port:
            port_id = port['port']['id']
            portinfo = {'id': port_id, 'port_no': 123}
            self.rpcapi_update_ports(added=[portinfo])

            self.ofc.set_raise_exc('delete_ofc_port',
                                   nexc.OFCException(reason='hoge'))

            body = {'port': {'admin_state_up': False}}
            self._update('ports', port_id, body,
                         expected_code=webob.exc.HTTPInternalServerError.code)
            port_ref = self._show('ports', port_id)
            self.assertEqual(port_ref['port']['status'], 'ERROR')

            body = {'port': {'admin_state_up': True}}
            res = self._update('ports', port_id, body)
            self.assertEqual(res['port']['status'], 'ERROR')
            port_ref = self._show('ports', port_id)
            self.assertEqual(port_ref['port']['status'], 'ERROR')

            self.ofc.set_raise_exc('delete_ofc_port', None)

            body = {'port': {'admin_state_up': False}}
            res = self._update('ports', port_id, body)
            self.assertEqual(res['port']['status'], 'DOWN')
            port_ref = self._show('ports', port_id)
            self.assertEqual(port_ref['port']['status'], 'DOWN')

        ctx = mock.ANY
        port = mock.ANY
        expected = [
            mock.call.exists_ofc_port(ctx, port_id),
            mock.call.create_ofc_port(ctx, port_id, port),
            mock.call.exists_ofc_port(ctx, port_id),
            mock.call.delete_ofc_port(ctx, port_id, port),
            mock.call.exists_ofc_port(ctx, port_id),
            mock.call.exists_ofc_port(ctx, port_id),
            mock.call.delete_ofc_port(ctx, port_id, port),
        ]
        self.ofc.assert_has_calls(expected)
        self.assertEqual(self.ofc.delete_ofc_port.call_count, 2)

    def test_delete_port_with_error_status(self):
        self.ofc.set_raise_exc('create_ofc_port',
                               nexc.OFCException(reason='fake'))

        with self.port() as port:
            port_id = port['port']['id']
            portinfo = {'id': port_id, 'port_no': 123}
            self.rpcapi_update_ports(added=[portinfo])
            port_ref = self._show('ports', port_id)
            self.assertEqual(port_ref['port']['status'], 'ERROR')

        ctx = mock.ANY
        port = mock.ANY
        expected = [
            mock.call.exists_ofc_port(ctx, port_id),
            mock.call.create_ofc_port(ctx, port_id, port),
            mock.call.exists_ofc_port(ctx, port_id),
        ]
        self.ofc.assert_has_calls(expected)
        self.assertFalse(self.ofc.delete_ofc_port.call_count)

    def test_delete_port_with_ofc_deletion_failure(self):
        self.ofc.set_raise_exc('delete_ofc_port',
                               nexc.OFCException(reason='hoge'))

        with self.port() as port:
            port_id = port['port']['id']

            portinfo = {'id': port_id, 'port_no': 123}
            self.rpcapi_update_ports(added=[portinfo])

            self._delete('ports', port_id,
                         expected_code=webob.exc.HTTPInternalServerError.code)

            port_ref = self._show('ports', port_id)
            self.assertEqual(port_ref['port']['status'], 'ERROR')

            self.ofc.set_raise_exc('delete_ofc_port', None)

        ctx = mock.ANY
        port = mock.ANY
        expected = [
            mock.call.exists_ofc_port(ctx, port_id),
            mock.call.create_ofc_port(ctx, port_id, port),
            mock.call.exists_ofc_port(ctx, port_id),
            mock.call.delete_ofc_port(ctx, port_id, port),
            mock.call.exists_ofc_port(ctx, port_id),
            mock.call.delete_ofc_port(ctx, port_id, port)
        ]
        self.ofc.assert_has_calls(expected)
        self.assertEqual(self.ofc.delete_ofc_port.call_count, 2)

    def _test_delete_port_for_disappeared_ofc_port(self, raised_exc):
        self.ofc.set_raise_exc('delete_ofc_port', raised_exc)

        with self.port(no_delete=True) as port:
            port_id = port['port']['id']

            portinfo = {'id': port_id, 'port_no': 123}
            self.rpcapi_update_ports(added=[portinfo])

            self._delete('ports', port_id)

            # Check the port on neutron db is deleted. NotFound for
            # neutron port itself should be handled by called. It is
            # consistent with ML2 behavior, but it may need to be
            # revisit.
            self._show('ports', port_id,
                       expected_code=webob.exc.HTTPNotFound.code)

        ctx = mock.ANY
        port = mock.ANY
        expected = [
            mock.call.exists_ofc_port(ctx, port_id),
            mock.call.create_ofc_port(ctx, port_id, port),
            mock.call.exists_ofc_port(ctx, port_id),
            mock.call.delete_ofc_port(ctx, port_id, port),
        ]
        self.ofc.assert_has_calls(expected)
        self.assertEqual(self.ofc.delete_ofc_port.call_count, 1)

    def test_delete_port_for_nonexist_ofc_port(self):
        self._test_delete_port_for_disappeared_ofc_port(
            nexc.OFCResourceNotFound(resource='ofc_port'))

    def test_delete_port_for_noofcmap_ofc_port(self):
        self._test_delete_port_for_disappeared_ofc_port(
<<<<<<< HEAD
            nexc.OFCMappingNotFound(resource='port', neutron_id='port1'))
=======
            nexc.OFCMappingNotFound(resource='port', neutron_id='port1'))


class TestNecAllowedAddressPairs(NecPluginV2TestCase,
                                 test_pair.TestAllowedAddressPairs):
    pass
>>>>>>> b4b3c973
<|MERGE_RESOLUTION|>--- conflicted
+++ resolved
@@ -116,33 +116,6 @@
     pass
 
 
-<<<<<<< HEAD
-class TestNecPortsV2(test_plugin.TestPortsV2, NecPluginV2TestCase):
-
-    def test_delete_ports(self):
-        with self.subnet() as subnet:
-            with contextlib.nested(
-                self.port(subnet=subnet, device_owner='test-owner',
-                          no_delete=True),
-                self.port(subnet=subnet, device_owner='test-owner',
-                          no_delete=True),
-                self.port(subnet=subnet, device_owner='other-owner'),
-            ) as (p1, p2, p3):
-                network_id = subnet['subnet']['network_id']
-                filters = {'network_id': [network_id],
-                           'device_owner': ['test-owner']}
-                self.plugin.delete_ports(self.context, filters)
-
-                self._show('ports', p1['port']['id'],
-                           expected_code=webob.exc.HTTPNotFound.code)
-                self._show('ports', p2['port']['id'],
-                           expected_code=webob.exc.HTTPNotFound.code)
-                self._show('ports', p3['port']['id'],
-                           expected_code=webob.exc.HTTPOk.code)
-
-
-=======
->>>>>>> b4b3c973
 class TestNecNetworksV2(test_plugin.TestNetworksV2, NecPluginV2TestCase):
     pass
 
@@ -950,13 +923,9 @@
 
     def test_delete_port_for_noofcmap_ofc_port(self):
         self._test_delete_port_for_disappeared_ofc_port(
-<<<<<<< HEAD
-            nexc.OFCMappingNotFound(resource='port', neutron_id='port1'))
-=======
             nexc.OFCMappingNotFound(resource='port', neutron_id='port1'))
 
 
 class TestNecAllowedAddressPairs(NecPluginV2TestCase,
                                  test_pair.TestAllowedAddressPairs):
-    pass
->>>>>>> b4b3c973
+    pass