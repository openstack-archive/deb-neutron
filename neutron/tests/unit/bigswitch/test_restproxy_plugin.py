--- conflicted
+++ resolved
@@ -29,23 +29,17 @@
 from neutron.tests.unit import test_api_v2
 import neutron.tests.unit.test_db_plugin as test_plugin
 import neutron.tests.unit.test_extension_allowedaddresspairs as test_addr_pair
-<<<<<<< HEAD
-=======
 
 patch = mock.patch
->>>>>>> b4b3c973
 
 
 class BigSwitchProxyPluginV2TestCase(test_base.BigSwitchTestBase,
                                      test_plugin.NeutronDbPluginV2TestCase):
 
     def setUp(self, plugin_name=None):
-<<<<<<< HEAD
-=======
         if hasattr(self, 'HAS_PORT_FILTER'):
             cfg.CONF.set_override(
                 'enable_security_group', self.HAS_PORT_FILTER, 'SECURITYGROUP')
->>>>>>> b4b3c973
         self.setup_config_files()
         self.setup_patches()
         if plugin_name:
@@ -81,13 +75,10 @@
     VIF_TYPE = portbindings.VIF_TYPE_OVS
     HAS_PORT_FILTER = False
 
-<<<<<<< HEAD
-=======
     def setUp(self, plugin_name=None):
         super(TestBigSwitchProxyPortsV2,
               self).setUp(self._plugin_name)
 
->>>>>>> b4b3c973
     def test_update_port_status_build(self):
         with self.port() as port:
             self.assertEqual(port['port']['status'], 'BUILD')
@@ -168,8 +159,6 @@
                                                   port['port']['id'])
                     res = req.get_response(self.api)
                     self.assertEqual(res.status_int, 200)
-<<<<<<< HEAD
-=======
 
     def test_create404_triggers_sync(self):
         # allow async port thread for this patch
@@ -191,7 +180,6 @@
         )
         mock_send_all.assert_has_calls([call])
         self.spawn_p.start()
->>>>>>> b4b3c973
 
 
 class TestBigSwitchProxyPortsV2IVS(test_plugin.TestPortsV2,
