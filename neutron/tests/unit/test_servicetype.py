# vim: tabstop=4 shiftwidth=4 softtabstop=4
# Copyright 2012 OpenStack Foundation.
# All Rights Reserved.
#
#    Licensed under the Apache License, Version 2.0 (the "License"); you may
#    not use this file except in compliance with the License. You may obtain
#    a copy of the License at
#
#         http://www.apache.org/licenses/LICENSE-2.0
#
#    Unless required by applicable law or agreed to in writing, software
#    distributed under the License is distributed on an "AS IS" BASIS, WITHOUT
#    WARRANTIES OR CONDITIONS OF ANY KIND, either express or implied. See the
#    License for the specific language governing permissions and limitations
#    under the License.
#
#    @author: Salvatore Orlando, VMware
#

import logging

import mock
from oslo.config import cfg
import webob.exc as webexc
import webtest

from neutron.api import extensions
from neutron.common import exceptions as n_exc
from neutron import context
from neutron.db import api as db_api
from neutron.db import servicetype_db as st_db
from neutron.extensions import servicetype
from neutron.plugins.common import constants
from neutron.services import provider_configuration as provconf
from neutron.tests import base
from neutron.tests.unit import dummy_plugin as dp
from neutron.tests.unit import test_api_v2
from neutron.tests.unit import test_db_plugin
from neutron.tests.unit import test_extensions
from neutron.tests.unit import testlib_api


LOG = logging.getLogger(__name__)
DEFAULT_SERVICE_DEFS = [{'service_class': constants.DUMMY,
                         'plugin': dp.DUMMY_PLUGIN_NAME}]

_uuid = test_api_v2._uuid
_get_path = test_api_v2._get_path


class ServiceTypeManagerTestCase(base.BaseTestCase):
    def setUp(self):
        super(ServiceTypeManagerTestCase, self).setUp()
        st_db.ServiceTypeManager._instance = None
        self.manager = st_db.ServiceTypeManager.get_instance()
        self.ctx = context.get_admin_context()

    def test_service_provider_driver_not_unique(self):
        cfg.CONF.set_override('service_provider',
                              [constants.LOADBALANCER +
                               ':lbaas:driver'],
                              'service_providers')
        prov = {'service_type': constants.LOADBALANCER,
                'name': 'name2',
                'driver': 'driver',
                'default': False}
        self.manager._load_conf()
        self.assertRaises(
            n_exc.Invalid, self.manager.conf.add_provider, prov)

    def test_get_service_providers(self):
        cfg.CONF.set_override('service_provider',
                              [constants.LOADBALANCER +
                               ':lbaas:driver_path',
                               constants.DUMMY + ':dummy:dummy_dr'],
                              'service_providers')
        ctx = context.get_admin_context()
        provconf.parse_service_provider_opt()
        self.manager._load_conf()
        res = self.manager.get_service_providers(ctx)
        self.assertEqual(len(res), 2)

        res = self.manager.get_service_providers(
            ctx,
            filters=dict(service_type=[constants.DUMMY])
        )
        self.assertEqual(len(res), 1)

        res = self.manager.get_service_providers(
            ctx,
            filters=dict(service_type=[constants.LOADBALANCER])
        )
        self.assertEqual(len(res), 1)

    def test_multiple_default_providers_specified_for_service(self):
        cfg.CONF.set_override('service_provider',
                              [constants.LOADBALANCER +
                               ':lbaas1:driver_path:default',
                               constants.LOADBALANCER +
                               ':lbaas2:driver_path:default'],
                              'service_providers')
        self.assertRaises(n_exc.Invalid, self.manager._load_conf)

    def test_get_default_provider(self):
        cfg.CONF.set_override('service_provider',
                              [constants.LOADBALANCER +
                               ':lbaas1:driver_path:default',
                               constants.DUMMY +
                               ':lbaas2:driver_path2'],
                              'service_providers')
        self.manager._load_conf()
        # can pass None as a context
        p = self.manager.get_default_service_provider(None,
                                                      constants.LOADBALANCER)
        self.assertEqual(p, {'service_type': constants.LOADBALANCER,
                             'name': 'lbaas1',
                             'driver': 'driver_path',
                             'default': True})

        self.assertRaises(
            provconf.DefaultServiceProviderNotFound,
            self.manager.get_default_service_provider,
            None, constants.DUMMY
        )

    def test_add_resource_association(self):
        cfg.CONF.set_override('service_provider',
                              [constants.LOADBALANCER +
                               ':lbaas1:driver_path:default',
                               constants.DUMMY +
                               ':lbaas2:driver_path2'],
                              'service_providers')
        self.manager._load_conf()
        ctx = context.get_admin_context()
        self.manager.add_resource_association(ctx,
                                              constants.LOADBALANCER,
                                              'lbaas1', '123-123')
        self.assertEqual(ctx.session.
                         query(st_db.ProviderResourceAssociation).count(),
                         1)
        assoc = ctx.session.query(st_db.ProviderResourceAssociation).one()
        ctx.session.delete(assoc)

    def test_invalid_resource_association(self):
        cfg.CONF.set_override('service_provider',
                              [constants.LOADBALANCER +
                               ':lbaas1:driver_path:default',
                               constants.DUMMY +
                               ':lbaas2:driver_path2'],
                              'service_providers')
        self.manager._load_conf()
        ctx = context.get_admin_context()
        self.assertRaises(provconf.ServiceProviderNotFound,
                          self.manager.add_resource_association,
                          ctx, 'BLABLA_svc', 'name', '123-123')


class TestServiceTypeExtensionManager(object):
    """Mock extensions manager."""
    def get_resources(self):
        return (servicetype.Servicetype.get_resources() +
                dp.Dummy.get_resources())

    def get_actions(self):
        return []

    def get_request_extensions(self):
        return []


class ServiceTypeExtensionTestCaseBase(testlib_api.WebTestCase):
    fmt = 'json'

    def setUp(self):
        # This is needed because otherwise a failure will occur due to
        # nonexisting core_plugin
        self.setup_coreplugin(test_db_plugin.DB_PLUGIN_KLASS)

        cfg.CONF.set_override('service_plugins',
                              ["%s.%s" % (dp.__name__,
                                          dp.DummyServicePlugin.__name__)])
<<<<<<< HEAD
        self.addCleanup(cfg.CONF.reset)
=======
>>>>>>> b4b3c973
        # Ensure existing ExtensionManager is not used
        extensions.PluginAwareExtensionManager._instance = None
        ext_mgr = TestServiceTypeExtensionManager()
        self.ext_mdw = test_extensions.setup_extensions_middleware(ext_mgr)
        self.api = webtest.TestApp(self.ext_mdw)
        self.resource_name = servicetype.RESOURCE_NAME.replace('-', '_')
        super(ServiceTypeExtensionTestCaseBase, self).setUp()


class ServiceTypeExtensionTestCase(ServiceTypeExtensionTestCaseBase):

    def setUp(self):
        self._patcher = mock.patch(
            "neutron.db.servicetype_db.ServiceTypeManager",
            autospec=True)
        self.mock_mgr = self._patcher.start()
        self.mock_mgr.get_instance.return_value = self.mock_mgr.return_value
        super(ServiceTypeExtensionTestCase, self).setUp()

    def test_service_provider_list(self):
        instance = self.mock_mgr.return_value

        res = self.api.get(_get_path('service-providers', fmt=self.fmt))

        instance.get_service_providers.assert_called_with(mock.ANY,
                                                          filters={},
                                                          fields=[])
        self.assertEqual(res.status_int, webexc.HTTPOk.code)


class ServiceTypeExtensionTestCaseXML(ServiceTypeExtensionTestCase):
    fmt = 'xml'


class ServiceTypeManagerExtTestCase(ServiceTypeExtensionTestCaseBase):
    """Tests ServiceTypemanager as a public API."""
    def setUp(self):
        # Blank out service type manager instance
        st_db.ServiceTypeManager._instance = None
        cfg.CONF.set_override('service_provider',
                              [constants.LOADBALANCER +
                               ':lbaas:driver_path',
                               constants.DUMMY + ':dummy:dummy_dr'],
                              'service_providers')
        self.addCleanup(db_api.clear_db)
        super(ServiceTypeManagerExtTestCase, self).setUp()

    def _list_service_providers(self):
        return self.api.get(_get_path('service-providers', fmt=self.fmt))

    def test_list_service_providers(self):
        res = self._list_service_providers()
        self.assertEqual(res.status_int, webexc.HTTPOk.code)
        data = self.deserialize(res)
        self.assertIn('service_providers', data)
        self.assertEqual(len(data['service_providers']), 2)


class ServiceTypeManagerExtTestCaseXML(ServiceTypeManagerExtTestCase):
    fmt = 'xml'<|MERGE_RESOLUTION|>--- conflicted
+++ resolved
@@ -179,10 +179,6 @@
         cfg.CONF.set_override('service_plugins',
                               ["%s.%s" % (dp.__name__,
                                           dp.DummyServicePlugin.__name__)])
-<<<<<<< HEAD
-        self.addCleanup(cfg.CONF.reset)
-=======
->>>>>>> b4b3c973
         # Ensure existing ExtensionManager is not used
         extensions.PluginAwareExtensionManager._instance = None
         ext_mgr = TestServiceTypeExtensionManager()
