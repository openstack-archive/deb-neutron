--- conflicted
+++ resolved
@@ -335,8 +335,6 @@
 
         self.fail("No Error is not raised")
 
-<<<<<<< HEAD
-=======
     def test_create_network_flavor_fail(self):
         with mock.patch('neutron.plugins.metaplugin.meta_db_v2.'
                         'add_network_flavor_binding',
@@ -361,7 +359,6 @@
             count = self.plugin.get_routers_count(self.context)
             self.assertEqual(count, 0)
 
->>>>>>> b4b3c973
 
 class MetaNeutronPluginV2TestWithoutL3(MetaNeutronPluginV2Test):
     """Tests without l3_plugin_list configration."""
@@ -373,9 +370,6 @@
                          ['flavor', 'external-net'])
 
     def test_create_delete_router(self):
-<<<<<<< HEAD
-        self.skipTest("Test case without router")
-=======
         self.skipTest("Test case without router")
 
     def test_create_router_flavor_fail(self):
@@ -404,5 +398,4 @@
         cfg.CONF.set_override('rpc_flavor', 'fake-fake', 'META')
         self.assertRaises(exc.Invalid,
                           MetaPluginV2)
-        self.assertEqual(topics.PLUGIN, 'q-plugin')
->>>>>>> b4b3c973
+        self.assertEqual(topics.PLUGIN, 'q-plugin')