--- conflicted
+++ resolved
@@ -189,11 +189,6 @@
         self._test_port_dead(ovs_neutron_agent.DEAD_VLAN_TAG)
 
     def mock_scan_ports(self, vif_port_set=None, registered_ports=None,
-<<<<<<< HEAD
-                        updated_ports=None):
-        with mock.patch.object(self.agent.int_br, 'get_vif_port_set',
-                               return_value=vif_port_set):
-=======
                         updated_ports=None, port_tags_dict=None):
         if port_tags_dict is None:  # Because empty dicts evaluate as False.
             port_tags_dict = {}
@@ -203,7 +198,6 @@
             mock.patch.object(self.agent.int_br, 'get_port_tag_dict',
                               return_value=port_tags_dict)
         ):
->>>>>>> b4b3c973
             return self.agent.scan_ports(registered_ports, updated_ports)
 
     def test_scan_ports_returns_current_only_for_unchanged_ports(self):
@@ -254,8 +248,6 @@
         expected = dict(current=vif_port_set, updated=set([2]))
         actual = self.mock_scan_ports(vif_port_set, registered_ports,
                                       updated_ports)
-<<<<<<< HEAD
-=======
         self.assertEqual(expected, actual)
 
     def test_update_ports_returns_changed_vlan(self):
@@ -275,7 +267,6 @@
         with mock.patch.dict(self.agent.local_vlan_map, local_vlan_map):
             actual = self.mock_scan_ports(
                 vif_port_set, registered_ports, port_tags_dict=port_tags_dict)
->>>>>>> b4b3c973
         self.assertEqual(expected, actual)
 
     def test_treat_devices_added_returns_true_for_missing_device(self):
@@ -317,7 +308,6 @@
         port.ofport = 1
         self.assertTrue(self._mock_treat_devices_added_updated(
             mock.MagicMock(), port, 'port_dead'))
-<<<<<<< HEAD
 
     def test_treat_devices_added_does_not_process_missing_port(self):
         with contextlib.nested(
@@ -327,17 +317,6 @@
         ) as (get_dev_fn, get_vif_func):
             self.assertFalse(get_dev_fn.called)
 
-=======
-
-    def test_treat_devices_added_does_not_process_missing_port(self):
-        with contextlib.nested(
-            mock.patch.object(self.agent.plugin_rpc, 'get_device_details'),
-            mock.patch.object(self.agent.int_br, 'get_vif_port_by_id',
-                              return_value=None)
-        ) as (get_dev_fn, get_vif_func):
-            self.assertFalse(get_dev_fn.called)
-
->>>>>>> b4b3c973
     def test_treat_devices_added__updated_updates_known_port(self):
         details = mock.MagicMock()
         details.__contains__.side_effect = lambda x: True
@@ -512,10 +491,7 @@
 
     def _check_ovs_vxlan_version(self, installed_usr_version,
                                  installed_klm_version,
-<<<<<<< HEAD
-=======
                                  installed_kernel_version,
->>>>>>> b4b3c973
                                  expecting_ok):
         with mock.patch(
                 'neutron.agent.linux.ovs_lib.get_installed_ovs_klm_version'
@@ -523,33 +499,6 @@
             with mock.patch(
                 'neutron.agent.linux.ovs_lib.get_installed_ovs_usr_version'
             ) as usr_cmd:
-<<<<<<< HEAD
-                try:
-                    klm_cmd.return_value = installed_klm_version
-                    usr_cmd.return_value = installed_usr_version
-                    self.agent.tunnel_types = 'vxlan'
-                    self.agent._check_ovs_version()
-                    version_ok = True
-                except SystemExit as e:
-                    self.assertEqual(e.code, 1)
-                    version_ok = False
-            self.assertEqual(version_ok, expecting_ok)
-
-    def test_check_minimum_version(self):
-        min_vxlan_ver = constants.MINIMUM_OVS_VXLAN_VERSION
-        self._check_ovs_vxlan_version(min_vxlan_ver, min_vxlan_ver,
-                                      expecting_ok=True)
-
-    def test_check_future_version(self):
-        install_ver = str(float(constants.MINIMUM_OVS_VXLAN_VERSION) + 0.01)
-        self._check_ovs_vxlan_version(install_ver, install_ver,
-                                      expecting_ok=True)
-
-    def test_check_fail_version(self):
-        install_ver = str(float(constants.MINIMUM_OVS_VXLAN_VERSION) - 0.01)
-        self._check_ovs_vxlan_version(install_ver, install_ver,
-                                      expecting_ok=False)
-=======
                 with mock.patch(
                     'neutron.agent.linux.ovs_lib.get_installed_kernel_version'
                 ) as kernel_cmd:
@@ -582,20 +531,10 @@
         min_kernel_ver = constants.MINIMUM_LINUX_KERNEL_OVS_VXLAN
         self._check_ovs_vxlan_version(install_ver, install_ver,
                                       min_kernel_ver, expecting_ok=False)
->>>>>>> b4b3c973
 
     def test_check_fail_no_version(self):
         min_kernel_ver = constants.MINIMUM_LINUX_KERNEL_OVS_VXLAN
         self._check_ovs_vxlan_version(None, None,
-<<<<<<< HEAD
-                                      expecting_ok=False)
-
-    def test_check_fail_klm_version(self):
-        min_vxlan_ver = constants.MINIMUM_OVS_VXLAN_VERSION
-        install_ver = str(float(min_vxlan_ver) - 0.01)
-        self._check_ovs_vxlan_version(min_vxlan_ver, install_ver,
-                                      expecting_ok=False)
-=======
                                       min_kernel_ver, expecting_ok=False)
 
     def test_check_fail_klm_version(self):
@@ -604,7 +543,6 @@
         install_ver = str(float(min_vxlan_ver) - 0.01)
         self._check_ovs_vxlan_version(min_vxlan_ver, install_ver,
                                       min_kernel_ver, expecting_ok=False)
->>>>>>> b4b3c973
 
     def _prepare_l2_pop_ofports(self):
         lvm1 = mock.Mock()
