# vim: tabstop=4 shiftwidth=4 softtabstop=4

# Copyright (c) 2012 OpenStack Foundation.
#
#    Licensed under the Apache License, Version 2.0 (the "License"); you may
#    not use this file except in compliance with the License. You may obtain
#    a copy of the License at
#
#         http://www.apache.org/licenses/LICENSE-2.0
#
#    Unless required by applicable law or agreed to in writing, software
#    distributed under the License is distributed on an "AS IS" BASIS, WITHOUT
#    WARRANTIES OR CONDITIONS OF ANY KIND, either express or implied. See the
#    License for the specific language governing permissions and limitations
#    under the License.

import contextlib
import sys

import mock
from oslo.config import cfg
import testtools

from neutron.agent.linux import async_process
from neutron.agent.linux import ip_lib
from neutron.agent.linux import ovs_lib
from neutron.agent.linux import utils
from neutron.common import constants as n_const
from neutron.openstack.common import log
from neutron.plugins.common import constants as p_const
from neutron.plugins.openvswitch.agent import ovs_neutron_agent
from neutron.plugins.openvswitch.common import constants
from neutron.tests import base


NOTIFIER = ('neutron.plugins.openvswitch.'
            'ovs_neutron_plugin.AgentNotifierApi')
OVS_LINUX_KERN_VERS_WITHOUT_VXLAN = "3.12.0"


class CreateAgentConfigMap(base.BaseTestCase):

    def test_create_agent_config_map_succeeds(self):
        self.assertTrue(ovs_neutron_agent.create_agent_config_map(cfg.CONF))

    def test_create_agent_config_map_fails_for_invalid_tunnel_config(self):
        # An ip address is required for tunneling but there is no default,
        # verify this for both gre and vxlan tunnels.
        cfg.CONF.set_override('tunnel_types', [p_const.TYPE_GRE],
                              group='AGENT')
        with testtools.ExpectedException(ValueError):
            ovs_neutron_agent.create_agent_config_map(cfg.CONF)
        cfg.CONF.set_override('tunnel_types', [p_const.TYPE_VXLAN],
                              group='AGENT')
        with testtools.ExpectedException(ValueError):
            ovs_neutron_agent.create_agent_config_map(cfg.CONF)

    def test_create_agent_config_map_enable_tunneling(self):
        # Verify setting only enable_tunneling will default tunnel_type to GRE
        cfg.CONF.set_override('tunnel_types', None, group='AGENT')
        cfg.CONF.set_override('enable_tunneling', True, group='OVS')
        cfg.CONF.set_override('local_ip', '10.10.10.10', group='OVS')
        cfgmap = ovs_neutron_agent.create_agent_config_map(cfg.CONF)
        self.assertEqual(cfgmap['tunnel_types'], [p_const.TYPE_GRE])

    def test_create_agent_config_map_fails_no_local_ip(self):
        # An ip address is required for tunneling but there is no default
        cfg.CONF.set_override('enable_tunneling', True, group='OVS')
        with testtools.ExpectedException(ValueError):
            ovs_neutron_agent.create_agent_config_map(cfg.CONF)

    def test_create_agent_config_map_fails_for_invalid_tunnel_type(self):
        cfg.CONF.set_override('tunnel_types', ['foobar'], group='AGENT')
        with testtools.ExpectedException(ValueError):
            ovs_neutron_agent.create_agent_config_map(cfg.CONF)

    def test_create_agent_config_map_multiple_tunnel_types(self):
        cfg.CONF.set_override('local_ip', '10.10.10.10', group='OVS')
        cfg.CONF.set_override('tunnel_types', [p_const.TYPE_GRE,
                              p_const.TYPE_VXLAN], group='AGENT')
        cfgmap = ovs_neutron_agent.create_agent_config_map(cfg.CONF)
        self.assertEqual(cfgmap['tunnel_types'],
                         [p_const.TYPE_GRE, p_const.TYPE_VXLAN])


class TestOvsNeutronAgent(base.BaseTestCase):

    def setUp(self):
        super(TestOvsNeutronAgent, self).setUp()
        notifier_p = mock.patch(NOTIFIER)
        notifier_cls = notifier_p.start()
        self.notifier = mock.Mock()
        notifier_cls.return_value = self.notifier
        cfg.CONF.set_default('firewall_driver',
                             'neutron.agent.firewall.NoopFirewallDriver',
                             group='SECURITYGROUP')
        # Avoid rpc initialization for unit tests
        cfg.CONF.set_override('rpc_backend',
                              'neutron.openstack.common.rpc.impl_fake')
        kwargs = ovs_neutron_agent.create_agent_config_map(cfg.CONF)

        class MockFixedIntervalLoopingCall(object):
            def __init__(self, f):
                self.f = f

            def start(self, interval=0):
                self.f()

        with contextlib.nested(
            mock.patch('neutron.plugins.openvswitch.agent.ovs_neutron_agent.'
                       'OVSNeutronAgent.setup_integration_br',
                       return_value=mock.Mock()),
            mock.patch('neutron.plugins.openvswitch.agent.ovs_neutron_agent.'
                       'OVSNeutronAgent.setup_ancillary_bridges',
                       return_value=[]),
            mock.patch('neutron.agent.linux.ovs_lib.OVSBridge.'
                       'create'),
            mock.patch('neutron.agent.linux.ovs_lib.OVSBridge.'
                       'set_secure_mode'),
            mock.patch('neutron.agent.linux.ovs_lib.OVSBridge.'
                       'get_local_port_mac',
                       return_value='00:00:00:00:00:01'),
            mock.patch('neutron.agent.linux.utils.get_interface_mac',
                       return_value='00:00:00:00:00:01'),
            mock.patch('neutron.openstack.common.loopingcall.'
                       'FixedIntervalLoopingCall',
                       new=MockFixedIntervalLoopingCall)):
            self.agent = ovs_neutron_agent.OVSNeutronAgent(**kwargs)
            self.agent.tun_br = mock.Mock()
        self.agent.sg_agent = mock.Mock()

    def _mock_port_bound(self, ofport=None, new_local_vlan=None,
                         old_local_vlan=None):
        port = mock.Mock()
        port.ofport = ofport
        net_uuid = 'my-net-uuid'
        if old_local_vlan is not None:
            self.agent.local_vlan_map[net_uuid] = (
                ovs_neutron_agent.LocalVLANMapping(
                    old_local_vlan, None, None, None))
        with contextlib.nested(
            mock.patch('neutron.agent.linux.ovs_lib.OVSBridge.'
                       'set_db_attribute', return_value=True),
            mock.patch('neutron.agent.linux.ovs_lib.OVSBridge.'
                       'db_get_val', return_value=str(old_local_vlan)),
            mock.patch.object(self.agent.int_br, 'delete_flows')
        ) as (set_ovs_db_func, get_ovs_db_func, delete_flows_func):
            self.agent.port_bound(port, net_uuid, 'local', None, None, False)
        get_ovs_db_func.assert_called_once_with("Port", mock.ANY, "tag")
        if new_local_vlan != old_local_vlan:
            set_ovs_db_func.assert_called_once_with(
                "Port", mock.ANY, "tag", str(new_local_vlan))
            if ofport != -1:
                delete_flows_func.assert_called_once_with(in_port=port.ofport)
            else:
                self.assertFalse(delete_flows_func.called)
        else:
            self.assertFalse(set_ovs_db_func.called)
            self.assertFalse(delete_flows_func.called)

    def test_port_bound_deletes_flows_for_valid_ofport(self):
        self._mock_port_bound(ofport=1, new_local_vlan=1)

    def test_port_bound_ignores_flows_for_invalid_ofport(self):
        self._mock_port_bound(ofport=-1, new_local_vlan=1)

    def test_port_bound_does_not_rewire_if_already_bound(self):
        self._mock_port_bound(ofport=-1, new_local_vlan=1, old_local_vlan=1)

    def _test_port_dead(self, cur_tag=None):
        port = mock.Mock()
        port.ofport = 1
        with contextlib.nested(
            mock.patch('neutron.agent.linux.ovs_lib.OVSBridge.'
                       'set_db_attribute', return_value=True),
            mock.patch('neutron.agent.linux.ovs_lib.OVSBridge.'
                       'db_get_val', return_value=cur_tag),
            mock.patch.object(self.agent.int_br, 'add_flow')
        ) as (set_ovs_db_func, get_ovs_db_func, add_flow_func):
            self.agent.port_dead(port)
        get_ovs_db_func.assert_called_once_with("Port", mock.ANY, "tag")
        if cur_tag == ovs_neutron_agent.DEAD_VLAN_TAG:
            self.assertFalse(set_ovs_db_func.called)
            self.assertFalse(add_flow_func.called)
        else:
            set_ovs_db_func.assert_called_once_with(
                "Port", mock.ANY, "tag", str(ovs_neutron_agent.DEAD_VLAN_TAG))
            add_flow_func.assert_called_once_with(
                priority=2, in_port=port.ofport, actions="drop")

    def test_port_dead(self):
        self._test_port_dead()

    def test_port_dead_with_port_already_dead(self):
        self._test_port_dead(ovs_neutron_agent.DEAD_VLAN_TAG)

    def mock_scan_ports(self, vif_port_set=None, registered_ports=None,
                        updated_ports=None, port_tags_dict=None):
        if port_tags_dict is None:  # Because empty dicts evaluate as False.
            port_tags_dict = {}
        with contextlib.nested(
            mock.patch.object(self.agent.int_br, 'get_vif_port_set',
                              return_value=vif_port_set),
            mock.patch.object(self.agent.int_br, 'get_port_tag_dict',
                              return_value=port_tags_dict)
        ):
            return self.agent.scan_ports(registered_ports, updated_ports)

    def test_scan_ports_returns_current_only_for_unchanged_ports(self):
        vif_port_set = set([1, 3])
        registered_ports = set([1, 3])
        expected = {'current': vif_port_set}
        actual = self.mock_scan_ports(vif_port_set, registered_ports)
        self.assertEqual(expected, actual)

    def test_scan_ports_returns_port_changes(self):
        vif_port_set = set([1, 3])
        registered_ports = set([1, 2])
        expected = dict(current=vif_port_set, added=set([3]), removed=set([2]))
        actual = self.mock_scan_ports(vif_port_set, registered_ports)
        self.assertEqual(expected, actual)

    def _test_scan_ports_with_updated_ports(self, updated_ports):
        vif_port_set = set([1, 3, 4])
        registered_ports = set([1, 2, 4])
        expected = dict(current=vif_port_set, added=set([3]),
                        removed=set([2]), updated=set([4]))
        actual = self.mock_scan_ports(vif_port_set, registered_ports,
                                      updated_ports)
        self.assertEqual(expected, actual)

    def test_scan_ports_finds_known_updated_ports(self):
        self._test_scan_ports_with_updated_ports(set([4]))

    def test_scan_ports_ignores_unknown_updated_ports(self):
        # the port '5' was not seen on current ports. Hence it has either
        # never been wired or already removed and should be ignored
        self._test_scan_ports_with_updated_ports(set([4, 5]))

    def test_scan_ports_ignores_updated_port_if_removed(self):
        vif_port_set = set([1, 3])
        registered_ports = set([1, 2])
        updated_ports = set([1, 2])
        expected = dict(current=vif_port_set, added=set([3]),
                        removed=set([2]), updated=set([1]))
        actual = self.mock_scan_ports(vif_port_set, registered_ports,
                                      updated_ports)
        self.assertEqual(expected, actual)

    def test_scan_ports_no_vif_changes_returns_updated_port_only(self):
        vif_port_set = set([1, 2, 3])
        registered_ports = set([1, 2, 3])
        updated_ports = set([2])
        expected = dict(current=vif_port_set, updated=set([2]))
        actual = self.mock_scan_ports(vif_port_set, registered_ports,
                                      updated_ports)
        self.assertEqual(expected, actual)

    def test_update_ports_returns_changed_vlan(self):
        br = ovs_lib.OVSBridge('br-int', 'sudo')
        mac = "ca:fe:de:ad:be:ef"
        port = ovs_lib.VifPort(1, 1, 1, mac, br)
        lvm = ovs_neutron_agent.LocalVLANMapping(
            1, '1', None, 1, {port.vif_id: port})
        local_vlan_map = {'1': lvm}
        vif_port_set = set([1, 3])
        registered_ports = set([1, 2])
        port_tags_dict = {1: []}
        expected = dict(
            added=set([3]), current=vif_port_set,
            removed=set([2]), updated=set([1])
        )
        with mock.patch.dict(self.agent.local_vlan_map, local_vlan_map):
            actual = self.mock_scan_ports(
                vif_port_set, registered_ports, port_tags_dict=port_tags_dict)
        self.assertEqual(expected, actual)

    def test_treat_devices_added_returns_raises_for_missing_device(self):
        with contextlib.nested(
            mock.patch.object(self.agent.plugin_rpc, 'get_device_details',
                              side_effect=Exception()),
            mock.patch.object(self.agent.int_br, 'get_vif_port_by_id',
                              return_value=mock.Mock())):
<<<<<<< HEAD
            self.assertTrue(self.agent.treat_devices_added_or_updated([{}],
                                                                      False))
=======
            self.assertRaises(
                ovs_neutron_agent.DeviceListRetrievalError,
                self.agent.treat_devices_added_or_updated, [{}], False)
>>>>>>> 3f107167

    def _mock_treat_devices_added_updated(self, details, port, func_name):
        """Mock treat devices added or updated.

        :param details: the details to return for the device
        :param port: the port that get_vif_port_by_id should return
        :param func_name: the function that should be called
        :returns: whether the named function was called
        """
        with contextlib.nested(
            mock.patch.object(self.agent.plugin_rpc, 'get_device_details',
                              return_value=details),
            mock.patch.object(self.agent.int_br, 'get_vif_port_by_id',
                              return_value=port),
            mock.patch.object(self.agent.plugin_rpc, 'update_device_up'),
            mock.patch.object(self.agent.plugin_rpc, 'update_device_down'),
            mock.patch.object(self.agent, func_name)
        ) as (get_dev_fn, get_vif_func, upd_dev_up, upd_dev_down, func):
<<<<<<< HEAD
            self.assertFalse(self.agent.treat_devices_added_or_updated([{}],
                                                                       False))
=======
            skip_devs = self.agent.treat_devices_added_or_updated([{}], False)
            # The function should not raise
            self.assertFalse(skip_devs)
>>>>>>> 3f107167
        return func.called

    def test_treat_devices_added_updated_ignores_invalid_ofport(self):
        port = mock.Mock()
        port.ofport = -1
        self.assertFalse(self._mock_treat_devices_added_updated(
            mock.MagicMock(), port, 'port_dead'))

    def test_treat_devices_added_updated_marks_unknown_port_as_dead(self):
        port = mock.Mock()
        port.ofport = 1
        self.assertTrue(self._mock_treat_devices_added_updated(
            mock.MagicMock(), port, 'port_dead'))

    def test_treat_devices_added_does_not_process_missing_port(self):
        with contextlib.nested(
            mock.patch.object(self.agent.plugin_rpc, 'get_device_details'),
            mock.patch.object(self.agent.int_br, 'get_vif_port_by_id',
                              return_value=None)
        ) as (get_dev_fn, get_vif_func):
            self.assertFalse(get_dev_fn.called)

    def test_treat_devices_added_updated_updates_known_port(self):
        details = mock.MagicMock()
        details.__contains__.side_effect = lambda x: True
        self.assertTrue(self._mock_treat_devices_added_updated(
            details, mock.Mock(), 'treat_vif_port'))

    def test_treat_devices_added_updated_skips_if_port_not_found(self):
        dev_mock = mock.MagicMock()
        dev_mock.__getitem__.return_value = 'the_skipped_one'
        with contextlib.nested(
            mock.patch.object(self.agent.plugin_rpc,
                              'get_device_details',
                              return_value=dev_mock),
            mock.patch.object(self.agent.int_br, 'get_vif_port_by_id',
                              return_value=None),
            mock.patch.object(self.agent.plugin_rpc, 'update_device_up'),
            mock.patch.object(self.agent.plugin_rpc, 'update_device_down'),
            mock.patch.object(self.agent, 'treat_vif_port')
        ) as (get_dev_fn, get_vif_func, upd_dev_up,
              upd_dev_down, treat_vif_port):
            skip_devs = self.agent.treat_devices_added_or_updated([{}], False)
            # The function should return False for resync and no device
            # processed
            self.assertEqual(['the_skipped_one'], skip_devs)
            self.assertFalse(treat_vif_port.called)
            self.assertFalse(upd_dev_down.called)
            self.assertFalse(upd_dev_up.called)

    def test_treat_devices_added_updated_put_port_down(self):
        fake_details_dict = {'admin_state_up': False,
                             'port_id': 'xxx',
                             'device': 'xxx',
                             'network_id': 'yyy',
                             'physical_network': 'foo',
                             'segmentation_id': 'bar',
                             'network_type': 'baz'}
        with contextlib.nested(
            mock.patch.object(self.agent.plugin_rpc, 'get_device_details',
                              return_value=fake_details_dict),
            mock.patch.object(self.agent.int_br, 'get_vif_port_by_id',
                              return_value=mock.MagicMock()),
            mock.patch.object(self.agent.plugin_rpc, 'update_device_up'),
            mock.patch.object(self.agent.plugin_rpc, 'update_device_down'),
            mock.patch.object(self.agent, 'treat_vif_port')
        ) as (get_dev_fn, get_vif_func, upd_dev_up,
              upd_dev_down, treat_vif_port):
<<<<<<< HEAD
            self.assertFalse(self.agent.treat_devices_added_or_updated([{}],
                                                                       False))
=======
            skip_devs = self.agent.treat_devices_added_or_updated([{}], False)
            # The function should return False for resync
            self.assertFalse(skip_devs)
>>>>>>> 3f107167
            self.assertTrue(treat_vif_port.called)
            self.assertTrue(upd_dev_down.called)

    def test_treat_devices_removed_returns_true_for_missing_device(self):
        with mock.patch.object(self.agent.plugin_rpc, 'update_device_down',
                               side_effect=Exception()):
            self.assertTrue(self.agent.treat_devices_removed([{}]))

    def _mock_treat_devices_removed(self, port_exists):
        details = dict(exists=port_exists)
        with mock.patch.object(self.agent.plugin_rpc, 'update_device_down',
                               return_value=details):
            with mock.patch.object(self.agent, 'port_unbound') as port_unbound:
                self.assertFalse(self.agent.treat_devices_removed([{}]))
        self.assertTrue(port_unbound.called)

    def test_treat_devices_removed_unbinds_port(self):
        self._mock_treat_devices_removed(True)

    def test_treat_devices_removed_ignores_missing_port(self):
        self._mock_treat_devices_removed(False)

    def _test_process_network_ports(self, port_info):
        with contextlib.nested(
            mock.patch.object(self.agent.sg_agent, "setup_port_filters"),
            mock.patch.object(self.agent, "treat_devices_added_or_updated",
                              return_value=[]),
            mock.patch.object(self.agent, "treat_devices_removed",
                              return_value=False)
        ) as (setup_port_filters, device_added_updated, device_removed):
            self.assertFalse(self.agent.process_network_ports(port_info,
                                                              False))
            setup_port_filters.assert_called_once_with(
                port_info['added'], port_info.get('updated', set()))
            device_added_updated.assert_called_once_with(
                port_info['added'] | port_info.get('updated', set()), False)
            device_removed.assert_called_once_with(port_info['removed'])

    def test_process_network_ports(self):
        self._test_process_network_ports(
            {'current': set(['tap0']),
             'removed': set(['eth0']),
             'added': set(['eth1'])})

    def test_process_network_port_with_updated_ports(self):
        self._test_process_network_ports(
            {'current': set(['tap0', 'tap1']),
             'updated': set(['tap1', 'eth1']),
             'removed': set(['eth0']),
             'added': set(['eth1'])})

    def test_report_state(self):
        with mock.patch.object(self.agent.state_rpc,
                               "report_state") as report_st:
            self.agent.int_br_device_count = 5
            self.agent._report_state()
            report_st.assert_called_with(self.agent.context,
                                         self.agent.agent_state)
            self.assertNotIn("start_flag", self.agent.agent_state)
            self.assertEqual(
                self.agent.agent_state["configurations"]["devices"],
                self.agent.int_br_device_count
            )

    def test_network_delete(self):
        with contextlib.nested(
            mock.patch.object(self.agent, "reclaim_local_vlan"),
            mock.patch.object(self.agent.tun_br, "cleanup_tunnel_port")
        ) as (recl_fn, clean_tun_fn):
            self.agent.network_delete("unused_context",
                                      network_id="123")
            self.assertFalse(recl_fn.called)
            self.agent.local_vlan_map["123"] = "LVM object"
            self.agent.network_delete("unused_context",
                                      network_id="123")
            self.assertFalse(clean_tun_fn.called)
            recl_fn.assert_called_with("123")

    def test_port_update(self):
        port = {"id": "123",
                "network_id": "124",
                "admin_state_up": False}
        self.agent.port_update("unused_context",
                               port=port,
                               network_type="vlan",
                               segmentation_id="1",
                               physical_network="physnet")
        self.assertEqual(set(['123']), self.agent.updated_ports)

    def test_setup_physical_bridges(self):
        with contextlib.nested(
            mock.patch.object(ip_lib, "device_exists"),
            mock.patch.object(sys, "exit"),
            mock.patch.object(utils, "execute"),
            mock.patch.object(ovs_lib.OVSBridge, "remove_all_flows"),
            mock.patch.object(ovs_lib.OVSBridge, "add_flow"),
            mock.patch.object(ovs_lib.OVSBridge, "add_port"),
            mock.patch.object(ovs_lib.OVSBridge, "delete_port"),
            mock.patch.object(self.agent.int_br, "add_port"),
            mock.patch.object(self.agent.int_br, "delete_port"),
            mock.patch.object(ip_lib.IPWrapper, "add_veth"),
            mock.patch.object(ip_lib.IpLinkCommand, "delete"),
            mock.patch.object(ip_lib.IpLinkCommand, "set_up"),
            mock.patch.object(ip_lib.IpLinkCommand, "set_mtu")
        ) as (devex_fn, sysexit_fn, utilsexec_fn, remflows_fn, ovs_addfl_fn,
              ovs_addport_fn, ovs_delport_fn, br_addport_fn,
              br_delport_fn, addveth_fn, linkdel_fn, linkset_fn, linkmtu_fn):
            devex_fn.return_value = True
            parent = mock.MagicMock()
            parent.attach_mock(utilsexec_fn, 'utils_execute')
            parent.attach_mock(linkdel_fn, 'link_delete')
            parent.attach_mock(addveth_fn, 'add_veth')
            addveth_fn.return_value = (ip_lib.IPDevice("int-br-eth1"),
                                       ip_lib.IPDevice("phy-br-eth1"))
            ovs_addport_fn.return_value = "int_ofport"
            br_addport_fn.return_value = "phys_veth"
            self.agent.setup_physical_bridges({"physnet1": "br-eth"})
            expected_calls = [mock.call.link_delete(),
                              mock.call.utils_execute(['/sbin/udevadm',
                                                       'settle',
                                                       '--timeout=10']),
                              mock.call.add_veth('int-br-eth',
                                                 'phy-br-eth')]
            parent.assert_has_calls(expected_calls, any_order=False)
            self.assertEqual(self.agent.int_ofports["physnet1"],
                             "phys_veth")
            self.assertEqual(self.agent.phys_ofports["physnet1"],
                             "int_ofport")

    def test_get_veth_name(self):
            bridge1 = "A_REALLY_LONG_BRIDGE_NAME1"
            bridge2 = "A_REALLY_LONG_BRIDGE_NAME2"
            self.assertEqual(len(self.agent.get_veth_name('int-', bridge1)),
                             ip_lib.VETH_MAX_NAME_LENGTH)
            self.assertEqual(len(self.agent.get_veth_name('int-', bridge2)),
                             ip_lib.VETH_MAX_NAME_LENGTH)
            self.assertNotEqual(self.agent.get_veth_name('int-', bridge1),
                                self.agent.get_veth_name('int-', bridge2))

    def test_port_unbound(self):
        with mock.patch.object(self.agent, "reclaim_local_vlan") as reclvl_fn:
            self.agent.enable_tunneling = True
            lvm = mock.Mock()
            lvm.network_type = "gre"
            lvm.vif_ports = {"vif1": mock.Mock()}
            self.agent.local_vlan_map["netuid12345"] = lvm
            self.agent.port_unbound("vif1", "netuid12345")
            self.assertTrue(reclvl_fn.called)
            reclvl_fn.called = False

            lvm.vif_ports = {}
            self.agent.port_unbound("vif1", "netuid12345")
            self.assertEqual(reclvl_fn.call_count, 2)

            lvm.vif_ports = {"vif1": mock.Mock()}
            self.agent.port_unbound("vif3", "netuid12345")
            self.assertEqual(reclvl_fn.call_count, 2)

    def _check_ovs_vxlan_version(self, installed_usr_version,
                                 installed_klm_version,
                                 installed_kernel_version,
                                 expecting_ok):
        with mock.patch(
                'neutron.agent.linux.ovs_lib.get_installed_ovs_klm_version'
        ) as klm_cmd:
            with mock.patch(
                'neutron.agent.linux.ovs_lib.get_installed_ovs_usr_version'
            ) as usr_cmd:
                with mock.patch(
                    'neutron.agent.linux.ovs_lib.get_installed_kernel_version'
                ) as kernel_cmd:
                    try:
                        klm_cmd.return_value = installed_klm_version
                        usr_cmd.return_value = installed_usr_version
                        kernel_cmd.return_value = installed_kernel_version
                        self.agent.tunnel_types = 'vxlan'
                        self.agent._check_ovs_version()
                        version_ok = True
                    except SystemExit as e:
                        self.assertEqual(e.code, 1)
                        version_ok = False
                self.assertEqual(version_ok, expecting_ok)

    def test_check_minimum_version(self):
        min_vxlan_ver = constants.MINIMUM_OVS_VXLAN_VERSION
        min_kernel_ver = constants.MINIMUM_LINUX_KERNEL_OVS_VXLAN
        self._check_ovs_vxlan_version(min_vxlan_ver, min_vxlan_ver,
                                      min_kernel_ver, expecting_ok=True)

    def test_check_future_version(self):
        install_ver = str(float(constants.MINIMUM_OVS_VXLAN_VERSION) + 0.01)
        min_kernel_ver = constants.MINIMUM_LINUX_KERNEL_OVS_VXLAN
        self._check_ovs_vxlan_version(install_ver, install_ver,
                                      min_kernel_ver, expecting_ok=True)

    def test_check_fail_version(self):
        install_ver = str(float(constants.MINIMUM_OVS_VXLAN_VERSION) - 0.01)
        min_kernel_ver = constants.MINIMUM_LINUX_KERNEL_OVS_VXLAN
        self._check_ovs_vxlan_version(install_ver, install_ver,
                                      min_kernel_ver, expecting_ok=False)

    def test_check_fail_no_version(self):
        min_kernel_ver = constants.MINIMUM_LINUX_KERNEL_OVS_VXLAN
        self._check_ovs_vxlan_version(None, None,
                                      min_kernel_ver, expecting_ok=False)

    def test_check_fail_klm_version(self):
        min_vxlan_ver = constants.MINIMUM_OVS_VXLAN_VERSION
        min_kernel_ver = OVS_LINUX_KERN_VERS_WITHOUT_VXLAN
        install_ver = str(float(min_vxlan_ver) - 0.01)
        self._check_ovs_vxlan_version(min_vxlan_ver, install_ver,
                                      min_kernel_ver, expecting_ok=False)

    def _prepare_l2_pop_ofports(self):
        lvm1 = mock.Mock()
        lvm1.network_type = 'gre'
        lvm1.vlan = 'vlan1'
        lvm1.segmentation_id = 'seg1'
        lvm1.tun_ofports = set(['1'])
        lvm2 = mock.Mock()
        lvm2.network_type = 'gre'
        lvm2.vlan = 'vlan2'
        lvm2.segmentation_id = 'seg2'
        lvm2.tun_ofports = set(['1', '2'])
        self.agent.local_vlan_map = {'net1': lvm1, 'net2': lvm2}
        self.agent.tun_br_ofports = {'gre':
                                     {'1.1.1.1': '1', '2.2.2.2': '2'}}

    def test_fdb_ignore_network(self):
        self._prepare_l2_pop_ofports()
        fdb_entry = {'net3': {}}
        with contextlib.nested(
            mock.patch.object(self.agent.tun_br, 'add_flow'),
            mock.patch.object(self.agent.tun_br, 'delete_flows'),
            mock.patch.object(self.agent, 'setup_tunnel_port'),
            mock.patch.object(self.agent, 'cleanup_tunnel_port')
        ) as (add_flow_fn, del_flow_fn, add_tun_fn, clean_tun_fn):
            self.agent.fdb_add(None, fdb_entry)
            self.assertFalse(add_flow_fn.called)
            self.assertFalse(add_tun_fn.called)
            self.agent.fdb_remove(None, fdb_entry)
            self.assertFalse(del_flow_fn.called)
            self.assertFalse(clean_tun_fn.called)

    def test_fdb_ignore_self(self):
        self._prepare_l2_pop_ofports()
        self.agent.local_ip = 'agent_ip'
        fdb_entry = {'net2':
                     {'network_type': 'gre',
                      'segment_id': 'tun2',
                      'ports':
                      {'agent_ip':
                       [['mac', 'ip'],
                        n_const.FLOODING_ENTRY]}}}
        with mock.patch.object(self.agent.tun_br,
                               "defer_apply_on") as defer_fn:
            self.agent.fdb_add(None, fdb_entry)
            self.assertFalse(defer_fn.called)

            self.agent.fdb_remove(None, fdb_entry)
            self.assertFalse(defer_fn.called)

    def test_fdb_add_flows(self):
        self._prepare_l2_pop_ofports()
        fdb_entry = {'net1':
                     {'network_type': 'gre',
                      'segment_id': 'tun1',
                      'ports':
                      {'2.2.2.2':
                       [['mac', 'ip'],
                        n_const.FLOODING_ENTRY]}}}
        with contextlib.nested(
            mock.patch.object(self.agent.tun_br, 'add_flow'),
            mock.patch.object(self.agent.tun_br, 'mod_flow'),
            mock.patch.object(self.agent.tun_br, 'setup_tunnel_port'),
        ) as (add_flow_fn, mod_flow_fn, add_tun_fn):
            add_tun_fn.return_value = '2'
            self.agent.fdb_add(None, fdb_entry)
            add_flow_fn.assert_called_with(table=constants.UCAST_TO_TUN,
                                           priority=2,
                                           dl_vlan='vlan1',
                                           dl_dst='mac',
                                           actions='strip_vlan,'
                                           'set_tunnel:seg1,output:2')
            mod_flow_fn.assert_called_with(table=constants.FLOOD_TO_TUN,
                                           dl_vlan='vlan1',
                                           actions='strip_vlan,'
                                           'set_tunnel:seg1,output:1,2')

    def test_fdb_del_flows(self):
        self._prepare_l2_pop_ofports()
        fdb_entry = {'net2':
                     {'network_type': 'gre',
                      'segment_id': 'tun2',
                      'ports':
                      {'2.2.2.2':
                       [['mac', 'ip'],
                        n_const.FLOODING_ENTRY]}}}
        with contextlib.nested(
            mock.patch.object(self.agent.tun_br, 'mod_flow'),
            mock.patch.object(self.agent.tun_br, 'delete_flows'),
        ) as (mod_flow_fn, del_flow_fn):
            self.agent.fdb_remove(None, fdb_entry)
            del_flow_fn.assert_called_with(table=constants.UCAST_TO_TUN,
                                           dl_vlan='vlan2',
                                           dl_dst='mac')
            mod_flow_fn.assert_called_with(table=constants.FLOOD_TO_TUN,
                                           dl_vlan='vlan2',
                                           actions='strip_vlan,'
                                           'set_tunnel:seg2,output:1')

    def test_fdb_add_port(self):
        self._prepare_l2_pop_ofports()
        fdb_entry = {'net1':
                     {'network_type': 'gre',
                      'segment_id': 'tun1',
                      'ports': {'1.1.1.1': [['mac', 'ip']]}}}
        with contextlib.nested(
            mock.patch.object(self.agent.tun_br, 'add_flow'),
            mock.patch.object(self.agent.tun_br, 'mod_flow'),
            mock.patch.object(self.agent, 'setup_tunnel_port')
        ) as (add_flow_fn, mod_flow_fn, add_tun_fn):
            self.agent.fdb_add(None, fdb_entry)
            self.assertFalse(add_tun_fn.called)
            fdb_entry['net1']['ports']['10.10.10.10'] = [['mac', 'ip']]
            self.agent.fdb_add(None, fdb_entry)
            add_tun_fn.assert_called_with('gre-0a0a0a0a', '10.10.10.10', 'gre')

    def test_fdb_del_port(self):
        self._prepare_l2_pop_ofports()
        fdb_entry = {'net2':
                     {'network_type': 'gre',
                      'segment_id': 'tun2',
                      'ports': {'2.2.2.2': [n_const.FLOODING_ENTRY]}}}
        with contextlib.nested(
            mock.patch.object(self.agent.tun_br, 'delete_flows'),
            mock.patch.object(self.agent.tun_br, 'delete_port')
        ) as (del_flow_fn, del_port_fn):
            self.agent.fdb_remove(None, fdb_entry)
            del_port_fn.assert_called_once_with('gre-02020202')

    def test_recl_lv_port_to_preserve(self):
        self._prepare_l2_pop_ofports()
        self.agent.l2_pop = True
        self.agent.enable_tunneling = True
        with mock.patch.object(
            self.agent.tun_br, 'cleanup_tunnel_port'
        ) as clean_tun_fn:
            self.agent.reclaim_local_vlan('net1')
            self.assertFalse(clean_tun_fn.called)

    def test_recl_lv_port_to_remove(self):
        self._prepare_l2_pop_ofports()
        self.agent.l2_pop = True
        self.agent.enable_tunneling = True
        with contextlib.nested(
            mock.patch.object(self.agent.tun_br, 'delete_port'),
            mock.patch.object(self.agent.tun_br, 'delete_flows')
        ) as (del_port_fn, del_flow_fn):
            self.agent.reclaim_local_vlan('net2')
            del_port_fn.assert_called_once_with('gre-02020202')

    def test_daemon_loop_uses_polling_manager(self):
        with mock.patch(
            'neutron.agent.linux.polling.get_polling_manager') as mock_get_pm:
            with mock.patch.object(self.agent, 'rpc_loop') as mock_loop:
                self.agent.daemon_loop()
        mock_get_pm.assert_called_with(True, 'sudo',
                                       constants.DEFAULT_OVSDBMON_RESPAWN)
        mock_loop.assert_called_once_with(polling_manager=mock.ANY)

    def test_setup_tunnel_port_error_negative(self):
        with contextlib.nested(
            mock.patch.object(self.agent.tun_br, 'add_tunnel_port',
                              return_value='-1'),
            mock.patch.object(ovs_neutron_agent.LOG, 'error')
        ) as (add_tunnel_port_fn, log_error_fn):
            ofport = self.agent.setup_tunnel_port(
                'gre-1', 'remote_ip', p_const.TYPE_GRE)
            add_tunnel_port_fn.assert_called_once_with(
                'gre-1', 'remote_ip', self.agent.local_ip, p_const.TYPE_GRE,
                self.agent.vxlan_udp_port)
            log_error_fn.assert_called_once_with(
                _("Failed to set-up %(type)s tunnel port to %(ip)s"),
                {'type': p_const.TYPE_GRE, 'ip': 'remote_ip'})
            self.assertEqual(ofport, 0)

    def test_setup_tunnel_port_error_not_int(self):
        with contextlib.nested(
            mock.patch.object(self.agent.tun_br, 'add_tunnel_port',
                              return_value=None),
            mock.patch.object(ovs_neutron_agent.LOG, 'exception'),
            mock.patch.object(ovs_neutron_agent.LOG, 'error')
        ) as (add_tunnel_port_fn, log_exc_fn, log_error_fn):
            ofport = self.agent.setup_tunnel_port(
                'gre-1', 'remote_ip', p_const.TYPE_GRE)
            add_tunnel_port_fn.assert_called_once_with(
                'gre-1', 'remote_ip', self.agent.local_ip, p_const.TYPE_GRE,
                self.agent.vxlan_udp_port)
            log_exc_fn.assert_called_once_with(
                _("ofport should have a value that can be "
                  "interpreted as an integer"))
            log_error_fn.assert_called_once_with(
                _("Failed to set-up %(type)s tunnel port to %(ip)s"),
                {'type': p_const.TYPE_GRE, 'ip': 'remote_ip'})
            self.assertEqual(ofport, 0)

    def test_tunnel_sync_with_ovs_plugin(self):
        fake_tunnel_details = {'tunnels': [{'id': '42',
                                            'ip_address': '100.101.102.103'}]}
        with contextlib.nested(
            mock.patch.object(self.agent.plugin_rpc, 'tunnel_sync',
                              return_value=fake_tunnel_details),
            mock.patch.object(self.agent, 'setup_tunnel_port')
        ) as (tunnel_sync_rpc_fn, setup_tunnel_port_fn):
            self.agent.tunnel_types = ['gre']
            self.agent.tunnel_sync()
            expected_calls = [mock.call('gre-42', '100.101.102.103', 'gre')]
            setup_tunnel_port_fn.assert_has_calls(expected_calls)

    def test_tunnel_sync_with_ml2_plugin(self):
        fake_tunnel_details = {'tunnels': [{'ip_address': '100.101.31.15'}]}
        with contextlib.nested(
            mock.patch.object(self.agent.plugin_rpc, 'tunnel_sync',
                              return_value=fake_tunnel_details),
            mock.patch.object(self.agent, 'setup_tunnel_port')
        ) as (tunnel_sync_rpc_fn, setup_tunnel_port_fn):
            self.agent.tunnel_types = ['vxlan']
            self.agent.tunnel_sync()
            expected_calls = [mock.call('vxlan-64651f0f',
                                        '100.101.31.15', 'vxlan')]
            setup_tunnel_port_fn.assert_has_calls(expected_calls)

    def test_tunnel_sync_invalid_ip_address(self):
        fake_tunnel_details = {'tunnels': [{'ip_address': '300.300.300.300'},
                                           {'ip_address': '100.100.100.100'}]}
        with contextlib.nested(
            mock.patch.object(self.agent.plugin_rpc, 'tunnel_sync',
                              return_value=fake_tunnel_details),
            mock.patch.object(self.agent, 'setup_tunnel_port')
        ) as (tunnel_sync_rpc_fn, setup_tunnel_port_fn):
            self.agent.tunnel_types = ['vxlan']
            self.agent.tunnel_sync()
            setup_tunnel_port_fn.assert_called_once_with('vxlan-64646464',
                                                         '100.100.100.100',
                                                         'vxlan')

    def test_tunnel_update(self):
        kwargs = {'tunnel_ip': '10.10.10.10',
                  'tunnel_type': 'gre'}
        self.agent.setup_tunnel_port = mock.Mock()
        self.agent.enable_tunneling = True
        self.agent.tunnel_types = ['gre']
        self.agent.l2_pop = False
        self.agent.tunnel_update(context=None, **kwargs)
        expected_calls = [mock.call('gre-0a0a0a0a', '10.10.10.10', 'gre')]
        self.agent.setup_tunnel_port.assert_has_calls(expected_calls)

    def test_ovs_restart(self):
        reply2 = {'current': set(['tap0']),
                  'added': set(['tap2']),
                  'removed': set([])}

        reply3 = {'current': set(['tap2']),
                  'added': set([]),
                  'removed': set(['tap0'])}

        with contextlib.nested(
            mock.patch.object(async_process.AsyncProcess, "_spawn"),
            mock.patch.object(log.ContextAdapter, 'exception'),
            mock.patch.object(ovs_neutron_agent.OVSNeutronAgent,
                              'scan_ports'),
            mock.patch.object(ovs_neutron_agent.OVSNeutronAgent,
                              'process_network_ports'),
            mock.patch.object(ovs_neutron_agent.OVSNeutronAgent,
                              'check_ovs_restart'),
            mock.patch.object(ovs_neutron_agent.OVSNeutronAgent,
                              'setup_integration_br'),
            mock.patch.object(ovs_neutron_agent.OVSNeutronAgent,
                              'setup_physical_bridges')
        ) as (spawn_fn, log_exception, scan_ports, process_network_ports,
              check_ovs_restart, setup_int_br, setup_phys_br):
            log_exception.side_effect = Exception(
                'Fake exception to get out of the loop')
            scan_ports.side_effect = [reply2, reply3]
            process_network_ports.side_effect = [
                False, Exception('Fake exception to get out of the loop')]
            check_ovs_restart.side_effect = [False, True]

            # This will exit after the second loop
            try:
                self.agent.daemon_loop()
            except Exception:
                pass

        scan_ports.assert_has_calls([
            mock.call(set(), set()),
            mock.call(set(), set())
        ])
        process_network_ports.assert_has_calls([
            mock.call({'current': set(['tap0']),
                       'removed': set([]),
                       'added': set(['tap2'])}, False),
            mock.call({'current': set(['tap2']),
                       'removed': set(['tap0']),
                       'added': set([])}, True)
        ])

        # Verify the second time through the loop we triggered an
        # OVS restart and re-setup the bridges
        setup_int_br.assert_has_calls([mock.call()])
        setup_phys_br.assert_has_calls([mock.call({})])


class AncillaryBridgesTest(base.BaseTestCase):

    def setUp(self):
        super(AncillaryBridgesTest, self).setUp()
        notifier_p = mock.patch(NOTIFIER)
        notifier_cls = notifier_p.start()
        self.notifier = mock.Mock()
        notifier_cls.return_value = self.notifier
        cfg.CONF.set_default('firewall_driver',
                             'neutron.agent.firewall.NoopFirewallDriver',
                             group='SECURITYGROUP')
        # Avoid rpc initialization for unit tests
        cfg.CONF.set_override('rpc_backend',
                              'neutron.openstack.common.rpc.impl_fake')
        cfg.CONF.set_override('report_interval', 0, 'AGENT')
        self.kwargs = ovs_neutron_agent.create_agent_config_map(cfg.CONF)

    def _test_ancillary_bridges(self, bridges, ancillary):
        device_ids = ancillary[:]

        def pullup_side_effect(self, *args):
            result = device_ids.pop(0)
            return result

        with contextlib.nested(
            mock.patch('neutron.plugins.openvswitch.agent.ovs_neutron_agent.'
                       'OVSNeutronAgent.setup_integration_br',
                       return_value=mock.Mock()),
            mock.patch('neutron.agent.linux.utils.get_interface_mac',
                       return_value='00:00:00:00:00:01'),
            mock.patch('neutron.agent.linux.ovs_lib.OVSBridge.'
                       'get_local_port_mac',
                       return_value='00:00:00:00:00:01'),
            mock.patch('neutron.agent.linux.ovs_lib.OVSBridge.'
                       'set_secure_mode'),
            mock.patch('neutron.agent.linux.ovs_lib.get_bridges',
                       return_value=bridges),
            mock.patch(
                'neutron.agent.linux.ovs_lib.get_bridge_external_bridge_id',
                side_effect=pullup_side_effect)):
            self.agent = ovs_neutron_agent.OVSNeutronAgent(**self.kwargs)
            self.assertEqual(len(ancillary), len(self.agent.ancillary_brs))
            if ancillary:
                bridges = [br.br_name for br in self.agent.ancillary_brs]
                for br in ancillary:
                    self.assertIn(br, bridges)

    def test_ancillary_bridges_single(self):
        bridges = ['br-int', 'br-ex']
        self._test_ancillary_bridges(bridges, ['br-ex'])

    def test_ancillary_bridges_none(self):
        bridges = ['br-int']
        self._test_ancillary_bridges(bridges, [])

    def test_ancillary_bridges_multiple(self):
        bridges = ['br-int', 'br-ex1', 'br-ex2']
        self._test_ancillary_bridges(bridges, ['br-ex1', 'br-ex2'])<|MERGE_RESOLUTION|>--- conflicted
+++ resolved
@@ -281,14 +281,9 @@
                               side_effect=Exception()),
             mock.patch.object(self.agent.int_br, 'get_vif_port_by_id',
                               return_value=mock.Mock())):
-<<<<<<< HEAD
-            self.assertTrue(self.agent.treat_devices_added_or_updated([{}],
-                                                                      False))
-=======
             self.assertRaises(
                 ovs_neutron_agent.DeviceListRetrievalError,
                 self.agent.treat_devices_added_or_updated, [{}], False)
->>>>>>> 3f107167
 
     def _mock_treat_devices_added_updated(self, details, port, func_name):
         """Mock treat devices added or updated.
@@ -307,14 +302,9 @@
             mock.patch.object(self.agent.plugin_rpc, 'update_device_down'),
             mock.patch.object(self.agent, func_name)
         ) as (get_dev_fn, get_vif_func, upd_dev_up, upd_dev_down, func):
-<<<<<<< HEAD
-            self.assertFalse(self.agent.treat_devices_added_or_updated([{}],
-                                                                       False))
-=======
             skip_devs = self.agent.treat_devices_added_or_updated([{}], False)
             # The function should not raise
             self.assertFalse(skip_devs)
->>>>>>> 3f107167
         return func.called
 
     def test_treat_devices_added_updated_ignores_invalid_ofport(self):
@@ -383,14 +373,9 @@
             mock.patch.object(self.agent, 'treat_vif_port')
         ) as (get_dev_fn, get_vif_func, upd_dev_up,
               upd_dev_down, treat_vif_port):
-<<<<<<< HEAD
-            self.assertFalse(self.agent.treat_devices_added_or_updated([{}],
-                                                                       False))
-=======
             skip_devs = self.agent.treat_devices_added_or_updated([{}], False)
             # The function should return False for resync
             self.assertFalse(skip_devs)
->>>>>>> 3f107167
             self.assertTrue(treat_vif_port.called)
             self.assertTrue(upd_dev_down.called)
 
