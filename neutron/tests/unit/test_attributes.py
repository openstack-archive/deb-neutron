--- conflicted
+++ resolved
@@ -459,21 +459,11 @@
                                                    "cidr": "10.0.2.0/32"}
         self.assertEqual(msg, error)
 
-<<<<<<< HEAD
-        # Invalid - IPv4 with final octets
-        cidr = "192.168.1.1/24"
-        msg = validator(cidr, None)
-        error = _("'%(data)s' isn't a recognized IP subnet cidr,"
-                  " '%(cidr)s' is recommended") % {"data": cidr,
-                                                   "cidr": "192.168.1.0/24"}
-        self.assertEqual(msg, error)
-=======
         # Valid - IPv4 with non-zero masked bits is ok
         for i in range(1, 255):
             cidr = "192.168.1.%s/24" % i
             msg = validator(cidr, None)
             self.assertIsNone(msg)
->>>>>>> b4b3c973
 
         # Invalid - IPv6 without final octets, missing mask
         cidr = "fe80::"
