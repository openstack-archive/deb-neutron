--- conflicted
+++ resolved
@@ -2904,13 +2904,8 @@
                                  cidr=cidr, ip_version=6,
                                  ipv6_ra_mode=constants.DHCPV6_STATEFUL,
                                  ipv6_address_mode=constants.DHCPV6_STATEFUL)
-<<<<<<< HEAD
-        # Gateway not specified for IPv6 SLAAC subnet
-        expected = {'gateway_ip': None,
-=======
         # If gateway_ip is not specified, allocate first IP from the subnet
         expected = {'gateway_ip': gateway,
->>>>>>> eecc864d
                     'cidr': cidr}
         self._test_create_subnet(expected=expected,
                                  cidr=cidr, ip_version=6,
