# vim: tabstop=4 shiftwidth=4 softtabstop=4

# Copyright (c) 2012 OpenStack Foundation.
# All Rights Reserved.
#
#    Licensed under the Apache License, Version 2.0 (the "License"); you may
#    not use this file except in compliance with the License. You may obtain
#    a copy of the License at
#
#         http://www.apache.org/licenses/LICENSE-2.0
#
#    Unless required by applicable law or agreed to in writing, software
#    distributed under the License is distributed on an "AS IS" BASIS, WITHOUT
#    WARRANTIES OR CONDITIONS OF ANY KIND, either express or implied. See the
#    License for the specific language governing permissions and limitations
#    under the License.

import contextlib
import copy
import os

import mock
from oslo.config import cfg
from testtools import matchers
import webob.exc

import neutron
from neutron.api import api_common
from neutron.api.extensions import PluginAwareExtensionManager
from neutron.api.v2 import attributes
from neutron.api.v2.attributes import ATTR_NOT_SPECIFIED
from neutron.api.v2.router import APIRouter
from neutron.common import config
<<<<<<< HEAD
=======
from neutron.common import constants
>>>>>>> b4b3c973
from neutron.common import exceptions as n_exc
from neutron.common.test_lib import test_config
from neutron import context
from neutron.db import api as db
from neutron.db import db_base_plugin_v2
from neutron.db import models_v2
from neutron.manager import NeutronManager
from neutron.openstack.common import importutils
from neutron.tests import base
from neutron.tests.unit import test_extensions
from neutron.tests.unit import testlib_api

DB_PLUGIN_KLASS = 'neutron.db.db_base_plugin_v2.NeutronDbPluginV2'
ROOTDIR = os.path.dirname(os.path.dirname(__file__))
ETCDIR = os.path.join(ROOTDIR, 'etc')


def optional_ctx(obj, fallback):
    if not obj:
        return fallback()

    @contextlib.contextmanager
    def context_wrapper():
        yield obj
    return context_wrapper()


def etcdir(*p):
    return os.path.join(ETCDIR, *p)


def _fake_get_pagination_helper(self, request):
    return api_common.PaginationEmulatedHelper(request, self._primary_key)


def _fake_get_sorting_helper(self, request):
    return api_common.SortingEmulatedHelper(request, self._attr_info)


class NeutronDbPluginV2TestCase(testlib_api.WebTestCase):
    fmt = 'json'
    resource_prefix_map = {}

    def setUp(self, plugin=None, service_plugins=None,
              ext_mgr=None):

<<<<<<< HEAD
=======
        super(NeutronDbPluginV2TestCase, self).setUp()
        cfg.CONF.set_override('notify_nova_on_port_status_changes', False)
>>>>>>> b4b3c973
        # Make sure at each test according extensions for the plugin is loaded
        PluginAwareExtensionManager._instance = None
        # Save the attributes map in case the plugin will alter it
        # loading extensions
        # Note(salvatore-orlando): shallow copy is not good enough in
        # this case, but copy.deepcopy does not seem to work, since it
        # causes test failures
        self._attribute_map_bk = {}
        for item in attributes.RESOURCE_ATTRIBUTE_MAP:
            self._attribute_map_bk[item] = (attributes.
                                            RESOURCE_ATTRIBUTE_MAP[item].
                                            copy())
        self._tenant_id = 'test-tenant'

        if not plugin:
            plugin = DB_PLUGIN_KLASS

        # Create the default configurations
        args = ['--config-file', etcdir('neutron.conf.test')]
        # If test_config specifies some config-file, use it, as well
        for config_file in test_config.get('config_files', []):
            args.extend(['--config-file', config_file])
        config.parse(args=args)
        # Update the plugin
        self.setup_coreplugin(plugin)
        cfg.CONF.set_override(
            'service_plugins',
            [test_config.get(key, default)
             for key, default in (service_plugins or {}).iteritems()]
        )

        cfg.CONF.set_override('base_mac', "12:34:56:78:90:ab")
        cfg.CONF.set_override('max_dns_nameservers', 2)
        cfg.CONF.set_override('max_subnet_host_routes', 2)
        cfg.CONF.set_override('allow_pagination', True)
        cfg.CONF.set_override('allow_sorting', True)
        self.api = APIRouter()
        # Set the defualt status
        self.net_create_status = 'ACTIVE'
        self.port_create_status = 'ACTIVE'

        def _is_native_bulk_supported():
            plugin_obj = NeutronManager.get_plugin()
            native_bulk_attr_name = ("_%s__native_bulk_support"
                                     % plugin_obj.__class__.__name__)
            return getattr(plugin_obj, native_bulk_attr_name, False)

        self._skip_native_bulk = not _is_native_bulk_supported()

        def _is_native_pagination_support():
            native_pagination_attr_name = (
                "_%s__native_pagination_support" %
                NeutronManager.get_plugin().__class__.__name__)
            return (cfg.CONF.allow_pagination and
                    getattr(NeutronManager.get_plugin(),
                            native_pagination_attr_name, False))

        self._skip_native_pagination = not _is_native_pagination_support()

        def _is_native_sorting_support():
            native_sorting_attr_name = (
                "_%s__native_sorting_support" %
                NeutronManager.get_plugin().__class__.__name__)
            return (cfg.CONF.allow_sorting and
                    getattr(NeutronManager.get_plugin(),
                            native_sorting_attr_name, False))

        self._skip_native_sorting = not _is_native_sorting_support()
        if ext_mgr:
            self.ext_api = test_extensions.setup_extensions_middleware(ext_mgr)

    def tearDown(self):
        self.api = None
        self._deserializers = None
        self._skip_native_bulk = None
        self._skip_native_pagination = None
        self._skip_native_sortin = None
        self.ext_api = None
        # NOTE(jkoelker) for a 'pluggable' framework, Neutron sure
        #                doesn't like when the plugin changes ;)
        db.clear_db()
        # Restore the original attribute map
        attributes.RESOURCE_ATTRIBUTE_MAP = self._attribute_map_bk
        super(NeutronDbPluginV2TestCase, self).tearDown()

    def _req(self, method, resource, data=None, fmt=None, id=None, params=None,
             action=None, subresource=None, sub_id=None):
        fmt = fmt or self.fmt

        path = '/%s.%s' % (
            '/'.join(p for p in
                     (resource, id, subresource, sub_id, action) if p),
            fmt
        )

        prefix = self.resource_prefix_map.get(resource)
        if prefix:
            path = prefix + path

        content_type = 'application/%s' % fmt
        body = None
        if data is not None:  # empty dict is valid
            body = self.serialize(data)
        return testlib_api.create_request(path, body, content_type, method,
                                          query_string=params)

    def new_create_request(self, resource, data, fmt=None, id=None,
                           subresource=None):
        return self._req('POST', resource, data, fmt, id=id,
                         subresource=subresource)

    def new_list_request(self, resource, fmt=None, params=None,
                         subresource=None):
        return self._req(
            'GET', resource, None, fmt, params=params, subresource=subresource
        )

    def new_show_request(self, resource, id, fmt=None,
                         subresource=None, fields=None):
        if fields:
            params = "&".join(["fields=%s" % x for x in fields])
        else:
            params = None
        return self._req('GET', resource, None, fmt, id=id,
                         params=params, subresource=subresource)

    def new_delete_request(self, resource, id, fmt=None, subresource=None,
                           sub_id=None):
        return self._req(
            'DELETE',
            resource,
            None,
            fmt,
            id=id,
            subresource=subresource,
            sub_id=sub_id
        )

    def new_update_request(self, resource, data, id, fmt=None,
                           subresource=None):
        return self._req(
            'PUT', resource, data, fmt, id=id, subresource=subresource
        )

    def new_action_request(self, resource, data, id, action, fmt=None,
                           subresource=None):
        return self._req(
            'PUT',
            resource,
            data,
            fmt,
            id=id,
            action=action,
            subresource=subresource
        )

    def deserialize(self, content_type, response):
        ctype = 'application/%s' % content_type
        data = self._deserializers[ctype].deserialize(response.body)['body']
        return data

    def _create_bulk_from_list(self, fmt, resource, objects, **kwargs):
        """Creates a bulk request from a list of objects."""
        collection = "%ss" % resource
        req_data = {collection: objects}
        req = self.new_create_request(collection, req_data, fmt)
        if ('set_context' in kwargs and
                kwargs['set_context'] is True and
                'tenant_id' in kwargs):
            # create a specific auth context for this request
            req.environ['neutron.context'] = context.Context(
                '', kwargs['tenant_id'])
        elif 'context' in kwargs:
            req.environ['neutron.context'] = kwargs['context']
        return req.get_response(self.api)

    def _create_bulk(self, fmt, number, resource, data, name='test', **kwargs):
        """Creates a bulk request for any kind of resource."""
        objects = []
        collection = "%ss" % resource
        for i in range(number):
            obj = copy.deepcopy(data)
            obj[resource]['name'] = "%s_%s" % (name, i)
            if 'override' in kwargs and i in kwargs['override']:
                obj[resource].update(kwargs['override'][i])
            objects.append(obj)
        req_data = {collection: objects}
        req = self.new_create_request(collection, req_data, fmt)
        if ('set_context' in kwargs and
                kwargs['set_context'] is True and
                'tenant_id' in kwargs):
            # create a specific auth context for this request
            req.environ['neutron.context'] = context.Context(
                '', kwargs['tenant_id'])
        elif 'context' in kwargs:
            req.environ['neutron.context'] = kwargs['context']
        return req.get_response(self.api)

    def _create_network(self, fmt, name, admin_state_up,
                        arg_list=None, **kwargs):
        data = {'network': {'name': name,
                            'admin_state_up': admin_state_up,
                            'tenant_id': self._tenant_id}}
        for arg in (('admin_state_up', 'tenant_id', 'shared') +
                    (arg_list or ())):
            # Arg must be present
            if arg in kwargs:
                data['network'][arg] = kwargs[arg]
        network_req = self.new_create_request('networks', data, fmt)
        if (kwargs.get('set_context') and 'tenant_id' in kwargs):
            # create a specific auth context for this request
            network_req.environ['neutron.context'] = context.Context(
                '', kwargs['tenant_id'])

        return network_req.get_response(self.api)

    def _create_network_bulk(self, fmt, number, name,
                             admin_state_up, **kwargs):
        base_data = {'network': {'admin_state_up': admin_state_up,
                                 'tenant_id': self._tenant_id}}
        return self._create_bulk(fmt, number, 'network', base_data, **kwargs)

    def _create_subnet(self, fmt, net_id, cidr,
                       expected_res_status=None, **kwargs):
        data = {'subnet': {'network_id': net_id,
                           'cidr': cidr,
                           'ip_version': 4,
                           'tenant_id': self._tenant_id}}
        for arg in ('ip_version', 'tenant_id',
                    'enable_dhcp', 'allocation_pools',
                    'dns_nameservers', 'host_routes',
                    'shared', 'ipv6_ra_mode', 'ipv6_address_mode'):
            # Arg must be present and not null (but can be false)
            if arg in kwargs and kwargs[arg] is not None:
                data['subnet'][arg] = kwargs[arg]

        if ('gateway_ip' in kwargs and
            kwargs['gateway_ip'] is not ATTR_NOT_SPECIFIED):
            data['subnet']['gateway_ip'] = kwargs['gateway_ip']

        subnet_req = self.new_create_request('subnets', data, fmt)
        if (kwargs.get('set_context') and 'tenant_id' in kwargs):
            # create a specific auth context for this request
            subnet_req.environ['neutron.context'] = context.Context(
                '', kwargs['tenant_id'])

        subnet_res = subnet_req.get_response(self.api)
        if expected_res_status:
            self.assertEqual(subnet_res.status_int, expected_res_status)
        return subnet_res

    def _create_subnet_bulk(self, fmt, number, net_id, name,
                            ip_version=4, **kwargs):
        base_data = {'subnet': {'network_id': net_id,
                                'ip_version': ip_version,
                                'tenant_id': self._tenant_id}}
        # auto-generate cidrs as they should not overlap
        overrides = dict((k, v)
                         for (k, v) in zip(range(number),
                                           [{'cidr': "10.0.%s.0/24" % num}
                                            for num in range(number)]))
        kwargs.update({'override': overrides})
        return self._create_bulk(fmt, number, 'subnet', base_data, **kwargs)

    def _create_port(self, fmt, net_id, expected_res_status=None,
                     arg_list=None, **kwargs):
        data = {'port': {'network_id': net_id,
                         'tenant_id': self._tenant_id}}

        for arg in (('admin_state_up', 'device_id',
                    'mac_address', 'name', 'fixed_ips',
                    'tenant_id', 'device_owner', 'security_groups') +
                    (arg_list or ())):
            # Arg must be present
            if arg in kwargs:
                data['port'][arg] = kwargs[arg]
        port_req = self.new_create_request('ports', data, fmt)
        if (kwargs.get('set_context') and 'tenant_id' in kwargs):
            # create a specific auth context for this request
            port_req.environ['neutron.context'] = context.Context(
                '', kwargs['tenant_id'])

        port_res = port_req.get_response(self.api)
        if expected_res_status:
            self.assertEqual(port_res.status_int, expected_res_status)
        return port_res

    def _list_ports(self, fmt, expected_res_status=None,
                    net_id=None, **kwargs):
        query_params = None
        if net_id:
            query_params = "network_id=%s" % net_id
        port_req = self.new_list_request('ports', fmt, query_params)
        if ('set_context' in kwargs and
                kwargs['set_context'] is True and
                'tenant_id' in kwargs):
            # create a specific auth context for this request
            port_req.environ['neutron.context'] = context.Context(
                '', kwargs['tenant_id'])

        port_res = port_req.get_response(self.api)
        if expected_res_status:
            self.assertEqual(port_res.status_int, expected_res_status)
        return port_res

    def _create_port_bulk(self, fmt, number, net_id, name,
                          admin_state_up, **kwargs):
        base_data = {'port': {'network_id': net_id,
                              'admin_state_up': admin_state_up,
                              'tenant_id': self._tenant_id}}
        return self._create_bulk(fmt, number, 'port', base_data, **kwargs)

    def _make_network(self, fmt, name, admin_state_up, **kwargs):
        res = self._create_network(fmt, name, admin_state_up, **kwargs)
        # TODO(salvatore-orlando): do exception handling in this test module
        # in a uniform way (we do it differently for ports, subnets, and nets
        # Things can go wrong - raise HTTP exc with res code only
        # so it can be caught by unit tests
        if res.status_int >= webob.exc.HTTPClientError.code:
            raise webob.exc.HTTPClientError(code=res.status_int)
        return self.deserialize(fmt, res)

    def _make_subnet(self, fmt, network, gateway, cidr,
                     allocation_pools=None, ip_version=4, enable_dhcp=True,
                     dns_nameservers=None, host_routes=None, shared=None,
                     ipv6_ra_mode=None, ipv6_address_mode=None):
        res = self._create_subnet(fmt,
                                  net_id=network['network']['id'],
                                  cidr=cidr,
                                  gateway_ip=gateway,
                                  tenant_id=network['network']['tenant_id'],
                                  allocation_pools=allocation_pools,
                                  ip_version=ip_version,
                                  enable_dhcp=enable_dhcp,
                                  dns_nameservers=dns_nameservers,
                                  host_routes=host_routes,
                                  shared=shared,
                                  ipv6_ra_mode=ipv6_ra_mode,
                                  ipv6_address_mode=ipv6_address_mode)
        # Things can go wrong - raise HTTP exc with res code only
        # so it can be caught by unit tests
        if res.status_int >= webob.exc.HTTPClientError.code:
            raise webob.exc.HTTPClientError(code=res.status_int)
        return self.deserialize(fmt, res)

    def _make_port(self, fmt, net_id, expected_res_status=None, **kwargs):
        res = self._create_port(fmt, net_id, expected_res_status, **kwargs)
        # Things can go wrong - raise HTTP exc with res code only
        # so it can be caught by unit tests
        if res.status_int >= webob.exc.HTTPClientError.code:
            raise webob.exc.HTTPClientError(code=res.status_int)
        return self.deserialize(fmt, res)

    def _api_for_resource(self, resource):
        if resource in ['networks', 'subnets', 'ports']:
            return self.api
        else:
            return self.ext_api

    def _delete(self, collection, id,
                expected_code=webob.exc.HTTPNoContent.code,
                neutron_context=None):
        req = self.new_delete_request(collection, id)
        if neutron_context:
            # create a specific auth context for this request
            req.environ['neutron.context'] = neutron_context
        res = req.get_response(self._api_for_resource(collection))
        self.assertEqual(res.status_int, expected_code)

    def _show(self, resource, id,
              expected_code=webob.exc.HTTPOk.code,
              neutron_context=None):
        req = self.new_show_request(resource, id)
        if neutron_context:
            # create a specific auth context for this request
            req.environ['neutron.context'] = neutron_context
        res = req.get_response(self._api_for_resource(resource))
        self.assertEqual(res.status_int, expected_code)
        return self.deserialize(self.fmt, res)

    def _update(self, resource, id, new_data,
                expected_code=webob.exc.HTTPOk.code,
                neutron_context=None):
        req = self.new_update_request(resource, new_data, id)
        if neutron_context:
            # create a specific auth context for this request
            req.environ['neutron.context'] = neutron_context
        res = req.get_response(self._api_for_resource(resource))
        self.assertEqual(res.status_int, expected_code)
        return self.deserialize(self.fmt, res)

    def _list(self, resource, fmt=None, neutron_context=None,
              query_params=None):
        fmt = fmt or self.fmt
        req = self.new_list_request(resource, fmt, query_params)
        if neutron_context:
            req.environ['neutron.context'] = neutron_context
        res = req.get_response(self._api_for_resource(resource))
        self.assertEqual(res.status_int, webob.exc.HTTPOk.code)
        return self.deserialize(fmt, res)

    def _fail_second_call(self, patched_plugin, orig, *args, **kwargs):
        """Invoked by test cases for injecting failures in plugin."""
        def second_call(*args, **kwargs):
            raise n_exc.NeutronException()
        patched_plugin.side_effect = second_call
        return orig(*args, **kwargs)

    def _validate_behavior_on_bulk_failure(
            self, res, collection,
            errcode=webob.exc.HTTPClientError.code):
        self.assertEqual(res.status_int, errcode)
        req = self.new_list_request(collection)
        res = req.get_response(self.api)
        self.assertEqual(res.status_int, webob.exc.HTTPOk.code)
        items = self.deserialize(self.fmt, res)
        self.assertEqual(len(items[collection]), 0)

    def _validate_behavior_on_bulk_success(self, res, collection,
                                           names=['test_0', 'test_1']):
        self.assertEqual(res.status_int, webob.exc.HTTPCreated.code)
        items = self.deserialize(self.fmt, res)[collection]
        self.assertEqual(len(items), 2)
        self.assertEqual(items[0]['name'], 'test_0')
        self.assertEqual(items[1]['name'], 'test_1')

    def _test_list_resources(self, resource, items, neutron_context=None,
                             query_params=None):
        res = self._list('%ss' % resource,
                         neutron_context=neutron_context,
                         query_params=query_params)
        resource = resource.replace('-', '_')
        self.assertEqual(sorted([i['id'] for i in res['%ss' % resource]]),
                         sorted([i[resource]['id'] for i in items]))

    @contextlib.contextmanager
    def network(self, name='net1',
                admin_state_up=True,
                fmt=None,
                do_delete=True,
                **kwargs):
        network = self._make_network(fmt or self.fmt, name,
                                     admin_state_up, **kwargs)
        yield network
        if do_delete:
            # The do_delete parameter allows you to control whether the
            # created network is immediately deleted again. Therefore, this
            # function is also usable in tests, which require the creation
            # of many networks.
            self._delete('networks', network['network']['id'])

    @contextlib.contextmanager
    def subnet(self, network=None,
               gateway_ip=ATTR_NOT_SPECIFIED,
               cidr='10.0.0.0/24',
               fmt=None,
               ip_version=4,
               allocation_pools=None,
               enable_dhcp=True,
               dns_nameservers=None,
               host_routes=None,
               shared=None,
               do_delete=True,
               ipv6_ra_mode=None,
               ipv6_address_mode=None):
        with optional_ctx(network, self.network) as network_to_use:
            subnet = self._make_subnet(fmt or self.fmt,
                                       network_to_use,
                                       gateway_ip,
                                       cidr,
                                       allocation_pools,
                                       ip_version,
                                       enable_dhcp,
                                       dns_nameservers,
                                       host_routes,
                                       shared=shared,
                                       ipv6_ra_mode=ipv6_ra_mode,
                                       ipv6_address_mode=ipv6_address_mode)
            yield subnet
            if do_delete:
                self._delete('subnets', subnet['subnet']['id'])

    @contextlib.contextmanager
    def port(self, subnet=None, fmt=None, no_delete=False,
             **kwargs):
        with optional_ctx(subnet, self.subnet) as subnet_to_use:
            net_id = subnet_to_use['subnet']['network_id']
            port = self._make_port(fmt or self.fmt, net_id, **kwargs)
            yield port
            if not no_delete:
                self._delete('ports', port['port']['id'])

    def _test_list_with_sort(self, resource,
                             items, sorts, resources=None, query_params=''):
        query_str = query_params
        for key, direction in sorts:
            query_str = query_str + "&sort_key=%s&sort_dir=%s" % (key,
                                                                  direction)
        if not resources:
            resources = '%ss' % resource
        req = self.new_list_request(resources,
                                    params=query_str)
        api = self._api_for_resource(resources)
        res = self.deserialize(self.fmt, req.get_response(api))
        resource = resource.replace('-', '_')
        resources = resources.replace('-', '_')
        expected_res = [item[resource]['id'] for item in items]
        self.assertEqual(sorted([n['id'] for n in res[resources]]),
                         sorted(expected_res))

    def _test_list_with_pagination(self, resource, items, sort,
                                   limit, expected_page_num,
                                   resources=None,
                                   query_params='',
                                   verify_key='id'):
        if not resources:
            resources = '%ss' % resource
        query_str = query_params + '&' if query_params else ''
        query_str = query_str + ("limit=%s&sort_key=%s&"
                                 "sort_dir=%s") % (limit, sort[0], sort[1])
        req = self.new_list_request(resources, params=query_str)
        items_res = []
        page_num = 0
        api = self._api_for_resource(resources)
        resource = resource.replace('-', '_')
        resources = resources.replace('-', '_')
        while req:
            page_num = page_num + 1
            res = self.deserialize(self.fmt, req.get_response(api))
            self.assertThat(len(res[resources]),
                            matchers.LessThan(limit + 1))
            items_res = items_res + res[resources]
            req = None
            if '%s_links' % resources in res:
                for link in res['%s_links' % resources]:
                    if link['rel'] == 'next':
                        content_type = 'application/%s' % self.fmt
                        req = testlib_api.create_request(link['href'],
                                                         '', content_type)
                        self.assertEqual(len(res[resources]),
                                         limit)
        self.assertEqual(page_num, expected_page_num)
        self.assertEqual(sorted([n[verify_key] for n in items_res]),
                         sorted([item[resource][verify_key]
                                for item in items]))

    def _test_list_with_pagination_reverse(self, resource, items, sort,
                                           limit, expected_page_num,
                                           resources=None,
                                           query_params=''):
        if not resources:
            resources = '%ss' % resource
        resource = resource.replace('-', '_')
        api = self._api_for_resource(resources)
        marker = items[-1][resource]['id']
        query_str = query_params + '&' if query_params else ''
        query_str = query_str + ("limit=%s&page_reverse=True&"
                                 "sort_key=%s&sort_dir=%s&"
                                 "marker=%s") % (limit, sort[0], sort[1],
                                                 marker)
        req = self.new_list_request(resources, params=query_str)
        item_res = [items[-1][resource]]
        page_num = 0
        resources = resources.replace('-', '_')
        while req:
            page_num = page_num + 1
            res = self.deserialize(self.fmt, req.get_response(api))
            self.assertThat(len(res[resources]),
                            matchers.LessThan(limit + 1))
            res[resources].reverse()
            item_res = item_res + res[resources]
            req = None
            if '%s_links' % resources in res:
                for link in res['%s_links' % resources]:
                    if link['rel'] == 'previous':
                        content_type = 'application/%s' % self.fmt
                        req = testlib_api.create_request(link['href'],
                                                         '', content_type)
                        self.assertEqual(len(res[resources]),
                                         limit)
        self.assertEqual(page_num, expected_page_num)
        expected_res = [item[resource]['id'] for item in items]
        expected_res.reverse()
        self.assertEqual(sorted([n['id'] for n in item_res]),
                         sorted(expected_res))


class TestBasicGet(NeutronDbPluginV2TestCase):

    def test_single_get_admin(self):
        plugin = neutron.db.db_base_plugin_v2.NeutronDbPluginV2()
        with self.network() as network:
            net_id = network['network']['id']
            ctx = context.get_admin_context()
            n = plugin._get_network(ctx, net_id)
            self.assertEqual(net_id, n.id)

    def test_single_get_tenant(self):
        plugin = neutron.db.db_base_plugin_v2.NeutronDbPluginV2()
        with self.network() as network:
            net_id = network['network']['id']
            ctx = context.get_admin_context()
            n = plugin._get_network(ctx, net_id)
            self.assertEqual(net_id, n.id)


class TestV2HTTPResponse(NeutronDbPluginV2TestCase):
    def test_create_returns_201(self):
        res = self._create_network(self.fmt, 'net2', True)
        self.assertEqual(res.status_int, webob.exc.HTTPCreated.code)

    def test_list_returns_200(self):
        req = self.new_list_request('networks')
        res = req.get_response(self.api)
        self.assertEqual(res.status_int, webob.exc.HTTPOk.code)

    def _check_list_with_fields(self, res, field_name):
        self.assertEqual(res.status_int, webob.exc.HTTPOk.code)
        body = self.deserialize(self.fmt, res)
        # further checks: 1 networks
        self.assertEqual(len(body['networks']), 1)
        # 1 field in the network record
        self.assertEqual(len(body['networks'][0]), 1)
        # field is 'name'
        self.assertIn(field_name, body['networks'][0])

    def test_list_with_fields(self):
        self._create_network(self.fmt, 'some_net', True)
        req = self.new_list_request('networks', params="fields=name")
        res = req.get_response(self.api)
        self._check_list_with_fields(res, 'name')

    def test_list_with_fields_noadmin(self):
        tenant_id = 'some_tenant'
        self._create_network(self.fmt,
                             'some_net',
                             True,
                             tenant_id=tenant_id,
                             set_context=True)
        req = self.new_list_request('networks', params="fields=name")
        req.environ['neutron.context'] = context.Context('', tenant_id)
        res = req.get_response(self.api)
        self._check_list_with_fields(res, 'name')

    def test_list_with_fields_noadmin_and_policy_field(self):
        """If a field used by policy is selected, do not duplicate it.

        Verifies that if the field parameter explicitly specifies a field
        which is used by the policy engine, then it is not duplicated
        in the response.

        """
        tenant_id = 'some_tenant'
        self._create_network(self.fmt,
                             'some_net',
                             True,
                             tenant_id=tenant_id,
                             set_context=True)
        req = self.new_list_request('networks', params="fields=tenant_id")
        req.environ['neutron.context'] = context.Context('', tenant_id)
        res = req.get_response(self.api)
        self._check_list_with_fields(res, 'tenant_id')

    def test_show_returns_200(self):
        with self.network() as net:
            req = self.new_show_request('networks', net['network']['id'])
            res = req.get_response(self.api)
            self.assertEqual(res.status_int, webob.exc.HTTPOk.code)

    def test_delete_returns_204(self):
        res = self._create_network(self.fmt, 'net1', True)
        net = self.deserialize(self.fmt, res)
        req = self.new_delete_request('networks', net['network']['id'])
        res = req.get_response(self.api)
        self.assertEqual(res.status_int, webob.exc.HTTPNoContent.code)

    def test_update_returns_200(self):
        with self.network() as net:
            req = self.new_update_request('networks',
                                          {'network': {'name': 'steve'}},
                                          net['network']['id'])
            res = req.get_response(self.api)
            self.assertEqual(res.status_int, webob.exc.HTTPOk.code)

    def test_update_invalid_json_400(self):
        with self.network() as net:
            req = self.new_update_request('networks',
                                          '{{"name": "aaa"}}',
                                          net['network']['id'])
            res = req.get_response(self.api)
            self.assertEqual(res.status_int, webob.exc.HTTPClientError.code)

    def test_bad_route_404(self):
        req = self.new_list_request('doohickeys')
        res = req.get_response(self.api)
        self.assertEqual(res.status_int, webob.exc.HTTPNotFound.code)


class TestPortsV2(NeutronDbPluginV2TestCase):
    def test_create_port_json(self):
        keys = [('admin_state_up', True), ('status', self.port_create_status)]
        with self.port(name='myname') as port:
            for k, v in keys:
                self.assertEqual(port['port'][k], v)
            self.assertIn('mac_address', port['port'])
            ips = port['port']['fixed_ips']
            self.assertEqual(len(ips), 1)
            self.assertEqual(ips[0]['ip_address'], '10.0.0.2')
            self.assertEqual('myname', port['port']['name'])

    def test_create_port_as_admin(self):
        with self.network(do_delete=False) as network:
            self._create_port(self.fmt,
                              network['network']['id'],
                              webob.exc.HTTPCreated.code,
                              tenant_id='bad_tenant_id',
                              device_id='fake_device',
                              device_owner='fake_owner',
                              fixed_ips=[],
                              set_context=False)

    def test_create_port_bad_tenant(self):
        with self.network() as network:
            self._create_port(self.fmt,
                              network['network']['id'],
                              webob.exc.HTTPNotFound.code,
                              tenant_id='bad_tenant_id',
                              device_id='fake_device',
                              device_owner='fake_owner',
                              fixed_ips=[],
                              set_context=True)

    def test_create_port_public_network(self):
        keys = [('admin_state_up', True), ('status', self.port_create_status)]
        with self.network(shared=True) as network:
            port_res = self._create_port(self.fmt,
                                         network['network']['id'],
                                         webob.exc.HTTPCreated.code,
                                         tenant_id='another_tenant',
                                         set_context=True)
            port = self.deserialize(self.fmt, port_res)
            for k, v in keys:
                self.assertEqual(port['port'][k], v)
            self.assertIn('mac_address', port['port'])
            self._delete('ports', port['port']['id'])

    def test_create_port_public_network_with_ip(self):
        with self.network(shared=True) as network:
            with self.subnet(network=network, cidr='10.0.0.0/24') as subnet:
                keys = [('admin_state_up', True),
                        ('status', self.port_create_status),
                        ('fixed_ips', [{'subnet_id': subnet['subnet']['id'],
                                        'ip_address': '10.0.0.2'}])]
                port_res = self._create_port(self.fmt,
                                             network['network']['id'],
                                             webob.exc.HTTPCreated.code,
                                             tenant_id='another_tenant',
                                             set_context=True)
                port = self.deserialize(self.fmt, port_res)
                for k, v in keys:
                    self.assertEqual(port['port'][k], v)
                self.assertIn('mac_address', port['port'])
                self._delete('ports', port['port']['id'])

    def test_create_ports_bulk_native(self):
        if self._skip_native_bulk:
            self.skipTest("Plugin does not support native bulk port create")
        with self.network() as net:
            res = self._create_port_bulk(self.fmt, 2, net['network']['id'],
                                         'test', True)
            self._validate_behavior_on_bulk_success(res, 'ports')
            for p in self.deserialize(self.fmt, res)['ports']:
                self._delete('ports', p['id'])

    def test_create_ports_bulk_emulated(self):
        real_has_attr = hasattr

        #ensures the API choose the emulation code path
        def fakehasattr(item, attr):
            if attr.endswith('__native_bulk_support'):
                return False
            return real_has_attr(item, attr)

        with mock.patch('__builtin__.hasattr',
                        new=fakehasattr):
            with self.network() as net:
                res = self._create_port_bulk(self.fmt, 2, net['network']['id'],
                                             'test', True)
                self._validate_behavior_on_bulk_success(res, 'ports')
                for p in self.deserialize(self.fmt, res)['ports']:
                    self._delete('ports', p['id'])

    def test_create_ports_bulk_wrong_input(self):
        with self.network() as net:
            overrides = {1: {'admin_state_up': 'doh'}}
            res = self._create_port_bulk(self.fmt, 2, net['network']['id'],
                                         'test', True,
                                         override=overrides)
            self.assertEqual(res.status_int, webob.exc.HTTPClientError.code)
            req = self.new_list_request('ports')
            res = req.get_response(self.api)
            self.assertEqual(res.status_int, webob.exc.HTTPOk.code)
            ports = self.deserialize(self.fmt, res)
            self.assertEqual(len(ports['ports']), 0)

    def test_create_ports_bulk_emulated_plugin_failure(self):
        real_has_attr = hasattr

        #ensures the API choose the emulation code path
        def fakehasattr(item, attr):
            if attr.endswith('__native_bulk_support'):
                return False
            return real_has_attr(item, attr)

        with mock.patch('__builtin__.hasattr',
                        new=fakehasattr):
            orig = NeutronManager.get_plugin().create_port
            with mock.patch.object(NeutronManager.get_plugin(),
                                   'create_port') as patched_plugin:

                def side_effect(*args, **kwargs):
                    return self._fail_second_call(patched_plugin, orig,
                                                  *args, **kwargs)

                patched_plugin.side_effect = side_effect
                with self.network() as net:
                    res = self._create_port_bulk(self.fmt, 2,
                                                 net['network']['id'],
                                                 'test',
                                                 True)
                    # We expect a 500 as we injected a fault in the plugin
                    self._validate_behavior_on_bulk_failure(
                        res, 'ports', webob.exc.HTTPServerError.code
                    )

    def test_create_ports_bulk_native_plugin_failure(self):
        if self._skip_native_bulk:
            self.skipTest("Plugin does not support native bulk port create")
        ctx = context.get_admin_context()
        with self.network() as net:
            orig = NeutronManager._instance.plugin.create_port
            with mock.patch.object(NeutronManager._instance.plugin,
                                   'create_port') as patched_plugin:

                def side_effect(*args, **kwargs):
                    return self._fail_second_call(patched_plugin, orig,
                                                  *args, **kwargs)

                patched_plugin.side_effect = side_effect
                res = self._create_port_bulk(self.fmt, 2, net['network']['id'],
                                             'test', True, context=ctx)
                # We expect a 500 as we injected a fault in the plugin
                self._validate_behavior_on_bulk_failure(
                    res, 'ports', webob.exc.HTTPServerError.code)

    def test_list_ports(self):
        # for this test we need to enable overlapping ips
        cfg.CONF.set_default('allow_overlapping_ips', True)
        with contextlib.nested(self.port(),
                               self.port(),
                               self.port()) as ports:
            self._test_list_resources('port', ports)

    def test_list_ports_filtered_by_fixed_ip(self):
        # for this test we need to enable overlapping ips
        cfg.CONF.set_default('allow_overlapping_ips', True)
        with contextlib.nested(self.port(), self.port()) as (port1, port2):
            fixed_ips = port1['port']['fixed_ips'][0]
            query_params = """
fixed_ips=ip_address%%3D%s&fixed_ips=ip_address%%3D%s&fixed_ips=subnet_id%%3D%s
""".strip() % (fixed_ips['ip_address'],
               '192.168.126.5',
               fixed_ips['subnet_id'])
            self._test_list_resources('port', [port1],
                                      query_params=query_params)

    def test_list_ports_public_network(self):
        with self.network(shared=True) as network:
            with self.subnet(network) as subnet:
                with contextlib.nested(self.port(subnet, tenant_id='tenant_1'),
                                       self.port(subnet, tenant_id='tenant_2')
                                       ) as (port1, port2):
                    # Admin request - must return both ports
                    self._test_list_resources('port', [port1, port2])
                    # Tenant_1 request - must return single port
                    q_context = context.Context('', 'tenant_1')
                    self._test_list_resources('port', [port1],
                                              neutron_context=q_context)
                    # Tenant_2 request - must return single port
                    q_context = context.Context('', 'tenant_2')
                    self._test_list_resources('port', [port2],
                                              neutron_context=q_context)

    def test_list_ports_with_sort_native(self):
        if self._skip_native_sorting:
            self.skipTest("Skip test for not implemented sorting feature")
        cfg.CONF.set_default('allow_overlapping_ips', True)
        with contextlib.nested(self.port(admin_state_up='True',
                                         mac_address='00:00:00:00:00:01'),
                               self.port(admin_state_up='False',
                                         mac_address='00:00:00:00:00:02'),
                               self.port(admin_state_up='False',
                                         mac_address='00:00:00:00:00:03')
                               ) as (port1, port2, port3):
            self._test_list_with_sort('port', (port3, port2, port1),
                                      [('admin_state_up', 'asc'),
                                       ('mac_address', 'desc')])

    def test_list_ports_with_sort_emulated(self):
        helper_patcher = mock.patch(
            'neutron.api.v2.base.Controller._get_sorting_helper',
            new=_fake_get_sorting_helper)
        helper_patcher.start()
        try:
            cfg.CONF.set_default('allow_overlapping_ips', True)
            with contextlib.nested(self.port(admin_state_up='True',
                                             mac_address='00:00:00:00:00:01'),
                                   self.port(admin_state_up='False',
                                             mac_address='00:00:00:00:00:02'),
                                   self.port(admin_state_up='False',
                                             mac_address='00:00:00:00:00:03')
                                   ) as (port1, port2, port3):
                self._test_list_with_sort('port', (port3, port2, port1),
                                          [('admin_state_up', 'asc'),
                                           ('mac_address', 'desc')])
        finally:
            helper_patcher.stop()

    def test_list_ports_with_pagination_native(self):
        if self._skip_native_pagination:
            self.skipTest("Skip test for not implemented pagination feature")
        cfg.CONF.set_default('allow_overlapping_ips', True)
        with contextlib.nested(self.port(mac_address='00:00:00:00:00:01'),
                               self.port(mac_address='00:00:00:00:00:02'),
                               self.port(mac_address='00:00:00:00:00:03')
                               ) as (port1, port2, port3):
            self._test_list_with_pagination('port',
                                            (port1, port2, port3),
                                            ('mac_address', 'asc'), 2, 2)

    def test_list_ports_with_pagination_emulated(self):
        helper_patcher = mock.patch(
            'neutron.api.v2.base.Controller._get_pagination_helper',
            new=_fake_get_pagination_helper)
        helper_patcher.start()
        try:
            cfg.CONF.set_default('allow_overlapping_ips', True)
            with contextlib.nested(self.port(mac_address='00:00:00:00:00:01'),
                                   self.port(mac_address='00:00:00:00:00:02'),
                                   self.port(mac_address='00:00:00:00:00:03')
                                   ) as (port1, port2, port3):
                self._test_list_with_pagination('port',
                                                (port1, port2, port3),
                                                ('mac_address', 'asc'), 2, 2)
        finally:
            helper_patcher.stop()

    def test_list_ports_with_pagination_reverse_native(self):
        if self._skip_native_pagination:
            self.skipTest("Skip test for not implemented pagination feature")
        cfg.CONF.set_default('allow_overlapping_ips', True)
        with contextlib.nested(self.port(mac_address='00:00:00:00:00:01'),
                               self.port(mac_address='00:00:00:00:00:02'),
                               self.port(mac_address='00:00:00:00:00:03')
                               ) as (port1, port2, port3):
            self._test_list_with_pagination_reverse('port',
                                                    (port1, port2, port3),
                                                    ('mac_address', 'asc'),
                                                    2, 2)

    def test_list_ports_with_pagination_reverse_emulated(self):
        helper_patcher = mock.patch(
            'neutron.api.v2.base.Controller._get_pagination_helper',
            new=_fake_get_pagination_helper)
        helper_patcher.start()
        try:
            cfg.CONF.set_default('allow_overlapping_ips', True)
            with contextlib.nested(self.port(mac_address='00:00:00:00:00:01'),
                                   self.port(mac_address='00:00:00:00:00:02'),
                                   self.port(mac_address='00:00:00:00:00:03')
                                   ) as (port1, port2, port3):
                self._test_list_with_pagination_reverse('port',
                                                        (port1, port2, port3),
                                                        ('mac_address', 'asc'),
                                                        2, 2)
        finally:
            helper_patcher.stop()

    def test_show_port(self):
        with self.port() as port:
            req = self.new_show_request('ports', port['port']['id'], self.fmt)
            sport = self.deserialize(self.fmt, req.get_response(self.api))
            self.assertEqual(port['port']['id'], sport['port']['id'])

    def test_delete_port(self):
        with self.port(no_delete=True) as port:
            self._delete('ports', port['port']['id'])
            self._show('ports', port['port']['id'],
                       expected_code=webob.exc.HTTPNotFound.code)

    def test_delete_port_public_network(self):
        with self.network(shared=True) as network:
            port_res = self._create_port(self.fmt,
                                         network['network']['id'],
                                         webob.exc.HTTPCreated.code,
                                         tenant_id='another_tenant',
                                         set_context=True)

            port = self.deserialize(self.fmt, port_res)
            self._delete('ports', port['port']['id'])
            self._show('ports', port['port']['id'],
                       expected_code=webob.exc.HTTPNotFound.code)

    def test_update_port(self):
        with self.port() as port:
            data = {'port': {'admin_state_up': False}}
            req = self.new_update_request('ports', data, port['port']['id'])
            res = self.deserialize(self.fmt, req.get_response(self.api))
            self.assertEqual(res['port']['admin_state_up'],
                             data['port']['admin_state_up'])

    def test_update_port_not_admin(self):
        res = self._create_network(self.fmt, 'net1', True,
                                   tenant_id='not_admin',
                                   set_context=True)
        net1 = self.deserialize(self.fmt, res)
        res = self._create_port(self.fmt, net1['network']['id'],
                                tenant_id='not_admin', set_context=True)
        port = self.deserialize(self.fmt, res)
        data = {'port': {'admin_state_up': False}}
        neutron_context = context.Context('', 'not_admin')
        port = self._update('ports', port['port']['id'], data,
                            neutron_context=neutron_context)
        self.assertEqual(port['port']['admin_state_up'], False)

    def test_update_device_id_null(self):
        with self.port() as port:
            data = {'port': {'device_id': None}}
            req = self.new_update_request('ports', data, port['port']['id'])
            res = req.get_response(self.api)
            self.assertEqual(res.status_int, webob.exc.HTTPClientError.code)

    def test_delete_network_if_port_exists(self):
        with self.port() as port:
            req = self.new_delete_request('networks',
                                          port['port']['network_id'])
            res = req.get_response(self.api)
            self.assertEqual(res.status_int, webob.exc.HTTPConflict.code)

    def test_delete_network_port_exists_owned_by_network(self):
        res = self._create_network(fmt=self.fmt, name='net',
                                   admin_state_up=True)
        network = self.deserialize(self.fmt, res)
        network_id = network['network']['id']
        self._create_port(self.fmt, network_id,
                          device_owner=constants.DEVICE_OWNER_DHCP)
        req = self.new_delete_request('networks', network_id)
        res = req.get_response(self.api)
        self.assertEqual(res.status_int, webob.exc.HTTPNoContent.code)

    def test_update_port_delete_ip(self):
        with self.subnet() as subnet:
            with self.port(subnet=subnet) as port:
                data = {'port': {'admin_state_up': False,
                                 'fixed_ips': []}}
                req = self.new_update_request('ports',
                                              data, port['port']['id'])
                res = self.deserialize(self.fmt, req.get_response(self.api))
                self.assertEqual(res['port']['admin_state_up'],
                                 data['port']['admin_state_up'])
                self.assertEqual(res['port']['fixed_ips'],
                                 data['port']['fixed_ips'])

    def test_no_more_port_exception(self):
        with self.subnet(cidr='10.0.0.0/32') as subnet:
            id = subnet['subnet']['network_id']
            res = self._create_port(self.fmt, id)
            data = self.deserialize(self.fmt, res)
            msg = str(n_exc.IpAddressGenerationFailure(net_id=id))
            self.assertEqual(data['NeutronError']['message'], msg)
            self.assertEqual(res.status_int, webob.exc.HTTPConflict.code)

    def test_update_port_update_ip(self):
        """Test update of port IP.

        Check that a configured IP 10.0.0.2 is replaced by 10.0.0.10.
        """
        with self.subnet() as subnet:
            with self.port(subnet=subnet) as port:
                ips = port['port']['fixed_ips']
                self.assertEqual(len(ips), 1)
                self.assertEqual(ips[0]['ip_address'], '10.0.0.2')
                self.assertEqual(ips[0]['subnet_id'], subnet['subnet']['id'])
                data = {'port': {'fixed_ips': [{'subnet_id':
                                                subnet['subnet']['id'],
                                                'ip_address': "10.0.0.10"}]}}
                req = self.new_update_request('ports', data,
                                              port['port']['id'])
                res = self.deserialize(self.fmt, req.get_response(self.api))
                ips = res['port']['fixed_ips']
                self.assertEqual(len(ips), 1)
                self.assertEqual(ips[0]['ip_address'], '10.0.0.10')
                self.assertEqual(ips[0]['subnet_id'], subnet['subnet']['id'])

    def test_update_port_update_ip_address_only(self):
        with self.subnet() as subnet:
            with self.port(subnet=subnet) as port:
                ips = port['port']['fixed_ips']
                self.assertEqual(len(ips), 1)
                self.assertEqual(ips[0]['ip_address'], '10.0.0.2')
                self.assertEqual(ips[0]['subnet_id'], subnet['subnet']['id'])
                data = {'port': {'fixed_ips': [{'subnet_id':
                                                subnet['subnet']['id'],
                                                'ip_address': "10.0.0.10"},
                                               {'ip_address': "10.0.0.2"}]}}
                req = self.new_update_request('ports', data,
                                              port['port']['id'])
                res = self.deserialize(self.fmt, req.get_response(self.api))
                ips = res['port']['fixed_ips']
                self.assertEqual(len(ips), 2)
                self.assertEqual(ips[0]['ip_address'], '10.0.0.2')
                self.assertEqual(ips[0]['subnet_id'], subnet['subnet']['id'])
                self.assertEqual(ips[1]['ip_address'], '10.0.0.10')
                self.assertEqual(ips[1]['subnet_id'], subnet['subnet']['id'])

    def test_update_port_update_ips(self):
        """Update IP and associate new IP on port.

        Check a port update with the specified subnet_id's. A IP address
        will be allocated for each subnet_id.
        """
        with self.subnet() as subnet:
            with self.port(subnet=subnet) as port:
                data = {'port': {'admin_state_up': False,
                                 'fixed_ips': [{'subnet_id':
                                                subnet['subnet']['id'],
                                                'ip_address': '10.0.0.3'}]}}
                req = self.new_update_request('ports', data,
                                              port['port']['id'])
                res = self.deserialize(self.fmt, req.get_response(self.api))
                self.assertEqual(res['port']['admin_state_up'],
                                 data['port']['admin_state_up'])
                ips = res['port']['fixed_ips']
                self.assertEqual(len(ips), 1)
                self.assertEqual(ips[0]['ip_address'], '10.0.0.3')
                self.assertEqual(ips[0]['subnet_id'], subnet['subnet']['id'])

    def test_update_port_add_additional_ip(self):
        """Test update of port with additional IP."""
        with self.subnet() as subnet:
            with self.port(subnet=subnet) as port:
                data = {'port': {'admin_state_up': False,
                                 'fixed_ips': [{'subnet_id':
                                                subnet['subnet']['id']},
                                               {'subnet_id':
                                                subnet['subnet']['id']}]}}
                req = self.new_update_request('ports', data,
                                              port['port']['id'])
                res = self.deserialize(self.fmt, req.get_response(self.api))
                self.assertEqual(res['port']['admin_state_up'],
                                 data['port']['admin_state_up'])
                ips = res['port']['fixed_ips']
                self.assertEqual(len(ips), 2)
                self.assertEqual(ips[0]['ip_address'], '10.0.0.3')
                self.assertEqual(ips[0]['subnet_id'], subnet['subnet']['id'])
                self.assertEqual(ips[1]['ip_address'], '10.0.0.4')
                self.assertEqual(ips[1]['subnet_id'], subnet['subnet']['id'])

    def test_requested_duplicate_mac(self):
        with self.port() as port:
            mac = port['port']['mac_address']
            # check that MAC address matches base MAC
            base_mac = cfg.CONF.base_mac[0:2]
            self.assertTrue(mac.startswith(base_mac))
            kwargs = {"mac_address": mac}
            net_id = port['port']['network_id']
            res = self._create_port(self.fmt, net_id=net_id, **kwargs)
            self.assertEqual(res.status_int, webob.exc.HTTPConflict.code)

    def test_mac_generation(self):
        cfg.CONF.set_override('base_mac', "12:34:56:00:00:00")
        with self.port() as port:
            mac = port['port']['mac_address']
            self.assertTrue(mac.startswith("12:34:56"))

    def test_mac_generation_4octet(self):
        cfg.CONF.set_override('base_mac', "12:34:56:78:00:00")
        with self.port() as port:
            mac = port['port']['mac_address']
            self.assertTrue(mac.startswith("12:34:56:78"))

    def test_bad_mac_format(self):
        cfg.CONF.set_override('base_mac', "bad_mac")
        try:
            self.plugin._check_base_mac_format()
        except Exception:
            return
        self.fail("No exception for illegal base_mac format")

    def test_mac_exhaustion(self):
        # rather than actually consuming all MAC (would take a LONG time)
        # we just raise the exception that would result.
        @staticmethod
        def fake_gen_mac(context, net_id):
            raise n_exc.MacAddressGenerationFailure(net_id=net_id)

        with mock.patch.object(neutron.db.db_base_plugin_v2.NeutronDbPluginV2,
                               '_generate_mac', new=fake_gen_mac):
            res = self._create_network(fmt=self.fmt, name='net1',
                                       admin_state_up=True)
            network = self.deserialize(self.fmt, res)
            net_id = network['network']['id']
            res = self._create_port(self.fmt, net_id=net_id)
            self.assertEqual(res.status_int,
                             webob.exc.HTTPServiceUnavailable.code)

    def test_requested_duplicate_ip(self):
        with self.subnet() as subnet:
            with self.port(subnet=subnet) as port:
                ips = port['port']['fixed_ips']
                self.assertEqual(len(ips), 1)
                self.assertEqual(ips[0]['ip_address'], '10.0.0.2')
                self.assertEqual(ips[0]['subnet_id'], subnet['subnet']['id'])
                # Check configuring of duplicate IP
                kwargs = {"fixed_ips": [{'subnet_id': subnet['subnet']['id'],
                                         'ip_address': ips[0]['ip_address']}]}
                net_id = port['port']['network_id']
                res = self._create_port(self.fmt, net_id=net_id, **kwargs)
                self.assertEqual(res.status_int, webob.exc.HTTPConflict.code)

    def test_requested_subnet_delete(self):
        with self.subnet() as subnet:
            with self.port(subnet=subnet) as port:
                ips = port['port']['fixed_ips']
                self.assertEqual(len(ips), 1)
                self.assertEqual(ips[0]['ip_address'], '10.0.0.2')
                self.assertEqual(ips[0]['subnet_id'], subnet['subnet']['id'])
                req = self.new_delete_request('subnet',
                                              subnet['subnet']['id'])
                res = req.get_response(self.api)
                self.assertEqual(res.status_int, webob.exc.HTTPNotFound.code)

    def test_requested_subnet_id(self):
        with self.subnet() as subnet:
            with self.port(subnet=subnet) as port:
                ips = port['port']['fixed_ips']
                self.assertEqual(len(ips), 1)
                self.assertEqual(ips[0]['ip_address'], '10.0.0.2')
                self.assertEqual(ips[0]['subnet_id'], subnet['subnet']['id'])
                # Request a IP from specific subnet
                kwargs = {"fixed_ips": [{'subnet_id': subnet['subnet']['id']}]}
                net_id = port['port']['network_id']
                res = self._create_port(self.fmt, net_id=net_id, **kwargs)
                port2 = self.deserialize(self.fmt, res)
                ips = port2['port']['fixed_ips']
                self.assertEqual(len(ips), 1)
                self.assertEqual(ips[0]['ip_address'], '10.0.0.3')
                self.assertEqual(ips[0]['subnet_id'], subnet['subnet']['id'])
                self._delete('ports', port2['port']['id'])

    def test_requested_subnet_id_not_on_network(self):
        with self.subnet() as subnet:
            with self.port(subnet=subnet) as port:
                # Create new network
                res = self._create_network(fmt=self.fmt, name='net2',
                                           admin_state_up=True)
                network2 = self.deserialize(self.fmt, res)
                subnet2 = self._make_subnet(self.fmt, network2, "1.1.1.1",
                                            "1.1.1.0/24", ip_version=4)
                net_id = port['port']['network_id']
                # Request a IP from specific subnet
                kwargs = {"fixed_ips": [{'subnet_id':
                                         subnet2['subnet']['id']}]}
                net_id = port['port']['network_id']
                res = self._create_port(self.fmt, net_id=net_id, **kwargs)
                self.assertEqual(res.status_int,
                                 webob.exc.HTTPClientError.code)

    def test_overlapping_subnets(self):
        with self.subnet() as subnet:
            tenant_id = subnet['subnet']['tenant_id']
            net_id = subnet['subnet']['network_id']
            res = self._create_subnet(self.fmt,
                                      tenant_id=tenant_id,
                                      net_id=net_id,
                                      cidr='10.0.0.225/28',
                                      ip_version=4,
                                      gateway_ip=ATTR_NOT_SPECIFIED)
            self.assertEqual(res.status_int, webob.exc.HTTPClientError.code)

    def test_requested_subnet_id_v4_and_v6(self):
        with self.subnet() as subnet:
                # Get a IPv4 and IPv6 address
                tenant_id = subnet['subnet']['tenant_id']
                net_id = subnet['subnet']['network_id']
                res = self._create_subnet(self.fmt,
                                          tenant_id=tenant_id,
                                          net_id=net_id,
                                          cidr='2607:f0d0:1002:51::/124',
                                          ip_version=6,
                                          gateway_ip=ATTR_NOT_SPECIFIED)
                subnet2 = self.deserialize(self.fmt, res)
                kwargs = {"fixed_ips":
                          [{'subnet_id': subnet['subnet']['id']},
                           {'subnet_id': subnet2['subnet']['id']}]}
                res = self._create_port(self.fmt, net_id=net_id, **kwargs)
                port3 = self.deserialize(self.fmt, res)
                ips = port3['port']['fixed_ips']
                self.assertEqual(len(ips), 2)
                self.assertEqual(ips[0]['ip_address'], '10.0.0.2')
                self.assertEqual(ips[0]['subnet_id'], subnet['subnet']['id'])
                self.assertEqual(ips[1]['ip_address'], '2607:f0d0:1002:51::2')
                self.assertEqual(ips[1]['subnet_id'], subnet2['subnet']['id'])
                res = self._create_port(self.fmt, net_id=net_id)
                port4 = self.deserialize(self.fmt, res)
                # Check that a v4 and a v6 address are allocated
                ips = port4['port']['fixed_ips']
                self.assertEqual(len(ips), 2)
                self.assertEqual(ips[0]['ip_address'], '10.0.0.3')
                self.assertEqual(ips[0]['subnet_id'], subnet['subnet']['id'])
                self.assertEqual(ips[1]['ip_address'], '2607:f0d0:1002:51::3')
                self.assertEqual(ips[1]['subnet_id'], subnet2['subnet']['id'])
                self._delete('ports', port3['port']['id'])
                self._delete('ports', port4['port']['id'])

    def test_range_allocation(self):
        with self.subnet(gateway_ip='10.0.0.3',
                         cidr='10.0.0.0/29') as subnet:
                kwargs = {"fixed_ips":
                          [{'subnet_id': subnet['subnet']['id']},
                           {'subnet_id': subnet['subnet']['id']},
                           {'subnet_id': subnet['subnet']['id']},
                           {'subnet_id': subnet['subnet']['id']},
                           {'subnet_id': subnet['subnet']['id']}]}
                net_id = subnet['subnet']['network_id']
                res = self._create_port(self.fmt, net_id=net_id, **kwargs)
                port = self.deserialize(self.fmt, res)
                ips = port['port']['fixed_ips']
                self.assertEqual(len(ips), 5)
                alloc = ['10.0.0.1', '10.0.0.2', '10.0.0.4', '10.0.0.5',
                         '10.0.0.6']
                for ip in ips:
                    self.assertIn(ip['ip_address'], alloc)
                    self.assertEqual(ip['subnet_id'],
                                     subnet['subnet']['id'])
                    alloc.remove(ip['ip_address'])
                self.assertEqual(len(alloc), 0)
                self._delete('ports', port['port']['id'])

        with self.subnet(gateway_ip='11.0.0.6',
                         cidr='11.0.0.0/29') as subnet:
                kwargs = {"fixed_ips":
                          [{'subnet_id': subnet['subnet']['id']},
                           {'subnet_id': subnet['subnet']['id']},
                           {'subnet_id': subnet['subnet']['id']},
                           {'subnet_id': subnet['subnet']['id']},
                           {'subnet_id': subnet['subnet']['id']}]}
                net_id = subnet['subnet']['network_id']
                res = self._create_port(self.fmt, net_id=net_id, **kwargs)
                port = self.deserialize(self.fmt, res)
                ips = port['port']['fixed_ips']
                self.assertEqual(len(ips), 5)
                alloc = ['11.0.0.1', '11.0.0.2', '11.0.0.3', '11.0.0.4',
                         '11.0.0.5']
                for ip in ips:
                    self.assertIn(ip['ip_address'], alloc)
                    self.assertEqual(ip['subnet_id'],
                                     subnet['subnet']['id'])
                    alloc.remove(ip['ip_address'])
                self.assertEqual(len(alloc), 0)
                self._delete('ports', port['port']['id'])

    def test_requested_invalid_fixed_ips(self):
        with self.subnet() as subnet:
            with self.port(subnet=subnet) as port:
                ips = port['port']['fixed_ips']
                self.assertEqual(len(ips), 1)
                self.assertEqual(ips[0]['ip_address'], '10.0.0.2')
                self.assertEqual(ips[0]['subnet_id'], subnet['subnet']['id'])
                # Test invalid subnet_id
                kwargs = {"fixed_ips":
                          [{'subnet_id': subnet['subnet']['id']},
                           {'subnet_id':
                            '00000000-ffff-ffff-ffff-000000000000'}]}
                net_id = port['port']['network_id']
                res = self._create_port(self.fmt, net_id=net_id, **kwargs)
                port2 = self.deserialize(self.fmt, res)
                self.assertEqual(res.status_int, webob.exc.HTTPNotFound.code)

                # Test invalid IP address on specified subnet_id
                kwargs = {"fixed_ips":
                          [{'subnet_id': subnet['subnet']['id'],
                            'ip_address': '1.1.1.1'}]}
                net_id = port['port']['network_id']
                res = self._create_port(self.fmt, net_id=net_id, **kwargs)
                port2 = self.deserialize(self.fmt, res)
                self.assertEqual(res.status_int,
                                 webob.exc.HTTPClientError.code)

                # Test invalid addresses - IP's not on subnet or network
                # address or broadcast address
                bad_ips = ['1.1.1.1', '10.0.0.0', '10.0.0.255']
                net_id = port['port']['network_id']
                for ip in bad_ips:
                    kwargs = {"fixed_ips": [{'ip_address': ip}]}
                    res = self._create_port(self.fmt, net_id=net_id, **kwargs)
                    port2 = self.deserialize(self.fmt, res)
                    self.assertEqual(res.status_int,
                                     webob.exc.HTTPClientError.code)

                # Enable allocation of gateway address
                kwargs = {"fixed_ips":
                          [{'subnet_id': subnet['subnet']['id'],
                            'ip_address': '10.0.0.1'}]}
                net_id = port['port']['network_id']
                res = self._create_port(self.fmt, net_id=net_id, **kwargs)
                port2 = self.deserialize(self.fmt, res)
                ips = port2['port']['fixed_ips']
                self.assertEqual(len(ips), 1)
                self.assertEqual(ips[0]['ip_address'], '10.0.0.1')
                self.assertEqual(ips[0]['subnet_id'], subnet['subnet']['id'])
                self._delete('ports', port2['port']['id'])

    def test_invalid_ip(self):
        with self.subnet() as subnet:
            # Allocate specific IP
            kwargs = {"fixed_ips": [{'subnet_id': subnet['subnet']['id'],
                                     'ip_address': '1011.0.0.5'}]}
            net_id = subnet['subnet']['network_id']
            res = self._create_port(self.fmt, net_id=net_id, **kwargs)
            self.assertEqual(res.status_int, webob.exc.HTTPClientError.code)

    def test_requested_split(self):
        with self.subnet() as subnet:
            with self.port(subnet=subnet) as port:
                ports_to_delete = []
                ips = port['port']['fixed_ips']
                self.assertEqual(len(ips), 1)
                self.assertEqual(ips[0]['ip_address'], '10.0.0.2')
                self.assertEqual(ips[0]['subnet_id'], subnet['subnet']['id'])
                # Allocate specific IP
                kwargs = {"fixed_ips": [{'subnet_id': subnet['subnet']['id'],
                                         'ip_address': '10.0.0.5'}]}
                net_id = port['port']['network_id']
                res = self._create_port(self.fmt, net_id=net_id, **kwargs)
                port2 = self.deserialize(self.fmt, res)
                ports_to_delete.append(port2)
                ips = port2['port']['fixed_ips']
                self.assertEqual(len(ips), 1)
                self.assertEqual(ips[0]['ip_address'], '10.0.0.5')
                self.assertEqual(ips[0]['subnet_id'], subnet['subnet']['id'])
                # Allocate specific IP's
                allocated = ['10.0.0.3', '10.0.0.4', '10.0.0.6']

                for a in allocated:
                    res = self._create_port(self.fmt, net_id=net_id)
                    port2 = self.deserialize(self.fmt, res)
                    ports_to_delete.append(port2)
                    ips = port2['port']['fixed_ips']
                    self.assertEqual(len(ips), 1)
                    self.assertEqual(ips[0]['ip_address'], a)
                    self.assertEqual(ips[0]['subnet_id'],
                                     subnet['subnet']['id'])

                for p in ports_to_delete:
                    self._delete('ports', p['port']['id'])

    def test_duplicate_ips(self):
        with self.subnet() as subnet:
            # Allocate specific IP
            kwargs = {"fixed_ips": [{'subnet_id': subnet['subnet']['id'],
                                     'ip_address': '10.0.0.5'},
                                    {'subnet_id': subnet['subnet']['id'],
                                     'ip_address': '10.0.0.5'}]}
            net_id = subnet['subnet']['network_id']
            res = self._create_port(self.fmt, net_id=net_id, **kwargs)
            self.assertEqual(res.status_int, webob.exc.HTTPClientError.code)

    def test_fixed_ip_invalid_subnet_id(self):
        with self.subnet() as subnet:
            # Allocate specific IP
            kwargs = {"fixed_ips": [{'subnet_id': 'i am invalid',
                                     'ip_address': '10.0.0.5'}]}
            net_id = subnet['subnet']['network_id']
            res = self._create_port(self.fmt, net_id=net_id, **kwargs)
            self.assertEqual(res.status_int, webob.exc.HTTPClientError.code)

    def test_fixed_ip_invalid_ip(self):
        with self.subnet() as subnet:
            # Allocate specific IP
            kwargs = {"fixed_ips": [{'subnet_id': subnet['subnet']['id'],
                                     'ip_address': '10.0.0.55555'}]}
            net_id = subnet['subnet']['network_id']
            res = self._create_port(self.fmt, net_id=net_id, **kwargs)
            self.assertEqual(res.status_int, webob.exc.HTTPClientError.code)

    def test_requested_ips_only(self):
        with self.subnet() as subnet:
            with self.port(subnet=subnet) as port:
                ips = port['port']['fixed_ips']
                self.assertEqual(len(ips), 1)
                self.assertEqual(ips[0]['ip_address'], '10.0.0.2')
                self.assertEqual(ips[0]['subnet_id'], subnet['subnet']['id'])
                ips_only = ['10.0.0.18', '10.0.0.20', '10.0.0.22', '10.0.0.21',
                            '10.0.0.3', '10.0.0.17', '10.0.0.19']
                ports_to_delete = []
                for i in ips_only:
                    kwargs = {"fixed_ips": [{'ip_address': i}]}
                    net_id = port['port']['network_id']
                    res = self._create_port(self.fmt, net_id=net_id, **kwargs)
                    port = self.deserialize(self.fmt, res)
                    ports_to_delete.append(port)
                    ips = port['port']['fixed_ips']
                    self.assertEqual(len(ips), 1)
                    self.assertEqual(ips[0]['ip_address'], i)
                    self.assertEqual(ips[0]['subnet_id'],
                                     subnet['subnet']['id'])
                for p in ports_to_delete:
                    self._delete('ports', p['port']['id'])

    def test_invalid_admin_state(self):
        with self.network() as network:
            data = {'port': {'network_id': network['network']['id'],
                             'tenant_id': network['network']['tenant_id'],
                             'admin_state_up': 7,
                             'fixed_ips': []}}
            port_req = self.new_create_request('ports', data)
            res = port_req.get_response(self.api)
            self.assertEqual(res.status_int, webob.exc.HTTPClientError.code)

    def test_invalid_mac_address(self):
        with self.network() as network:
            data = {'port': {'network_id': network['network']['id'],
                             'tenant_id': network['network']['tenant_id'],
                             'admin_state_up': 1,
                             'mac_address': 'mac',
                             'fixed_ips': []}}
            port_req = self.new_create_request('ports', data)
            res = port_req.get_response(self.api)
            self.assertEqual(res.status_int, webob.exc.HTTPClientError.code)

<<<<<<< HEAD
    def test_update_fixed_ip_lease_expiration_invalid_address(self):
        cfg.CONF.set_override('dhcp_lease_duration', 10)
        plugin = NeutronManager.get_plugin()
        with self.subnet() as subnet:
            with self.port(subnet=subnet) as port:
                update_context = context.Context('', port['port']['tenant_id'])
                with mock.patch.object(db_base_plugin_v2, 'LOG') as log:
                    plugin.update_fixed_ip_lease_expiration(
                        update_context,
                        subnet['subnet']['network_id'],
                        '255.255.255.0',
                        120)
                    self.assertTrue(log.mock_calls)

=======
>>>>>>> b4b3c973
    def test_max_fixed_ips_exceeded(self):
        with self.subnet(gateway_ip='10.0.0.3',
                         cidr='10.0.0.0/24') as subnet:
                kwargs = {"fixed_ips":
                          [{'subnet_id': subnet['subnet']['id']},
                           {'subnet_id': subnet['subnet']['id']},
                           {'subnet_id': subnet['subnet']['id']},
                           {'subnet_id': subnet['subnet']['id']},
                           {'subnet_id': subnet['subnet']['id']},
                           {'subnet_id': subnet['subnet']['id']}]}
                net_id = subnet['subnet']['network_id']
                res = self._create_port(self.fmt, net_id=net_id, **kwargs)
                self.assertEqual(res.status_int,
                                 webob.exc.HTTPClientError.code)

    def test_update_max_fixed_ips_exceeded(self):
        with self.subnet(gateway_ip='10.0.0.3',
                         cidr='10.0.0.0/24') as subnet:
            with self.port(subnet) as port:
                data = {'port': {'fixed_ips':
                                 [{'subnet_id': subnet['subnet']['id'],
                                   'ip_address': '10.0.0.2'},
                                  {'subnet_id': subnet['subnet']['id'],
                                   'ip_address': '10.0.0.4'},
                                  {'subnet_id': subnet['subnet']['id']},
                                  {'subnet_id': subnet['subnet']['id']},
                                  {'subnet_id': subnet['subnet']['id']},
                                  {'subnet_id': subnet['subnet']['id']}]}}
                req = self.new_update_request('ports', data,
                                              port['port']['id'])
                res = req.get_response(self.api)
                self.assertEqual(res.status_int,
                                 webob.exc.HTTPClientError.code)

    def test_delete_ports_by_device_id(self):
        plugin = NeutronManager.get_plugin()
        ctx = context.get_admin_context()
        with self.subnet() as subnet:
            with contextlib.nested(
                self.port(subnet=subnet, device_id='owner1', no_delete=True),
                self.port(subnet=subnet, device_id='owner1', no_delete=True),
                self.port(subnet=subnet, device_id='owner2'),
            ) as (p1, p2, p3):
                network_id = subnet['subnet']['network_id']
                plugin.delete_ports_by_device_id(ctx, 'owner1',
                                                 network_id)
                self._show('ports', p1['port']['id'],
                           expected_code=webob.exc.HTTPNotFound.code)
                self._show('ports', p2['port']['id'],
                           expected_code=webob.exc.HTTPNotFound.code)
                self._show('ports', p3['port']['id'],
                           expected_code=webob.exc.HTTPOk.code)

    def _test_delete_ports_by_device_id_second_call_failure(self, plugin):
        ctx = context.get_admin_context()
        with self.subnet() as subnet:
            with contextlib.nested(
                self.port(subnet=subnet, device_id='owner1', no_delete=True),
                self.port(subnet=subnet, device_id='owner1'),
                self.port(subnet=subnet, device_id='owner2'),
            ) as (p1, p2, p3):
                orig = plugin.delete_port
                with mock.patch.object(plugin, 'delete_port') as del_port:

                    def side_effect(*args, **kwargs):
                        return self._fail_second_call(del_port, orig,
                                                      *args, **kwargs)

                    del_port.side_effect = side_effect
                    network_id = subnet['subnet']['network_id']
                    self.assertRaises(n_exc.NeutronException,
                                      plugin.delete_ports_by_device_id,
                                      ctx, 'owner1', network_id)
                self._show('ports', p1['port']['id'],
                           expected_code=webob.exc.HTTPNotFound.code)
                self._show('ports', p2['port']['id'],
                           expected_code=webob.exc.HTTPOk.code)
                self._show('ports', p3['port']['id'],
                           expected_code=webob.exc.HTTPOk.code)

    def test_delete_ports_by_device_id_second_call_failure(self):
        plugin = NeutronManager.get_plugin()
        self._test_delete_ports_by_device_id_second_call_failure(plugin)

    def _test_delete_ports_ignores_port_not_found(self, plugin):
        ctx = context.get_admin_context()
        with self.subnet() as subnet:
            with contextlib.nested(
                self.port(subnet=subnet, device_id='owner1'),
                mock.patch.object(plugin, 'delete_port')
            ) as (p, del_port):
                del_port.side_effect = n_exc.PortNotFound(
                    port_id=p['port']['id']
                )
                network_id = subnet['subnet']['network_id']
                try:
                    plugin.delete_ports_by_device_id(ctx, 'owner1',
                                                     network_id)
                except n_exc.PortNotFound:
                    self.fail("delete_ports_by_device_id unexpectedly raised "
                              "a PortNotFound exception. It should ignore "
                              "this exception because it is often called at "
                              "the same time other concurrent operations are "
                              "deleting some of the same ports.")

    def test_delete_ports_ignores_port_not_found(self):
        plugin = NeutronManager.get_plugin()
        self._test_delete_ports_ignores_port_not_found(plugin)


class TestNetworksV2(NeutronDbPluginV2TestCase):
    # NOTE(cerberus): successful network update and delete are
    #                 effectively tested above
    def test_create_network(self):
        name = 'net1'
        keys = [('subnets', []), ('name', name), ('admin_state_up', True),
                ('status', self.net_create_status), ('shared', False)]
        with self.network(name=name) as net:
            for k, v in keys:
                self.assertEqual(net['network'][k], v)

    def test_create_public_network(self):
        name = 'public_net'
        keys = [('subnets', []), ('name', name), ('admin_state_up', True),
                ('status', self.net_create_status), ('shared', True)]
        with self.network(name=name, shared=True) as net:
            for k, v in keys:
                self.assertEqual(net['network'][k], v)

    def test_create_public_network_no_admin_tenant(self):
        name = 'public_net'
        with testlib_api.ExpectedException(
                webob.exc.HTTPClientError) as ctx_manager:
            with self.network(name=name,
                              shared=True,
                              tenant_id="another_tenant",
                              set_context=True):
                pass
        self.assertEqual(ctx_manager.exception.code,
                         webob.exc.HTTPForbidden.code)

    def test_update_network(self):
        with self.network() as network:
            data = {'network': {'name': 'a_brand_new_name'}}
            req = self.new_update_request('networks',
                                          data,
                                          network['network']['id'])
            res = self.deserialize(self.fmt, req.get_response(self.api))
            self.assertEqual(res['network']['name'],
                             data['network']['name'])

    def test_update_shared_network_noadmin_returns_403(self):
        with self.network(shared=True) as network:
            data = {'network': {'name': 'a_brand_new_name'}}
            req = self.new_update_request('networks',
                                          data,
                                          network['network']['id'])
            req.environ['neutron.context'] = context.Context('', 'somebody')
            res = req.get_response(self.api)
            # The API layer always returns 404 on updates in place of 403
            self.assertEqual(res.status_int, webob.exc.HTTPNotFound.code)

    def test_update_network_set_shared(self):
        with self.network(shared=False) as network:
            data = {'network': {'shared': True}}
            req = self.new_update_request('networks',
                                          data,
                                          network['network']['id'])
            res = self.deserialize(self.fmt, req.get_response(self.api))
            self.assertTrue(res['network']['shared'])

    def test_update_network_set_shared_owner_returns_404(self):
        with self.network(shared=False) as network:
            net_owner = network['network']['tenant_id']
            data = {'network': {'shared': True}}
            req = self.new_update_request('networks',
                                          data,
                                          network['network']['id'])
            req.environ['neutron.context'] = context.Context('u', net_owner)
            res = req.get_response(self.api)
            self.assertEqual(res.status_int, webob.exc.HTTPNotFound.code)

    def test_update_network_with_subnet_set_shared(self):
        with self.network(shared=False) as network:
            with self.subnet(network=network) as subnet:
                data = {'network': {'shared': True}}
                req = self.new_update_request('networks',
                                              data,
                                              network['network']['id'])
                res = self.deserialize(self.fmt, req.get_response(self.api))
                self.assertTrue(res['network']['shared'])
                # must query db to see whether subnet's shared attribute
                # has been updated or not
                ctx = context.Context('', '', is_admin=True)
                subnet_db = NeutronManager.get_plugin()._get_subnet(
                    ctx, subnet['subnet']['id'])
                self.assertEqual(subnet_db['shared'], True)

    def test_update_network_set_not_shared_single_tenant(self):
        with self.network(shared=True) as network:
            res1 = self._create_port(self.fmt,
                                     network['network']['id'],
                                     webob.exc.HTTPCreated.code,
                                     tenant_id=network['network']['tenant_id'],
                                     set_context=True)
            data = {'network': {'shared': False}}
            req = self.new_update_request('networks',
                                          data,
                                          network['network']['id'])
            res = self.deserialize(self.fmt, req.get_response(self.api))
            self.assertFalse(res['network']['shared'])
            port1 = self.deserialize(self.fmt, res1)
            self._delete('ports', port1['port']['id'])

    def test_update_network_set_not_shared_other_tenant_returns_409(self):
        with self.network(shared=True) as network:
            res1 = self._create_port(self.fmt,
                                     network['network']['id'],
                                     webob.exc.HTTPCreated.code,
                                     tenant_id='somebody_else',
                                     set_context=True)
            data = {'network': {'shared': False}}
            req = self.new_update_request('networks',
                                          data,
                                          network['network']['id'])
            self.assertEqual(req.get_response(self.api).status_int,
                             webob.exc.HTTPConflict.code)
            port1 = self.deserialize(self.fmt, res1)
            self._delete('ports', port1['port']['id'])

    def test_update_network_set_not_shared_multi_tenants_returns_409(self):
        with self.network(shared=True) as network:
            res1 = self._create_port(self.fmt,
                                     network['network']['id'],
                                     webob.exc.HTTPCreated.code,
                                     tenant_id='somebody_else',
                                     set_context=True)
            res2 = self._create_port(self.fmt,
                                     network['network']['id'],
                                     webob.exc.HTTPCreated.code,
                                     tenant_id=network['network']['tenant_id'],
                                     set_context=True)
            data = {'network': {'shared': False}}
            req = self.new_update_request('networks',
                                          data,
                                          network['network']['id'])
            self.assertEqual(req.get_response(self.api).status_int,
                             webob.exc.HTTPConflict.code)
            port1 = self.deserialize(self.fmt, res1)
            port2 = self.deserialize(self.fmt, res2)
            self._delete('ports', port1['port']['id'])
            self._delete('ports', port2['port']['id'])

    def test_update_network_set_not_shared_multi_tenants2_returns_409(self):
        with self.network(shared=True) as network:
            res1 = self._create_port(self.fmt,
                                     network['network']['id'],
                                     webob.exc.HTTPCreated.code,
                                     tenant_id='somebody_else',
                                     set_context=True)
            self._create_subnet(self.fmt,
                                network['network']['id'],
                                '10.0.0.0/24',
                                webob.exc.HTTPCreated.code,
                                tenant_id=network['network']['tenant_id'],
                                set_context=True)
            data = {'network': {'shared': False}}
            req = self.new_update_request('networks',
                                          data,
                                          network['network']['id'])
            self.assertEqual(req.get_response(self.api).status_int,
                             webob.exc.HTTPConflict.code)

            port1 = self.deserialize(self.fmt, res1)
            self._delete('ports', port1['port']['id'])

    def test_create_networks_bulk_native(self):
        if self._skip_native_bulk:
            self.skipTest("Plugin does not support native bulk network create")
        res = self._create_network_bulk(self.fmt, 2, 'test', True)
        self._validate_behavior_on_bulk_success(res, 'networks')

    def test_create_networks_bulk_native_quotas(self):
        if self._skip_native_bulk:
            self.skipTest("Plugin does not support native bulk network create")
        quota = 4
        cfg.CONF.set_override('quota_network', quota, group='QUOTAS')
        res = self._create_network_bulk(self.fmt, quota + 1, 'test', True)
        self._validate_behavior_on_bulk_failure(
            res, 'networks',
            errcode=webob.exc.HTTPConflict.code)

    def test_create_networks_bulk_tenants_and_quotas(self):
        if self._skip_native_bulk:
            self.skipTest("Plugin does not support native bulk network create")
        quota = 2
        cfg.CONF.set_override('quota_network', quota, group='QUOTAS')
        networks = [{'network': {'name': 'n1',
                                 'tenant_id': self._tenant_id}},
                    {'network': {'name': 'n2',
                                 'tenant_id': self._tenant_id}},
                    {'network': {'name': 'n1',
                                 'tenant_id': 't1'}},
                    {'network': {'name': 'n2',
                                 'tenant_id': 't1'}}]

        res = self._create_bulk_from_list(self.fmt, 'network', networks)
        self.assertEqual(res.status_int, webob.exc.HTTPCreated.code)

    def test_create_networks_bulk_tenants_and_quotas_fail(self):
        if self._skip_native_bulk:
            self.skipTest("Plugin does not support native bulk network create")
        quota = 2
        cfg.CONF.set_override('quota_network', quota, group='QUOTAS')
        networks = [{'network': {'name': 'n1',
                                 'tenant_id': self._tenant_id}},
                    {'network': {'name': 'n2',
                                 'tenant_id': self._tenant_id}},
                    {'network': {'name': 'n1',
                                 'tenant_id': 't1'}},
                    {'network': {'name': 'n3',
                                 'tenant_id': self._tenant_id}},
                    {'network': {'name': 'n2',
                                 'tenant_id': 't1'}}]

        res = self._create_bulk_from_list(self.fmt, 'network', networks)
        self.assertEqual(res.status_int, webob.exc.HTTPConflict.code)

    def test_create_networks_bulk_emulated(self):
        real_has_attr = hasattr

        #ensures the API choose the emulation code path
        def fakehasattr(item, attr):
            if attr.endswith('__native_bulk_support'):
                return False
            return real_has_attr(item, attr)

        with mock.patch('__builtin__.hasattr',
                        new=fakehasattr):
            res = self._create_network_bulk(self.fmt, 2, 'test', True)
            self._validate_behavior_on_bulk_success(res, 'networks')

    def test_create_networks_bulk_wrong_input(self):
        res = self._create_network_bulk(self.fmt, 2, 'test', True,
                                        override={1:
                                                  {'admin_state_up': 'doh'}})
        self.assertEqual(res.status_int, webob.exc.HTTPClientError.code)
        req = self.new_list_request('networks')
        res = req.get_response(self.api)
        self.assertEqual(res.status_int, webob.exc.HTTPOk.code)
        nets = self.deserialize(self.fmt, res)
        self.assertEqual(len(nets['networks']), 0)

    def test_create_networks_bulk_emulated_plugin_failure(self):
        real_has_attr = hasattr

        def fakehasattr(item, attr):
            if attr.endswith('__native_bulk_support'):
                return False
            return real_has_attr(item, attr)

        orig = NeutronManager.get_plugin().create_network
        #ensures the API choose the emulation code path
        with mock.patch('__builtin__.hasattr',
                        new=fakehasattr):
            with mock.patch.object(NeutronManager.get_plugin(),
                                   'create_network') as patched_plugin:

                def side_effect(*args, **kwargs):
                    return self._fail_second_call(patched_plugin, orig,
                                                  *args, **kwargs)

                patched_plugin.side_effect = side_effect
                res = self._create_network_bulk(self.fmt, 2, 'test', True)
                # We expect a 500 as we injected a fault in the plugin
                self._validate_behavior_on_bulk_failure(
                    res, 'networks', webob.exc.HTTPServerError.code
                )

    def test_create_networks_bulk_native_plugin_failure(self):
        if self._skip_native_bulk:
            self.skipTest("Plugin does not support native bulk network create")
        orig = NeutronManager.get_plugin().create_network
        with mock.patch.object(NeutronManager.get_plugin(),
                               'create_network') as patched_plugin:

            def side_effect(*args, **kwargs):
                return self._fail_second_call(patched_plugin, orig,
                                              *args, **kwargs)

            patched_plugin.side_effect = side_effect
            res = self._create_network_bulk(self.fmt, 2, 'test', True)
            # We expect a 500 as we injected a fault in the plugin
            self._validate_behavior_on_bulk_failure(
                res, 'networks', webob.exc.HTTPServerError.code
            )

    def test_list_networks(self):
        with contextlib.nested(self.network(),
                               self.network(),
                               self.network()) as networks:
            self._test_list_resources('network', networks)

    def test_list_networks_with_sort_native(self):
        if self._skip_native_sorting:
            self.skipTest("Skip test for not implemented sorting feature")
        with contextlib.nested(self.network(admin_status_up=True,
                                            name='net1'),
                               self.network(admin_status_up=False,
                                            name='net2'),
                               self.network(admin_status_up=False,
                                            name='net3')
                               ) as (net1, net2, net3):
            self._test_list_with_sort('network', (net3, net2, net1),
                                      [('admin_state_up', 'asc'),
                                       ('name', 'desc')])

    def test_list_networks_with_sort_extended_attr_native_returns_400(self):
        if self._skip_native_sorting:
            self.skipTest("Skip test for not implemented sorting feature")
        with contextlib.nested(self.network(admin_status_up=True,
                                            name='net1'),
                               self.network(admin_status_up=False,
                                            name='net2'),
                               self.network(admin_status_up=False,
                                            name='net3')
                               ):
            req = self.new_list_request(
                'networks',
                params='sort_key=provider:segmentation_id&sort_dir=asc')
            res = req.get_response(self.api)
            self.assertEqual(webob.exc.HTTPClientError.code, res.status_int)

    def test_list_networks_with_sort_remote_key_native_returns_400(self):
        if self._skip_native_sorting:
            self.skipTest("Skip test for not implemented sorting feature")
        with contextlib.nested(self.network(admin_status_up=True,
                                            name='net1'),
                               self.network(admin_status_up=False,
                                            name='net2'),
                               self.network(admin_status_up=False,
                                            name='net3')
                               ):
            req = self.new_list_request(
                'networks', params='sort_key=subnets&sort_dir=asc')
            res = req.get_response(self.api)
            self.assertEqual(webob.exc.HTTPClientError.code, res.status_int)

    def test_list_networks_with_sort_emulated(self):
        helper_patcher = mock.patch(
            'neutron.api.v2.base.Controller._get_sorting_helper',
            new=_fake_get_sorting_helper)
        helper_patcher.start()
        try:
            with contextlib.nested(self.network(admin_status_up=True,
                                                name='net1'),
                                   self.network(admin_status_up=False,
                                                name='net2'),
                                   self.network(admin_status_up=False,
                                                name='net3')
                                   ) as (net1, net2, net3):
                self._test_list_with_sort('network', (net3, net2, net1),
                                          [('admin_state_up', 'asc'),
                                           ('name', 'desc')])
        finally:
            helper_patcher.stop()

    def test_list_networks_with_pagination_native(self):
        if self._skip_native_pagination:
            self.skipTest("Skip test for not implemented pagination feature")
        with contextlib.nested(self.network(name='net1'),
                               self.network(name='net2'),
                               self.network(name='net3')
                               ) as (net1, net2, net3):
            self._test_list_with_pagination('network',
                                            (net1, net2, net3),
                                            ('name', 'asc'), 2, 2)

    def test_list_networks_with_pagination_emulated(self):
        helper_patcher = mock.patch(
            'neutron.api.v2.base.Controller._get_pagination_helper',
            new=_fake_get_pagination_helper)
        helper_patcher.start()
        try:
            with contextlib.nested(self.network(name='net1'),
                                   self.network(name='net2'),
                                   self.network(name='net3')
                                   ) as (net1, net2, net3):
                self._test_list_with_pagination('network',
                                                (net1, net2, net3),
                                                ('name', 'asc'), 2, 2)
        finally:
            helper_patcher.stop()

    def test_list_networks_without_pk_in_fields_pagination_emulated(self):
        helper_patcher = mock.patch(
            'neutron.api.v2.base.Controller._get_pagination_helper',
            new=_fake_get_pagination_helper)
        helper_patcher.start()
        try:
            with contextlib.nested(self.network(name='net1',
                                                shared=True),
                                   self.network(name='net2',
                                                shared=False),
                                   self.network(name='net3',
                                                shared=True)
                                   ) as (net1, net2, net3):
                self._test_list_with_pagination('network',
                                                (net1, net2, net3),
                                                ('name', 'asc'), 2, 2,
                                                query_params="fields=name",
                                                verify_key='name')
        finally:
            helper_patcher.stop()

    def test_list_networks_without_pk_in_fields_pagination_native(self):
        if self._skip_native_pagination:
            self.skipTest("Skip test for not implemented pagination feature")
        with contextlib.nested(self.network(name='net1'),
                               self.network(name='net2'),
                               self.network(name='net3')
                               ) as (net1, net2, net3):
            self._test_list_with_pagination('network',
                                            (net1, net2, net3),
                                            ('name', 'asc'), 2, 2,
                                            query_params="fields=shared",
                                            verify_key='shared')

    def test_list_networks_with_pagination_reverse_native(self):
        if self._skip_native_pagination:
            self.skipTest("Skip test for not implemented pagination feature")
        with contextlib.nested(self.network(name='net1'),
                               self.network(name='net2'),
                               self.network(name='net3')
                               ) as (net1, net2, net3):
            self._test_list_with_pagination_reverse('network',
                                                    (net1, net2, net3),
                                                    ('name', 'asc'), 2, 2)

    def test_list_networks_with_pagination_reverse_emulated(self):
        helper_patcher = mock.patch(
            'neutron.api.v2.base.Controller._get_pagination_helper',
            new=_fake_get_pagination_helper)
        helper_patcher.start()
        try:
            with contextlib.nested(self.network(name='net1'),
                                   self.network(name='net2'),
                                   self.network(name='net3')
                                   ) as (net1, net2, net3):
                self._test_list_with_pagination_reverse('network',
                                                        (net1, net2, net3),
                                                        ('name', 'asc'), 2, 2)
        finally:
            helper_patcher.stop()

    def test_list_networks_with_parameters(self):
        with contextlib.nested(self.network(name='net1',
                                            admin_state_up=False),
                               self.network(name='net2')) as (net1, net2):
            query_params = 'admin_state_up=False'
            self._test_list_resources('network', [net1],
                                      query_params=query_params)
            query_params = 'admin_state_up=True'
            self._test_list_resources('network', [net2],
                                      query_params=query_params)

    def test_list_networks_with_fields(self):
        with self.network(name='net1') as net1:
            req = self.new_list_request('networks',
                                        params='fields=name')
            res = self.deserialize(self.fmt, req.get_response(self.api))
            self.assertEqual(1, len(res['networks']))
            self.assertEqual(res['networks'][0]['name'],
                             net1['network']['name'])
            self.assertIsNone(res['networks'][0].get('id'))

    def test_list_networks_with_parameters_invalid_values(self):
        with contextlib.nested(self.network(name='net1',
                                            admin_state_up=False),
                               self.network(name='net2')) as (net1, net2):
            req = self.new_list_request('networks',
                                        params='admin_state_up=fake')
            res = req.get_response(self.api)
            self.assertEqual(webob.exc.HTTPClientError.code, res.status_int)

    def test_list_shared_networks_with_non_admin_user(self):
        with contextlib.nested(self.network(shared=False,
                                            name='net1',
                                            tenant_id='tenant1'),
                               self.network(shared=True,
                                            name='net2',
                                            tenant_id='another_tenant'),
                               self.network(shared=False,
                                            name='net3',
                                            tenant_id='another_tenant')
                               ) as (net1, net2, net3):
            ctx = context.Context(user_id='non_admin',
                                  tenant_id='tenant1',
                                  is_admin=False)
            self._test_list_resources('network', (net1, net2), ctx)

    def test_show_network(self):
        with self.network(name='net1') as net:
            req = self.new_show_request('networks', net['network']['id'])
            res = self.deserialize(self.fmt, req.get_response(self.api))
            self.assertEqual(res['network']['name'],
                             net['network']['name'])

    def test_show_network_with_subnet(self):
        with self.network(name='net1') as net:
            with self.subnet(net) as subnet:
                req = self.new_show_request('networks', net['network']['id'])
                res = self.deserialize(self.fmt, req.get_response(self.api))
                self.assertEqual(res['network']['subnets'][0],
                                 subnet['subnet']['id'])

    def test_invalid_admin_status(self):
        value = [[7, False, webob.exc.HTTPClientError.code],
                 [True, True, webob.exc.HTTPCreated.code],
                 ["True", True, webob.exc.HTTPCreated.code],
                 ["true", True, webob.exc.HTTPCreated.code],
                 [1, True, webob.exc.HTTPCreated.code],
                 ["False", False, webob.exc.HTTPCreated.code],
                 [False, False, webob.exc.HTTPCreated.code],
                 ["false", False, webob.exc.HTTPCreated.code],
                 ["7", False, webob.exc.HTTPClientError.code]]
        for v in value:
            data = {'network': {'name': 'net',
                                'admin_state_up': v[0],
                                'tenant_id': self._tenant_id}}
            network_req = self.new_create_request('networks', data)
            req = network_req.get_response(self.api)
            self.assertEqual(req.status_int, v[2])
            if v[2] == webob.exc.HTTPCreated.code:
                res = self.deserialize(self.fmt, req)
                self.assertEqual(res['network']['admin_state_up'], v[1])


class TestSubnetsV2(NeutronDbPluginV2TestCase):

    def _test_create_subnet(self, network=None, expected=None, **kwargs):
        keys = kwargs.copy()
        keys.setdefault('cidr', '10.0.0.0/24')
        keys.setdefault('ip_version', 4)
        keys.setdefault('enable_dhcp', True)
        with self.subnet(network=network, **keys) as subnet:
            # verify the response has each key with the correct value
            for k in keys:
                self.assertIn(k, subnet['subnet'])
                if isinstance(keys[k], list):
                    self.assertEqual(sorted(subnet['subnet'][k]),
                                     sorted(keys[k]))
                else:
                    self.assertEqual(subnet['subnet'][k], keys[k])
            # verify the configured validations are correct
            if expected:
                for k in expected:
                    self.assertIn(k, subnet['subnet'])
                    if isinstance(expected[k], list):
                        self.assertEqual(sorted(subnet['subnet'][k]),
                                         sorted(expected[k]))
                    else:
                        self.assertEqual(subnet['subnet'][k], expected[k])
            return subnet

    def test_create_subnet(self):
        gateway_ip = '10.0.0.1'
        cidr = '10.0.0.0/24'
        subnet = self._test_create_subnet(gateway_ip=gateway_ip,
                                          cidr=cidr)
        self.assertEqual(4, subnet['subnet']['ip_version'])
        self.assertIn('name', subnet['subnet'])

    def test_create_two_subnets(self):
        gateway_ips = ['10.0.0.1', '10.0.1.1']
        cidrs = ['10.0.0.0/24', '10.0.1.0/24']
        with self.network() as network:
            with self.subnet(network=network,
                             gateway_ip=gateway_ips[0],
                             cidr=cidrs[0]):
                with self.subnet(network=network,
                                 gateway_ip=gateway_ips[1],
                                 cidr=cidrs[1]):
                    net_req = self.new_show_request('networks',
                                                    network['network']['id'])
                    raw_res = net_req.get_response(self.api)
                    net_res = self.deserialize(self.fmt, raw_res)
                    for subnet_id in net_res['network']['subnets']:
                        sub_req = self.new_show_request('subnets', subnet_id)
                        raw_res = sub_req.get_response(self.api)
                        sub_res = self.deserialize(self.fmt, raw_res)
                        self.assertIn(sub_res['subnet']['cidr'], cidrs)
                        self.assertIn(sub_res['subnet']['gateway_ip'],
                                      gateway_ips)

    def test_create_two_subnets_same_cidr_returns_400(self):
        gateway_ip_1 = '10.0.0.1'
        cidr_1 = '10.0.0.0/24'
        gateway_ip_2 = '10.0.0.10'
        cidr_2 = '10.0.0.0/24'
        with self.network() as network:
            with self.subnet(network=network,
                             gateway_ip=gateway_ip_1,
                             cidr=cidr_1):
                with testlib_api.ExpectedException(
                        webob.exc.HTTPClientError) as ctx_manager:
                    with self.subnet(network=network,
                                     gateway_ip=gateway_ip_2,
                                     cidr=cidr_2):
                        pass
                self.assertEqual(ctx_manager.exception.code,
                                 webob.exc.HTTPClientError.code)

    def test_create_subnet_bad_V4_cidr(self):
        with self.network() as network:
            data = {'subnet': {'network_id': network['network']['id'],
                    'cidr': '10.0.2.0',
                    'ip_version': '4',
                    'tenant_id': network['network']['tenant_id'],
                    'gateway_ip': '10.0.2.1'}}
            subnet_req = self.new_create_request('subnets', data)
            res = subnet_req.get_response(self.api)
            self.assertEqual(res.status_int, webob.exc.HTTPClientError.code)

    def test_create_subnet_bad_V6_cidr(self):
        with self.network() as network:
            data = {'subnet': {'network_id': network['network']['id'],
                    'cidr': 'fe80::',
                    'ip_version': '6',
                    'tenant_id': network['network']['tenant_id'],
                    'gateway_ip': 'fe80::1'}}
            subnet_req = self.new_create_request('subnets', data)
            res = subnet_req.get_response(self.api)
            self.assertEqual(res.status_int, webob.exc.HTTPClientError.code)

    def test_create_2_subnets_overlapping_cidr_allowed_returns_200(self):
        cidr_1 = '10.0.0.0/23'
        cidr_2 = '10.0.0.0/24'
        cfg.CONF.set_override('allow_overlapping_ips', True)

        with contextlib.nested(self.subnet(cidr=cidr_1),
                               self.subnet(cidr=cidr_2)):
            pass

    def test_create_2_subnets_overlapping_cidr_not_allowed_returns_400(self):
        cidr_1 = '10.0.0.0/23'
        cidr_2 = '10.0.0.0/24'
        cfg.CONF.set_override('allow_overlapping_ips', False)
        with testlib_api.ExpectedException(
                webob.exc.HTTPClientError) as ctx_manager:
            with contextlib.nested(self.subnet(cidr=cidr_1),
                                   self.subnet(cidr=cidr_2)):
                pass
        self.assertEqual(ctx_manager.exception.code,
                         webob.exc.HTTPClientError.code)

    def test_create_subnets_bulk_native(self):
        if self._skip_native_bulk:
            self.skipTest("Plugin does not support native bulk subnet create")
        with self.network() as net:
            res = self._create_subnet_bulk(self.fmt, 2, net['network']['id'],
                                           'test')
            self._validate_behavior_on_bulk_success(res, 'subnets')

    def test_create_subnets_bulk_emulated(self):
        real_has_attr = hasattr

        #ensures the API choose the emulation code path
        def fakehasattr(item, attr):
            if attr.endswith('__native_bulk_support'):
                return False
            return real_has_attr(item, attr)

        with mock.patch('__builtin__.hasattr',
                        new=fakehasattr):
            with self.network() as net:
                res = self._create_subnet_bulk(self.fmt, 2,
                                               net['network']['id'],
                                               'test')
                self._validate_behavior_on_bulk_success(res, 'subnets')

    def test_create_subnets_bulk_emulated_plugin_failure(self):
        real_has_attr = hasattr

        #ensures the API choose the emulation code path
        def fakehasattr(item, attr):
            if attr.endswith('__native_bulk_support'):
                return False
            return real_has_attr(item, attr)

        with mock.patch('__builtin__.hasattr',
                        new=fakehasattr):
            orig = NeutronManager.get_plugin().create_subnet
            with mock.patch.object(NeutronManager.get_plugin(),
                                   'create_subnet') as patched_plugin:

                def side_effect(*args, **kwargs):
                    self._fail_second_call(patched_plugin, orig,
                                           *args, **kwargs)

                patched_plugin.side_effect = side_effect
                with self.network() as net:
                    res = self._create_subnet_bulk(self.fmt, 2,
                                                   net['network']['id'],
                                                   'test')
                # We expect a 500 as we injected a fault in the plugin
                self._validate_behavior_on_bulk_failure(
                    res, 'subnets', webob.exc.HTTPServerError.code
                )

    def test_create_subnets_bulk_native_plugin_failure(self):
        if self._skip_native_bulk:
            self.skipTest("Plugin does not support native bulk subnet create")
        orig = NeutronManager._instance.plugin.create_subnet
        with mock.patch.object(NeutronManager._instance.plugin,
                               'create_subnet') as patched_plugin:
            def side_effect(*args, **kwargs):
                return self._fail_second_call(patched_plugin, orig,
                                              *args, **kwargs)

            patched_plugin.side_effect = side_effect
            with self.network() as net:
                res = self._create_subnet_bulk(self.fmt, 2,
                                               net['network']['id'],
                                               'test')

                # We expect a 500 as we injected a fault in the plugin
                self._validate_behavior_on_bulk_failure(
                    res, 'subnets', webob.exc.HTTPServerError.code
                )

    def test_delete_subnet(self):
        gateway_ip = '10.0.0.1'
        cidr = '10.0.0.0/24'
        # Create new network
        res = self._create_network(fmt=self.fmt, name='net',
                                   admin_state_up=True)
        network = self.deserialize(self.fmt, res)
        subnet = self._make_subnet(self.fmt, network, gateway_ip,
                                   cidr, ip_version=4)
        req = self.new_delete_request('subnets', subnet['subnet']['id'])
        res = req.get_response(self.api)
        self.assertEqual(res.status_int, webob.exc.HTTPNoContent.code)

    def test_delete_subnet_port_exists_owned_by_network(self):
        gateway_ip = '10.0.0.1'
        cidr = '10.0.0.0/24'
        # Create new network
        res = self._create_network(fmt=self.fmt, name='net',
                                   admin_state_up=True)
        network = self.deserialize(self.fmt, res)
        subnet = self._make_subnet(self.fmt, network, gateway_ip,
                                   cidr, ip_version=4)
        self._create_port(self.fmt,
                          network['network']['id'],
                          device_owner=constants.DEVICE_OWNER_DHCP)
        req = self.new_delete_request('subnets', subnet['subnet']['id'])
        res = req.get_response(self.api)
        self.assertEqual(res.status_int, webob.exc.HTTPNoContent.code)

    def test_delete_subnet_port_exists_owned_by_other(self):
        with self.subnet() as subnet:
            with self.port(subnet=subnet):
                id = subnet['subnet']['id']
                req = self.new_delete_request('subnets', id)
                res = req.get_response(self.api)
                data = self.deserialize(self.fmt, res)
                self.assertEqual(res.status_int, webob.exc.HTTPConflict.code)
                msg = str(n_exc.SubnetInUse(subnet_id=id))
                self.assertEqual(data['NeutronError']['message'], msg)

    def test_delete_subnet_with_other_subnet_on_network_still_in_use(self):
        with self.network() as network:
            with contextlib.nested(
                self.subnet(network=network),
                self.subnet(network=network, cidr='10.0.1.0/24',
                            do_delete=False)) as (subnet1, subnet2):
                subnet1_id = subnet1['subnet']['id']
                subnet2_id = subnet2['subnet']['id']
                with self.port(
                    subnet=subnet1,
                    fixed_ips=[{'subnet_id': subnet1_id}]):
                    req = self.new_delete_request('subnets', subnet2_id)
                    res = req.get_response(self.api)
                    self.assertEqual(res.status_int,
                                     webob.exc.HTTPNoContent.code)

    def test_delete_network(self):
        gateway_ip = '10.0.0.1'
        cidr = '10.0.0.0/24'
        # Create new network
        res = self._create_network(fmt=self.fmt, name='net',
                                   admin_state_up=True)
        network = self.deserialize(self.fmt, res)
        self._make_subnet(self.fmt, network, gateway_ip, cidr, ip_version=4)
        req = self.new_delete_request('networks', network['network']['id'])
        res = req.get_response(self.api)
        self.assertEqual(res.status_int, webob.exc.HTTPNoContent.code)

    def test_create_subnet_bad_tenant(self):
        with self.network() as network:
            self._create_subnet(self.fmt,
                                network['network']['id'],
                                '10.0.2.0/24',
                                webob.exc.HTTPNotFound.code,
                                ip_version=4,
                                tenant_id='bad_tenant_id',
                                gateway_ip='10.0.2.1',
                                device_owner='fake_owner',
                                set_context=True)

    def test_create_subnet_as_admin(self):
        with self.network(do_delete=False) as network:
            self._create_subnet(self.fmt,
                                network['network']['id'],
                                '10.0.2.0/24',
                                webob.exc.HTTPCreated.code,
                                ip_version=4,
                                tenant_id='bad_tenant_id',
                                gateway_ip='10.0.2.1',
                                device_owner='fake_owner',
                                set_context=False)

    def test_create_subnet_nonzero_cidr(self):
        with contextlib.nested(
            self.subnet(cidr='10.129.122.5/8'),
            self.subnet(cidr='11.129.122.5/15'),
            self.subnet(cidr='12.129.122.5/16'),
            self.subnet(cidr='13.129.122.5/18'),
            self.subnet(cidr='14.129.122.5/22'),
            self.subnet(cidr='15.129.122.5/24'),
            self.subnet(cidr='16.129.122.5/28'),
            self.subnet(cidr='17.129.122.5/32')
        ) as subs:
            # the API should accept and correct these for users
            self.assertEqual(subs[0]['subnet']['cidr'], '10.0.0.0/8')
            self.assertEqual(subs[1]['subnet']['cidr'], '11.128.0.0/15')
            self.assertEqual(subs[2]['subnet']['cidr'], '12.129.0.0/16')
            self.assertEqual(subs[3]['subnet']['cidr'], '13.129.64.0/18')
            self.assertEqual(subs[4]['subnet']['cidr'], '14.129.120.0/22')
            self.assertEqual(subs[5]['subnet']['cidr'], '15.129.122.0/24')
            self.assertEqual(subs[6]['subnet']['cidr'], '16.129.122.0/28')
            self.assertEqual(subs[7]['subnet']['cidr'], '17.129.122.5/32')

    def test_create_subnet_bad_ip_version(self):
        with self.network() as network:
            # Check bad IP version
            data = {'subnet': {'network_id': network['network']['id'],
                               'cidr': '10.0.2.0/24',
                               'ip_version': 'abc',
                               'tenant_id': network['network']['tenant_id'],
                               'gateway_ip': '10.0.2.1'}}
            subnet_req = self.new_create_request('subnets', data)
            res = subnet_req.get_response(self.api)
            self.assertEqual(res.status_int, webob.exc.HTTPClientError.code)

    def test_create_subnet_bad_ip_version_null(self):
        with self.network() as network:
            # Check bad IP version
            data = {'subnet': {'network_id': network['network']['id'],
                               'cidr': '10.0.2.0/24',
                               'ip_version': None,
                               'tenant_id': network['network']['tenant_id'],
                               'gateway_ip': '10.0.2.1'}}
            subnet_req = self.new_create_request('subnets', data)
            res = subnet_req.get_response(self.api)
            self.assertEqual(res.status_int, webob.exc.HTTPClientError.code)

    def test_create_subnet_bad_uuid(self):
        with self.network() as network:
            # Check invalid UUID
            data = {'subnet': {'network_id': None,
                               'cidr': '10.0.2.0/24',
                               'ip_version': 4,
                               'tenant_id': network['network']['tenant_id'],
                               'gateway_ip': '10.0.2.1'}}
            subnet_req = self.new_create_request('subnets', data)
            res = subnet_req.get_response(self.api)
            self.assertEqual(res.status_int, webob.exc.HTTPClientError.code)

    def test_create_subnet_bad_boolean(self):
        with self.network() as network:
            # Check invalid boolean
            data = {'subnet': {'network_id': network['network']['id'],
                               'cidr': '10.0.2.0/24',
                               'ip_version': '4',
                               'enable_dhcp': None,
                               'tenant_id': network['network']['tenant_id'],
                               'gateway_ip': '10.0.2.1'}}
            subnet_req = self.new_create_request('subnets', data)
            res = subnet_req.get_response(self.api)
            self.assertEqual(res.status_int, webob.exc.HTTPClientError.code)

    def test_create_subnet_bad_pools(self):
        with self.network() as network:
            # Check allocation pools
            allocation_pools = [[{'end': '10.0.0.254'}],
                                [{'start': '10.0.0.254'}],
                                [{'start': '1000.0.0.254'}],
                                [{'start': '10.0.0.2', 'end': '10.0.0.254'},
                                 {'end': '10.0.0.254'}],
                                None,
                                [{'start': '10.0.0.2', 'end': '10.0.0.3'},
                                 {'start': '10.0.0.2', 'end': '10.0.0.3'}]]
            tenant_id = network['network']['tenant_id']
            for pool in allocation_pools:
                data = {'subnet': {'network_id': network['network']['id'],
                                   'cidr': '10.0.2.0/24',
                                   'ip_version': '4',
                                   'tenant_id': tenant_id,
                                   'gateway_ip': '10.0.2.1',
                                   'allocation_pools': pool}}
                subnet_req = self.new_create_request('subnets', data)
                res = subnet_req.get_response(self.api)
                self.assertEqual(res.status_int,
                                 webob.exc.HTTPClientError.code)

    def test_create_subnet_bad_nameserver(self):
        with self.network() as network:
            # Check nameservers
            nameserver_pools = [['1100.0.0.2'],
                                ['1.1.1.2', '1.1000.1.3'],
                                ['1.1.1.2', '1.1.1.2']]
            tenant_id = network['network']['tenant_id']
            for nameservers in nameserver_pools:
                data = {'subnet': {'network_id': network['network']['id'],
                                   'cidr': '10.0.2.0/24',
                                   'ip_version': '4',
                                   'tenant_id': tenant_id,
                                   'gateway_ip': '10.0.2.1',
                                   'dns_nameservers': nameservers}}
                subnet_req = self.new_create_request('subnets', data)
                res = subnet_req.get_response(self.api)
                self.assertEqual(res.status_int,
                                 webob.exc.HTTPClientError.code)

    def test_create_subnet_bad_hostroutes(self):
        with self.network() as network:
            # Check hostroutes
            hostroute_pools = [[{'destination': '100.0.0.0/24'}],
                               [{'nexthop': '10.0.2.20'}],
                               [{'nexthop': '10.0.2.20',
                                 'destination': '100.0.0.0/8'},
                                {'nexthop': '10.0.2.20',
                                 'destination': '100.0.0.0/8'}]]
            tenant_id = network['network']['tenant_id']
            for hostroutes in hostroute_pools:
                data = {'subnet': {'network_id': network['network']['id'],
                                   'cidr': '10.0.2.0/24',
                                   'ip_version': '4',
                                   'tenant_id': tenant_id,
                                   'gateway_ip': '10.0.2.1',
                                   'host_routes': hostroutes}}
                subnet_req = self.new_create_request('subnets', data)
                res = subnet_req.get_response(self.api)
                self.assertEqual(res.status_int,
                                 webob.exc.HTTPClientError.code)

    def test_create_subnet_defaults(self):
        gateway = '10.0.0.1'
        cidr = '10.0.0.0/24'
        allocation_pools = [{'start': '10.0.0.2',
                             'end': '10.0.0.254'}]
        enable_dhcp = True
        subnet = self._test_create_subnet()
        # verify cidr & gw have been correctly generated
        self.assertEqual(subnet['subnet']['cidr'], cidr)
        self.assertEqual(subnet['subnet']['gateway_ip'], gateway)
        self.assertEqual(subnet['subnet']['enable_dhcp'], enable_dhcp)
        self.assertEqual(subnet['subnet']['allocation_pools'],
                         allocation_pools)

    def test_create_subnet_gw_values(self):
        # Gateway not in subnet
        gateway = '100.0.0.1'
        cidr = '10.0.0.0/24'
        allocation_pools = [{'start': '10.0.0.1',
                             'end': '10.0.0.254'}]
        expected = {'gateway_ip': gateway,
                    'cidr': cidr,
                    'allocation_pools': allocation_pools}
        self._test_create_subnet(expected=expected, gateway_ip=gateway)
        # Gateway is last IP in range
        gateway = '10.0.0.254'
        allocation_pools = [{'start': '10.0.0.1',
                             'end': '10.0.0.253'}]
        expected = {'gateway_ip': gateway,
                    'cidr': cidr,
                    'allocation_pools': allocation_pools}
        self._test_create_subnet(expected=expected, gateway_ip=gateway)
        # Gateway is first in subnet
        gateway = '10.0.0.1'
        allocation_pools = [{'start': '10.0.0.2',
                             'end': '10.0.0.254'}]
        expected = {'gateway_ip': gateway,
                    'cidr': cidr,
                    'allocation_pools': allocation_pools}
        self._test_create_subnet(expected=expected,
                                 gateway_ip=gateway)

    def test_create_subnet_gw_outside_cidr_force_on_returns_400(self):
        cfg.CONF.set_override('force_gateway_on_subnet', True)
        with self.network() as network:
            self._create_subnet(self.fmt,
                                network['network']['id'],
                                '10.0.0.0/24',
                                webob.exc.HTTPClientError.code,
                                gateway_ip='100.0.0.1')

    def test_create_subnet_gw_of_network_force_on_returns_400(self):
        cfg.CONF.set_override('force_gateway_on_subnet', True)
        with self.network() as network:
            self._create_subnet(self.fmt,
                                network['network']['id'],
                                '10.0.0.0/24',
                                webob.exc.HTTPClientError.code,
                                gateway_ip='10.0.0.0')

    def test_create_subnet_gw_bcast_force_on_returns_400(self):
        cfg.CONF.set_override('force_gateway_on_subnet', True)
        with self.network() as network:
            self._create_subnet(self.fmt,
                                network['network']['id'],
                                '10.0.0.0/24',
                                webob.exc.HTTPClientError.code,
                                gateway_ip='10.0.0.255')

    def test_create_subnet_with_allocation_pool(self):
        gateway_ip = '10.0.0.1'
        cidr = '10.0.0.0/24'
        allocation_pools = [{'start': '10.0.0.2',
                             'end': '10.0.0.100'}]
        self._test_create_subnet(gateway_ip=gateway_ip,
                                 cidr=cidr,
                                 allocation_pools=allocation_pools)

    def test_create_subnet_with_none_gateway(self):
        cidr = '10.0.0.0/24'
        self._test_create_subnet(gateway_ip=None,
                                 cidr=cidr)

    def test_create_subnet_with_none_gateway_fully_allocated(self):
        cidr = '10.0.0.0/24'
        allocation_pools = [{'start': '10.0.0.1',
                             'end': '10.0.0.254'}]
        self._test_create_subnet(gateway_ip=None,
                                 cidr=cidr,
                                 allocation_pools=allocation_pools)

    def test_subnet_with_allocation_range(self):
        with self.network() as network:
            net_id = network['network']['id']
            data = {'subnet': {'network_id': net_id,
                               'cidr': '10.0.0.0/24',
                               'ip_version': 4,
                               'gateway_ip': '10.0.0.1',
                               'tenant_id': network['network']['tenant_id'],
                               'allocation_pools': [{'start': '10.0.0.100',
                                                    'end': '10.0.0.120'}]}}
            subnet_req = self.new_create_request('subnets', data)
            subnet = self.deserialize(self.fmt,
                                      subnet_req.get_response(self.api))
            # Check fixed IP not in allocation range
            kwargs = {"fixed_ips": [{'subnet_id': subnet['subnet']['id'],
                                     'ip_address': '10.0.0.10'}]}
            res = self._create_port(self.fmt, net_id=net_id, **kwargs)
            self.assertEqual(res.status_int, webob.exc.HTTPCreated.code)
            port = self.deserialize(self.fmt, res)
            # delete the port
            self._delete('ports', port['port']['id'])

            # Check when fixed IP is gateway
            kwargs = {"fixed_ips": [{'subnet_id': subnet['subnet']['id'],
                                     'ip_address': '10.0.0.1'}]}
            res = self._create_port(self.fmt, net_id=net_id, **kwargs)
            self.assertEqual(res.status_int, webob.exc.HTTPCreated.code)
            port = self.deserialize(self.fmt, res)
            # delete the port
            self._delete('ports', port['port']['id'])

    def test_create_subnet_with_none_gateway_allocation_pool(self):
        cidr = '10.0.0.0/24'
        allocation_pools = [{'start': '10.0.0.2',
                             'end': '10.0.0.100'}]
        self._test_create_subnet(gateway_ip=None,
                                 cidr=cidr,
                                 allocation_pools=allocation_pools)

    def test_create_subnet_with_v6_allocation_pool(self):
        gateway_ip = 'fe80::1'
        cidr = 'fe80::/80'
        allocation_pools = [{'start': 'fe80::2',
                             'end': 'fe80::ffff:fffa:ffff'}]
        self._test_create_subnet(gateway_ip=gateway_ip,
                                 cidr=cidr, ip_version=6,
                                 allocation_pools=allocation_pools)

    def test_create_subnet_with_large_allocation_pool(self):
        gateway_ip = '10.0.0.1'
        cidr = '10.0.0.0/8'
        allocation_pools = [{'start': '10.0.0.2',
                             'end': '10.0.0.100'},
                            {'start': '10.1.0.0',
                             'end': '10.200.0.100'}]
        self._test_create_subnet(gateway_ip=gateway_ip,
                                 cidr=cidr,
                                 allocation_pools=allocation_pools)

    def test_create_subnet_multiple_allocation_pools(self):
        gateway_ip = '10.0.0.1'
        cidr = '10.0.0.0/24'
        allocation_pools = [{'start': '10.0.0.2',
                             'end': '10.0.0.100'},
                            {'start': '10.0.0.110',
                             'end': '10.0.0.150'}]
        self._test_create_subnet(gateway_ip=gateway_ip,
                                 cidr=cidr,
                                 allocation_pools=allocation_pools)

    def test_create_subnet_with_dhcp_disabled(self):
        enable_dhcp = False
        self._test_create_subnet(enable_dhcp=enable_dhcp)

    def test_create_subnet_default_gw_conflict_allocation_pool_returns_409(
        self):
        cidr = '10.0.0.0/24'
        allocation_pools = [{'start': '10.0.0.1',
                             'end': '10.0.0.5'}]
        with testlib_api.ExpectedException(
                webob.exc.HTTPClientError) as ctx_manager:
            self._test_create_subnet(cidr=cidr,
                                     allocation_pools=allocation_pools)
        self.assertEqual(ctx_manager.exception.code,
                         webob.exc.HTTPConflict.code)

    def test_create_subnet_gateway_in_allocation_pool_returns_409(self):
        gateway_ip = '10.0.0.50'
        cidr = '10.0.0.0/24'
        allocation_pools = [{'start': '10.0.0.1',
                             'end': '10.0.0.100'}]
        with testlib_api.ExpectedException(
                webob.exc.HTTPClientError) as ctx_manager:
            self._test_create_subnet(gateway_ip=gateway_ip,
                                     cidr=cidr,
                                     allocation_pools=allocation_pools)
        self.assertEqual(ctx_manager.exception.code,
                         webob.exc.HTTPConflict.code)

    def test_create_subnet_overlapping_allocation_pools_returns_409(self):
        gateway_ip = '10.0.0.1'
        cidr = '10.0.0.0/24'
        allocation_pools = [{'start': '10.0.0.2',
                             'end': '10.0.0.150'},
                            {'start': '10.0.0.140',
                             'end': '10.0.0.180'}]
        with testlib_api.ExpectedException(
                webob.exc.HTTPClientError) as ctx_manager:
            self._test_create_subnet(gateway_ip=gateway_ip,
                                     cidr=cidr,
                                     allocation_pools=allocation_pools)
        self.assertEqual(ctx_manager.exception.code,
                         webob.exc.HTTPConflict.code)

    def test_create_subnet_invalid_allocation_pool_returns_400(self):
        gateway_ip = '10.0.0.1'
        cidr = '10.0.0.0/24'
        allocation_pools = [{'start': '10.0.0.2',
                             'end': '10.0.0.256'}]
        with testlib_api.ExpectedException(
                webob.exc.HTTPClientError) as ctx_manager:
            self._test_create_subnet(gateway_ip=gateway_ip,
                                     cidr=cidr,
                                     allocation_pools=allocation_pools)
        self.assertEqual(ctx_manager.exception.code,
                         webob.exc.HTTPClientError.code)

    def test_create_subnet_out_of_range_allocation_pool_returns_400(self):
        gateway_ip = '10.0.0.1'
        cidr = '10.0.0.0/24'
        allocation_pools = [{'start': '10.0.0.2',
                             'end': '10.0.1.6'}]
        with testlib_api.ExpectedException(
                webob.exc.HTTPClientError) as ctx_manager:
            self._test_create_subnet(gateway_ip=gateway_ip,
                                     cidr=cidr,
                                     allocation_pools=allocation_pools)
        self.assertEqual(ctx_manager.exception.code,
                         webob.exc.HTTPClientError.code)

    def test_create_subnet_shared_returns_400(self):
        cidr = '10.0.0.0/24'
        with testlib_api.ExpectedException(
                webob.exc.HTTPClientError) as ctx_manager:
            self._test_create_subnet(cidr=cidr,
                                     shared=True)
        self.assertEqual(ctx_manager.exception.code,
                         webob.exc.HTTPClientError.code)

    def test_create_subnet_inconsistent_ipv6_cidrv4(self):
        with self.network() as network:
            data = {'subnet': {'network_id': network['network']['id'],
                               'cidr': '10.0.2.0/24',
                               'ip_version': 6,
                               'tenant_id': network['network']['tenant_id']}}
            subnet_req = self.new_create_request('subnets', data)
            res = subnet_req.get_response(self.api)
            self.assertEqual(res.status_int, webob.exc.HTTPClientError.code)

    def test_create_subnet_inconsistent_ipv4_cidrv6(self):
        with self.network() as network:
            data = {'subnet': {'network_id': network['network']['id'],
                               'cidr': 'fe80::0/80',
                               'ip_version': 4,
                               'tenant_id': network['network']['tenant_id']}}
            subnet_req = self.new_create_request('subnets', data)
            res = subnet_req.get_response(self.api)
            self.assertEqual(res.status_int, webob.exc.HTTPClientError.code)

    def test_create_subnet_inconsistent_ipv4_gatewayv6(self):
        with self.network() as network:
            data = {'subnet': {'network_id': network['network']['id'],
                               'cidr': '10.0.2.0/24',
                               'ip_version': 4,
                               'gateway_ip': 'fe80::1',
                               'tenant_id': network['network']['tenant_id']}}
            subnet_req = self.new_create_request('subnets', data)
            res = subnet_req.get_response(self.api)
            self.assertEqual(res.status_int, webob.exc.HTTPClientError.code)

    def test_create_subnet_inconsistent_ipv6_gatewayv4(self):
        with self.network() as network:
            data = {'subnet': {'network_id': network['network']['id'],
                               'cidr': 'fe80::0/80',
                               'ip_version': 6,
                               'gateway_ip': '192.168.0.1',
                               'tenant_id': network['network']['tenant_id']}}
            subnet_req = self.new_create_request('subnets', data)
            res = subnet_req.get_response(self.api)
            self.assertEqual(res.status_int, webob.exc.HTTPClientError.code)

    def test_create_subnet_inconsistent_ipv6_dns_v4(self):
        with self.network() as network:
            data = {'subnet': {'network_id': network['network']['id'],
                               'cidr': 'fe80::0/80',
                               'ip_version': 6,
                               'dns_nameservers': ['192.168.0.1'],
                               'tenant_id': network['network']['tenant_id']}}
            subnet_req = self.new_create_request('subnets', data)
            res = subnet_req.get_response(self.api)
            self.assertEqual(res.status_int, webob.exc.HTTPClientError.code)

    def test_create_subnet_inconsistent_ipv4_hostroute_dst_v6(self):
        host_routes = [{'destination': 'fe80::0/48',
                        'nexthop': '10.0.2.20'}]
        with self.network() as network:
            data = {'subnet': {'network_id': network['network']['id'],
                               'cidr': '10.0.2.0/24',
                               'ip_version': 4,
                               'host_routes': host_routes,
                               'tenant_id': network['network']['tenant_id']}}
            subnet_req = self.new_create_request('subnets', data)
            res = subnet_req.get_response(self.api)
            self.assertEqual(res.status_int, webob.exc.HTTPClientError.code)

    def test_create_subnet_inconsistent_ipv4_hostroute_np_v6(self):
        host_routes = [{'destination': '172.16.0.0/24',
                        'nexthop': 'fe80::1'}]
        with self.network() as network:
            data = {'subnet': {'network_id': network['network']['id'],
                               'cidr': '10.0.2.0/24',
                               'ip_version': 4,
                               'host_routes': host_routes,
                               'tenant_id': network['network']['tenant_id']}}
            subnet_req = self.new_create_request('subnets', data)
            res = subnet_req.get_response(self.api)
            self.assertEqual(res.status_int, webob.exc.HTTPClientError.code)

    def test_create_subnet_ipv6_attributes(self):
        gateway_ip = 'fe80::1'
        cidr = 'fe80::/80'

        for mode in constants.IPV6_MODES:
            self._test_create_subnet(gateway_ip=gateway_ip,
                                     cidr=cidr, ip_version=6,
                                     ipv6_ra_mode=mode,
                                     ipv6_address_mode=mode)

    def test_create_subnet_ipv6_attributes_no_dhcp_enabled(self):
        gateway_ip = 'fe80::1'
        cidr = 'fe80::/80'
        with testlib_api.ExpectedException(
                webob.exc.HTTPClientError) as ctx_manager:
            for mode in constants.IPV6_MODES:
                self._test_create_subnet(gateway_ip=gateway_ip,
                                         cidr=cidr, ip_version=6,
                                         enable_dhcp=False,
                                         ipv6_ra_mode=mode,
                                         ipv6_address_mode=mode)
                self.assertEqual(ctx_manager.exception.code,
                                 webob.exc.HTTPClientError.code)

    def test_create_subnet_invalid_ipv6_ra_mode(self):
        gateway_ip = 'fe80::1'
        cidr = 'fe80::/80'
        with testlib_api.ExpectedException(
            webob.exc.HTTPClientError) as ctx_manager:
            self._test_create_subnet(gateway_ip=gateway_ip,
                                     cidr=cidr, ip_version=6,
                                     ipv6_ra_mode='foo',
                                     ipv6_address_mode='slaac')
        self.assertEqual(ctx_manager.exception.code,
                         webob.exc.HTTPClientError.code)

    def test_create_subnet_invalid_ipv6_address_mode(self):
        gateway_ip = 'fe80::1'
        cidr = 'fe80::/80'
        with testlib_api.ExpectedException(
            webob.exc.HTTPClientError) as ctx_manager:
            self._test_create_subnet(gateway_ip=gateway_ip,
                                     cidr=cidr, ip_version=6,
                                     ipv6_ra_mode='slaac',
                                     ipv6_address_mode='baz')
        self.assertEqual(ctx_manager.exception.code,
                         webob.exc.HTTPClientError.code)

    def test_create_subnet_invalid_ipv6_combination(self):
        gateway_ip = 'fe80::1'
        cidr = 'fe80::/80'
        with testlib_api.ExpectedException(
            webob.exc.HTTPClientError) as ctx_manager:
            self._test_create_subnet(gateway_ip=gateway_ip,
                                     cidr=cidr, ip_version=6,
                                     ipv6_ra_mode='stateful',
                                     ipv6_address_mode='stateless')
        self.assertEqual(ctx_manager.exception.code,
                         webob.exc.HTTPClientError.code)

    def test_create_subnet_ipv6_single_attribute_set(self):
        gateway_ip = 'fe80::1'
        cidr = 'fe80::/80'
        for mode in constants.IPV6_MODES:
            self._test_create_subnet(gateway_ip=gateway_ip,
                                     cidr=cidr, ip_version=6,
                                     ipv6_ra_mode=None,
                                     ipv6_address_mode=mode)
            self._test_create_subnet(gateway_ip=gateway_ip,
                                     cidr=cidr, ip_version=6,
                                     ipv6_ra_mode=mode,
                                     ipv6_address_mode=None)

    def test_update_subnet_no_gateway(self):
        with self.subnet() as subnet:
            data = {'subnet': {'gateway_ip': '11.0.0.1'}}
            req = self.new_update_request('subnets', data,
                                          subnet['subnet']['id'])
            res = self.deserialize(self.fmt, req.get_response(self.api))
            self.assertEqual(res['subnet']['gateway_ip'],
                             data['subnet']['gateway_ip'])
            data = {'subnet': {'gateway_ip': None}}
            req = self.new_update_request('subnets', data,
                                          subnet['subnet']['id'])
            res = self.deserialize(self.fmt, req.get_response(self.api))
            self.assertIsNone(data['subnet']['gateway_ip'])

    def test_update_subnet(self):
        with self.subnet() as subnet:
            data = {'subnet': {'gateway_ip': '11.0.0.1'}}
            req = self.new_update_request('subnets', data,
                                          subnet['subnet']['id'])
            res = self.deserialize(self.fmt, req.get_response(self.api))
            self.assertEqual(res['subnet']['gateway_ip'],
                             data['subnet']['gateway_ip'])

    def test_update_subnet_adding_additional_host_routes_and_dns(self):
        host_routes = [{'destination': '172.16.0.0/24',
                        'nexthop': '10.0.2.2'}]
        with self.network() as network:
            data = {'subnet': {'network_id': network['network']['id'],
                               'cidr': '10.0.2.0/24',
                               'ip_version': 4,
                               'dns_nameservers': ['192.168.0.1'],
                               'host_routes': host_routes,
                               'tenant_id': network['network']['tenant_id']}}
            subnet_req = self.new_create_request('subnets', data)
            res = self.deserialize(self.fmt, subnet_req.get_response(self.api))

            host_routes = [{'destination': '172.16.0.0/24',
                            'nexthop': '10.0.2.2'},
                           {'destination': '192.168.0.0/24',
                            'nexthop': '10.0.2.3'}]

            dns_nameservers = ['192.168.0.1', '192.168.0.2']
            data = {'subnet': {'host_routes': host_routes,
                               'dns_nameservers': dns_nameservers}}
            req = self.new_update_request('subnets', data,
                                          res['subnet']['id'])
            res = self.deserialize(self.fmt, req.get_response(self.api))
            self.assertEqual(sorted(res['subnet']['host_routes']),
                             sorted(host_routes))
            self.assertEqual(sorted(res['subnet']['dns_nameservers']),
                             sorted(dns_nameservers))

    def test_update_subnet_shared_returns_400(self):
        with self.network(shared=True) as network:
            with self.subnet(network=network) as subnet:
                data = {'subnet': {'shared': True}}
                req = self.new_update_request('subnets', data,
                                              subnet['subnet']['id'])
                res = req.get_response(self.api)
                self.assertEqual(res.status_int,
                                 webob.exc.HTTPClientError.code)

    def test_update_subnet_gw_outside_cidr_force_on_returns_400(self):
        cfg.CONF.set_override('force_gateway_on_subnet', True)
        with self.network() as network:
            with self.subnet(network=network) as subnet:
                data = {'subnet': {'gateway_ip': '100.0.0.1'}}
                req = self.new_update_request('subnets', data,
                                              subnet['subnet']['id'])
                res = req.get_response(self.api)
                self.assertEqual(res.status_int,
                                 webob.exc.HTTPClientError.code)

    def test_update_subnet_gw_ip_in_use_returns_409(self):
        with self.network() as network:
            with self.subnet(
                network=network,
                allocation_pools=[{'start': '10.0.0.100',
                                   'end': '10.0.0.253'}]) as subnet:
                subnet_data = subnet['subnet']
                with self.port(
                    subnet=subnet,
                    fixed_ips=[{'subnet_id': subnet_data['id'],
                                'ip_address': subnet_data['gateway_ip']}]):
                    data = {'subnet': {'gateway_ip': '10.0.0.99'}}
                    req = self.new_update_request('subnets', data,
                                                  subnet_data['id'])
                    res = req.get_response(self.api)
                    self.assertEqual(res.status_int, 409)

    def test_update_subnet_inconsistent_ipv4_gatewayv6(self):
        with self.network() as network:
            with self.subnet(network=network) as subnet:
                data = {'subnet': {'gateway_ip': 'fe80::1'}}
                req = self.new_update_request('subnets', data,
                                              subnet['subnet']['id'])
                res = req.get_response(self.api)
                self.assertEqual(res.status_int,
                                 webob.exc.HTTPClientError.code)

    def test_update_subnet_inconsistent_ipv6_gatewayv4(self):
        with self.network() as network:
            with self.subnet(network=network,
                             ip_version=6, cidr='fe80::/48') as subnet:
                data = {'subnet': {'gateway_ip': '10.1.1.1'}}
                req = self.new_update_request('subnets', data,
                                              subnet['subnet']['id'])
                res = req.get_response(self.api)
                self.assertEqual(res.status_int,
                                 webob.exc.HTTPClientError.code)

    def test_update_subnet_inconsistent_ipv4_dns_v6(self):
        dns_nameservers = ['fe80::1']
        with self.network() as network:
            with self.subnet(network=network) as subnet:
                data = {'subnet': {'dns_nameservers': dns_nameservers}}
                req = self.new_update_request('subnets', data,
                                              subnet['subnet']['id'])
                res = req.get_response(self.api)
                self.assertEqual(res.status_int,
                                 webob.exc.HTTPClientError.code)

    def test_update_subnet_inconsistent_ipv6_hostroute_dst_v4(self):
        host_routes = [{'destination': 'fe80::0/48',
                        'nexthop': '10.0.2.20'}]
        with self.network() as network:
            with self.subnet(network=network,
                             ip_version=6, cidr='fe80::/48') as subnet:
                data = {'subnet': {'host_routes': host_routes}}
                req = self.new_update_request('subnets', data,
                                              subnet['subnet']['id'])
                res = req.get_response(self.api)
                self.assertEqual(res.status_int,
                                 webob.exc.HTTPClientError.code)

    def test_update_subnet_inconsistent_ipv6_hostroute_np_v4(self):
        host_routes = [{'destination': '172.16.0.0/24',
                        'nexthop': 'fe80::1'}]
        with self.network() as network:
            with self.subnet(network=network,
                             ip_version=6, cidr='fe80::/48') as subnet:
                data = {'subnet': {'host_routes': host_routes}}
                req = self.new_update_request('subnets', data,
                                              subnet['subnet']['id'])
                res = req.get_response(self.api)
                self.assertEqual(res.status_int,
                                 webob.exc.HTTPClientError.code)

    def test_update_subnet_gateway_in_allocation_pool_returns_409(self):
        allocation_pools = [{'start': '10.0.0.2', 'end': '10.0.0.254'}]
        with self.network() as network:
            with self.subnet(network=network,
                             allocation_pools=allocation_pools,
                             cidr='10.0.0.0/24') as subnet:
                data = {'subnet': {'gateway_ip': '10.0.0.50'}}
                req = self.new_update_request('subnets', data,
                                              subnet['subnet']['id'])
                res = req.get_response(self.api)
                self.assertEqual(res.status_int,
                                 webob.exc.HTTPConflict.code)

    def test_update_subnet_ipv6_attributes(self):
        with self.subnet(ip_version=6, cidr='fe80::/80',
                         ipv6_ra_mode=constants.IPV6_SLAAC,
                         ipv6_address_mode=constants.IPV6_SLAAC) as subnet:
            data = {'subnet': {'ipv6_ra_mode': constants.DHCPV6_STATEFUL,
                               'ipv6_address_mode': constants.DHCPV6_STATEFUL}}
            req = self.new_update_request('subnets', data,
                                          subnet['subnet']['id'])
            res = self.deserialize(self.fmt, req.get_response(self.api))
            self.assertEqual(res['subnet']['ipv6_ra_mode'],
                             data['subnet']['ipv6_ra_mode'])
            self.assertEqual(res['subnet']['ipv6_address_mode'],
                             data['subnet']['ipv6_address_mode'])

    def test_update_subnet_ipv6_inconsistent_ra_attribute(self):
        with self.subnet(ip_version=6, cidr='fe80::/80',
                         ipv6_ra_mode=constants.IPV6_SLAAC,
                         ipv6_address_mode=constants.IPV6_SLAAC) as subnet:
            data = {'subnet': {'ipv6_ra_mode': constants.DHCPV6_STATEFUL}}
            req = self.new_update_request('subnets', data,
                                          subnet['subnet']['id'])
            res = req.get_response(self.api)
            self.assertEqual(res.status_int,
                             webob.exc.HTTPClientError.code)

    def test_update_subnet_ipv6_inconsistent_address_attribute(self):
        with self.subnet(ip_version=6, cidr='fe80::/80',
                         ipv6_ra_mode=constants.IPV6_SLAAC,
                         ipv6_address_mode=constants.IPV6_SLAAC) as subnet:
            data = {'subnet': {'ipv6_address_mode': constants.DHCPV6_STATEFUL}}
            req = self.new_update_request('subnets', data,
                                          subnet['subnet']['id'])
            res = req.get_response(self.api)
            self.assertEqual(res.status_int,
                             webob.exc.HTTPClientError.code)

    def test_update_subnet_ipv6_inconsistent_enable_dhcp(self):
        with self.subnet(ip_version=6, cidr='fe80::/80',
                         ipv6_ra_mode=constants.IPV6_SLAAC,
                         ipv6_address_mode=constants.IPV6_SLAAC) as subnet:
            data = {'subnet': {'enable_dhcp': False}}
            req = self.new_update_request('subnets', data,
                                          subnet['subnet']['id'])
            res = req.get_response(self.api)
            self.assertEqual(res.status_int,
                             webob.exc.HTTPClientError.code)

    def test_show_subnet(self):
        with self.network() as network:
            with self.subnet(network=network) as subnet:
                req = self.new_show_request('subnets',
                                            subnet['subnet']['id'])
                res = self.deserialize(self.fmt, req.get_response(self.api))
                self.assertEqual(res['subnet']['id'],
                                 subnet['subnet']['id'])
                self.assertEqual(res['subnet']['network_id'],
                                 network['network']['id'])

    def test_list_subnets(self):
        with self.network() as network:
            with contextlib.nested(self.subnet(network=network,
                                               gateway_ip='10.0.0.1',
                                               cidr='10.0.0.0/24'),
                                   self.subnet(network=network,
                                               gateway_ip='10.0.1.1',
                                               cidr='10.0.1.0/24'),
                                   self.subnet(network=network,
                                               gateway_ip='10.0.2.1',
                                               cidr='10.0.2.0/24')) as subnets:
                self._test_list_resources('subnet', subnets)

    def test_list_subnets_shared(self):
        with self.network(shared=True) as network:
            with self.subnet(network=network, cidr='10.0.0.0/24') as subnet:
                with self.subnet(cidr='10.0.1.0/24') as priv_subnet:
                    # normal user should see only 1 subnet
                    req = self.new_list_request('subnets')
                    req.environ['neutron.context'] = context.Context(
                        '', 'some_tenant')
                    res = self.deserialize(self.fmt,
                                           req.get_response(self.api))
                    self.assertEqual(len(res['subnets']), 1)
                    self.assertEqual(res['subnets'][0]['cidr'],
                                     subnet['subnet']['cidr'])
                    # admin will see both subnets
                    admin_req = self.new_list_request('subnets')
                    admin_res = self.deserialize(
                        self.fmt, admin_req.get_response(self.api))
                    self.assertEqual(len(admin_res['subnets']), 2)
                    cidrs = [sub['cidr'] for sub in admin_res['subnets']]
                    self.assertIn(subnet['subnet']['cidr'], cidrs)
                    self.assertIn(priv_subnet['subnet']['cidr'], cidrs)

    def test_list_subnets_with_parameter(self):
        with self.network() as network:
            with contextlib.nested(self.subnet(network=network,
                                               gateway_ip='10.0.0.1',
                                               cidr='10.0.0.0/24'),
                                   self.subnet(network=network,
                                               gateway_ip='10.0.1.1',
                                               cidr='10.0.1.0/24')
                                   ) as subnets:
                query_params = 'ip_version=4&ip_version=6'
                self._test_list_resources('subnet', subnets,
                                          query_params=query_params)
                query_params = 'ip_version=6'
                self._test_list_resources('subnet', [],
                                          query_params=query_params)

    def test_list_subnets_with_sort_native(self):
        if self._skip_native_sorting:
            self.skipTest("Skip test for not implemented sorting feature")
        with contextlib.nested(self.subnet(enable_dhcp=True,
                                           cidr='10.0.0.0/24'),
                               self.subnet(enable_dhcp=False,
                                           cidr='11.0.0.0/24'),
                               self.subnet(enable_dhcp=False,
                                           cidr='12.0.0.0/24')
                               ) as (subnet1, subnet2, subnet3):
            self._test_list_with_sort('subnet', (subnet3, subnet2, subnet1),
                                      [('enable_dhcp', 'asc'),
                                       ('cidr', 'desc')])

    def test_list_subnets_with_sort_emulated(self):
        helper_patcher = mock.patch(
            'neutron.api.v2.base.Controller._get_sorting_helper',
            new=_fake_get_sorting_helper)
        helper_patcher.start()
        try:
            with contextlib.nested(self.subnet(enable_dhcp=True,
                                               cidr='10.0.0.0/24'),
                                   self.subnet(enable_dhcp=False,
                                               cidr='11.0.0.0/24'),
                                   self.subnet(enable_dhcp=False,
                                               cidr='12.0.0.0/24')
                                   ) as (subnet1, subnet2, subnet3):
                self._test_list_with_sort('subnet', (subnet3,
                                                     subnet2,
                                                     subnet1),
                                          [('enable_dhcp', 'asc'),
                                           ('cidr', 'desc')])
        finally:
            helper_patcher.stop()

    def test_list_subnets_with_pagination_native(self):
        if self._skip_native_pagination:
            self.skipTest("Skip test for not implemented sorting feature")
        with contextlib.nested(self.subnet(cidr='10.0.0.0/24'),
                               self.subnet(cidr='11.0.0.0/24'),
                               self.subnet(cidr='12.0.0.0/24')
                               ) as (subnet1, subnet2, subnet3):
            self._test_list_with_pagination('subnet',
                                            (subnet1, subnet2, subnet3),
                                            ('cidr', 'asc'), 2, 2)

    def test_list_subnets_with_pagination_emulated(self):
        helper_patcher = mock.patch(
            'neutron.api.v2.base.Controller._get_pagination_helper',
            new=_fake_get_pagination_helper)
        helper_patcher.start()
        try:
            with contextlib.nested(self.subnet(cidr='10.0.0.0/24'),
                                   self.subnet(cidr='11.0.0.0/24'),
                                   self.subnet(cidr='12.0.0.0/24')
                                   ) as (subnet1, subnet2, subnet3):
                self._test_list_with_pagination('subnet',
                                                (subnet1, subnet2, subnet3),
                                                ('cidr', 'asc'), 2, 2)
        finally:
            helper_patcher.stop()

    def test_list_subnets_with_pagination_reverse_native(self):
        if self._skip_native_sorting:
            self.skipTest("Skip test for not implemented sorting feature")
        with contextlib.nested(self.subnet(cidr='10.0.0.0/24'),
                               self.subnet(cidr='11.0.0.0/24'),
                               self.subnet(cidr='12.0.0.0/24')
                               ) as (subnet1, subnet2, subnet3):
            self._test_list_with_pagination_reverse('subnet',
                                                    (subnet1, subnet2,
                                                     subnet3),
                                                    ('cidr', 'asc'), 2, 2)

    def test_list_subnets_with_pagination_reverse_emulated(self):
        helper_patcher = mock.patch(
            'neutron.api.v2.base.Controller._get_pagination_helper',
            new=_fake_get_pagination_helper)
        helper_patcher.start()
        try:
            with contextlib.nested(self.subnet(cidr='10.0.0.0/24'),
                                   self.subnet(cidr='11.0.0.0/24'),
                                   self.subnet(cidr='12.0.0.0/24')
                                   ) as (subnet1, subnet2, subnet3):
                self._test_list_with_pagination_reverse('subnet',
                                                        (subnet1, subnet2,
                                                         subnet3),
                                                        ('cidr', 'asc'), 2, 2)
        finally:
            helper_patcher.stop()

    def test_invalid_ip_version(self):
        with self.network() as network:
            data = {'subnet': {'network_id': network['network']['id'],
                               'cidr': '10.0.2.0/24',
                               'ip_version': 7,
                               'tenant_id': network['network']['tenant_id'],
                               'gateway_ip': '10.0.2.1'}}

            subnet_req = self.new_create_request('subnets', data)
            res = subnet_req.get_response(self.api)
            self.assertEqual(res.status_int, webob.exc.HTTPClientError.code)

    def test_invalid_subnet(self):
        with self.network() as network:
            data = {'subnet': {'network_id': network['network']['id'],
                               'cidr': 'invalid',
                               'ip_version': 4,
                               'tenant_id': network['network']['tenant_id'],
                               'gateway_ip': '10.0.2.1'}}

            subnet_req = self.new_create_request('subnets', data)
            res = subnet_req.get_response(self.api)
            self.assertEqual(res.status_int, webob.exc.HTTPClientError.code)

    def test_invalid_ip_address(self):
        with self.network() as network:
            data = {'subnet': {'network_id': network['network']['id'],
                               'cidr': '10.0.2.0/24',
                               'ip_version': 4,
                               'tenant_id': network['network']['tenant_id'],
                               'gateway_ip': 'ipaddress'}}

            subnet_req = self.new_create_request('subnets', data)
            res = subnet_req.get_response(self.api)
            self.assertEqual(res.status_int, webob.exc.HTTPClientError.code)

    def test_invalid_uuid(self):
        with self.network() as network:
            data = {'subnet': {'network_id': 'invalid-uuid',
                               'cidr': '10.0.2.0/24',
                               'ip_version': 4,
                               'tenant_id': network['network']['tenant_id'],
                               'gateway_ip': '10.0.0.1'}}

            subnet_req = self.new_create_request('subnets', data)
            res = subnet_req.get_response(self.api)
            self.assertEqual(res.status_int, webob.exc.HTTPClientError.code)

    def test_create_subnet_with_one_dns(self):
        gateway_ip = '10.0.0.1'
        cidr = '10.0.0.0/24'
        allocation_pools = [{'start': '10.0.0.2',
                             'end': '10.0.0.100'}]
        dns_nameservers = ['1.2.3.4']
        self._test_create_subnet(gateway_ip=gateway_ip,
                                 cidr=cidr,
                                 allocation_pools=allocation_pools,
                                 dns_nameservers=dns_nameservers)

    def test_create_subnet_with_two_dns(self):
        gateway_ip = '10.0.0.1'
        cidr = '10.0.0.0/24'
        allocation_pools = [{'start': '10.0.0.2',
                             'end': '10.0.0.100'}]
        dns_nameservers = ['1.2.3.4', '4.3.2.1']
        self._test_create_subnet(gateway_ip=gateway_ip,
                                 cidr=cidr,
                                 allocation_pools=allocation_pools,
                                 dns_nameservers=dns_nameservers)

    def test_create_subnet_with_too_many_dns(self):
        with self.network() as network:
            dns_list = ['1.1.1.1', '2.2.2.2', '3.3.3.3']
            data = {'subnet': {'network_id': network['network']['id'],
                               'cidr': '10.0.2.0/24',
                               'ip_version': 4,
                               'tenant_id': network['network']['tenant_id'],
                               'gateway_ip': '10.0.0.1',
                               'dns_nameservers': dns_list}}

            subnet_req = self.new_create_request('subnets', data)
            res = subnet_req.get_response(self.api)
            self.assertEqual(res.status_int, webob.exc.HTTPClientError.code)

    def test_create_subnet_with_one_host_route(self):
        gateway_ip = '10.0.0.1'
        cidr = '10.0.0.0/24'
        allocation_pools = [{'start': '10.0.0.2',
                             'end': '10.0.0.100'}]
        host_routes = [{'destination': '135.207.0.0/16',
                       'nexthop': '1.2.3.4'}]
        self._test_create_subnet(gateway_ip=gateway_ip,
                                 cidr=cidr,
                                 allocation_pools=allocation_pools,
                                 host_routes=host_routes)

    def test_create_subnet_with_two_host_routes(self):
        gateway_ip = '10.0.0.1'
        cidr = '10.0.0.0/24'
        allocation_pools = [{'start': '10.0.0.2',
                             'end': '10.0.0.100'}]
        host_routes = [{'destination': '135.207.0.0/16',
                       'nexthop': '1.2.3.4'},
                       {'destination': '12.0.0.0/8',
                        'nexthop': '4.3.2.1'}]

        self._test_create_subnet(gateway_ip=gateway_ip,
                                 cidr=cidr,
                                 allocation_pools=allocation_pools,
                                 host_routes=host_routes)

    def test_create_subnet_with_too_many_routes(self):
        with self.network() as network:
            host_routes = [{'destination': '135.207.0.0/16',
                            'nexthop': '1.2.3.4'},
                           {'destination': '12.0.0.0/8',
                            'nexthop': '4.3.2.1'},
                           {'destination': '141.212.0.0/16',
                            'nexthop': '2.2.2.2'}]

            data = {'subnet': {'network_id': network['network']['id'],
                               'cidr': '10.0.2.0/24',
                               'ip_version': 4,
                               'tenant_id': network['network']['tenant_id'],
                               'gateway_ip': '10.0.0.1',
                               'host_routes': host_routes}}

            subnet_req = self.new_create_request('subnets', data)
            res = subnet_req.get_response(self.api)
            self.assertEqual(res.status_int, webob.exc.HTTPClientError.code)

    def test_update_subnet_dns(self):
        with self.subnet() as subnet:
            data = {'subnet': {'dns_nameservers': ['11.0.0.1']}}
            req = self.new_update_request('subnets', data,
                                          subnet['subnet']['id'])
            res = self.deserialize(self.fmt, req.get_response(self.api))
            self.assertEqual(res['subnet']['dns_nameservers'],
                             data['subnet']['dns_nameservers'])

    def test_update_subnet_dns_to_None(self):
        with self.subnet(dns_nameservers=['11.0.0.1']) as subnet:
            data = {'subnet': {'dns_nameservers': None}}
            req = self.new_update_request('subnets', data,
                                          subnet['subnet']['id'])
            res = self.deserialize(self.fmt, req.get_response(self.api))
            self.assertEqual([], res['subnet']['dns_nameservers'])
            data = {'subnet': {'dns_nameservers': ['11.0.0.3']}}
            req = self.new_update_request('subnets', data,
                                          subnet['subnet']['id'])
            res = self.deserialize(self.fmt, req.get_response(self.api))
            self.assertEqual(data['subnet']['dns_nameservers'],
                             res['subnet']['dns_nameservers'])

    def test_update_subnet_dns_with_too_many_entries(self):
        with self.subnet() as subnet:
            dns_list = ['1.1.1.1', '2.2.2.2', '3.3.3.3']
            data = {'subnet': {'dns_nameservers': dns_list}}
            req = self.new_update_request('subnets', data,
                                          subnet['subnet']['id'])
            res = req.get_response(self.api)
            self.assertEqual(res.status_int, webob.exc.HTTPClientError.code)

    def test_update_subnet_route(self):
        with self.subnet() as subnet:
            data = {'subnet': {'host_routes':
                    [{'destination': '12.0.0.0/8', 'nexthop': '1.2.3.4'}]}}
            req = self.new_update_request('subnets', data,
                                          subnet['subnet']['id'])
            res = self.deserialize(self.fmt, req.get_response(self.api))
            self.assertEqual(res['subnet']['host_routes'],
                             data['subnet']['host_routes'])

    def test_update_subnet_route_to_None(self):
        with self.subnet(host_routes=[{'destination': '12.0.0.0/8',
                                       'nexthop': '1.2.3.4'}]) as subnet:
            data = {'subnet': {'host_routes': None}}
            req = self.new_update_request('subnets', data,
                                          subnet['subnet']['id'])
            res = self.deserialize(self.fmt, req.get_response(self.api))
            self.assertEqual([], res['subnet']['host_routes'])
            data = {'subnet': {'host_routes': [{'destination': '12.0.0.0/8',
                                                'nexthop': '1.2.3.4'}]}}
            req = self.new_update_request('subnets', data,
                                          subnet['subnet']['id'])
            res = self.deserialize(self.fmt, req.get_response(self.api))
            self.assertEqual(data['subnet']['host_routes'],
                             res['subnet']['host_routes'])

    def test_update_subnet_route_with_too_many_entries(self):
        with self.subnet() as subnet:
            data = {'subnet': {'host_routes': [
                    {'destination': '12.0.0.0/8', 'nexthop': '1.2.3.4'},
                    {'destination': '13.0.0.0/8', 'nexthop': '1.2.3.5'},
                    {'destination': '14.0.0.0/8', 'nexthop': '1.2.3.6'}]}}
            req = self.new_update_request('subnets', data,
                                          subnet['subnet']['id'])
            res = req.get_response(self.api)
            self.assertEqual(res.status_int, webob.exc.HTTPClientError.code)

    def test_delete_subnet_with_dns(self):
        gateway_ip = '10.0.0.1'
        cidr = '10.0.0.0/24'
        dns_nameservers = ['1.2.3.4']
        # Create new network
        res = self._create_network(fmt=self.fmt, name='net',
                                   admin_state_up=True)
        network = self.deserialize(self.fmt, res)
        subnet = self._make_subnet(self.fmt, network, gateway_ip,
                                   cidr, ip_version=4,
                                   dns_nameservers=dns_nameservers)
        req = self.new_delete_request('subnets', subnet['subnet']['id'])
        res = req.get_response(self.api)
        self.assertEqual(res.status_int, webob.exc.HTTPNoContent.code)

    def test_delete_subnet_with_route(self):
        gateway_ip = '10.0.0.1'
        cidr = '10.0.0.0/24'
        host_routes = [{'destination': '135.207.0.0/16',
                        'nexthop': '1.2.3.4'}]
        # Create new network
        res = self._create_network(fmt=self.fmt, name='net',
                                   admin_state_up=True)
        network = self.deserialize(self.fmt, res)
        subnet = self._make_subnet(self.fmt, network, gateway_ip,
                                   cidr, ip_version=4,
                                   host_routes=host_routes)
        req = self.new_delete_request('subnets', subnet['subnet']['id'])
        res = req.get_response(self.api)
        self.assertEqual(res.status_int, webob.exc.HTTPNoContent.code)

    def test_delete_subnet_with_dns_and_route(self):
        gateway_ip = '10.0.0.1'
        cidr = '10.0.0.0/24'
        dns_nameservers = ['1.2.3.4']
        host_routes = [{'destination': '135.207.0.0/16',
                        'nexthop': '1.2.3.4'}]
        # Create new network
        res = self._create_network(fmt=self.fmt, name='net',
                                   admin_state_up=True)
        network = self.deserialize(self.fmt, res)
        subnet = self._make_subnet(self.fmt, network, gateway_ip,
                                   cidr, ip_version=4,
                                   dns_nameservers=dns_nameservers,
                                   host_routes=host_routes)
        req = self.new_delete_request('subnets', subnet['subnet']['id'])
        res = req.get_response(self.api)
        self.assertEqual(res.status_int, webob.exc.HTTPNoContent.code)

    def _helper_test_validate_subnet(self, option, exception):
        cfg.CONF.set_override(option, 0)
        with self.network() as network:
            subnet = {'network_id': network['network']['id'],
                      'cidr': '10.0.2.0/24',
                      'ip_version': 4,
                      'tenant_id': network['network']['tenant_id'],
                      'gateway_ip': '10.0.2.1',
                      'dns_nameservers': ['8.8.8.8'],
                      'host_routes': [{'destination': '135.207.0.0/16',
                                       'nexthop': '1.2.3.4'}]}
            plugin = NeutronManager.get_plugin()
            e = self.assertRaises(exception,
                                  plugin._validate_subnet,
                                  context.get_admin_context(
                                      load_admin_roles=False),
                                  subnet)
            self.assertThat(
                str(e),
                matchers.Not(matchers.Contains('built-in function id')))

    def test_validate_subnet_dns_nameservers_exhausted(self):
        self._helper_test_validate_subnet(
            'max_dns_nameservers',
            n_exc.DNSNameServersExhausted)

    def test_validate_subnet_host_routes_exhausted(self):
        self._helper_test_validate_subnet(
            'max_subnet_host_routes',
            n_exc.HostRoutesExhausted)


class DbModelTestCase(base.BaseTestCase):
    """DB model tests."""
    def test_repr(self):
        """testing the string representation of 'model' classes."""
        network = models_v2.Network(name="net_net", status="OK",
                                    admin_state_up=True)
        actual_repr_output = repr(network)
        exp_start_with = "<neutron.db.models_v2.Network"
        exp_middle = "[object at %x]" % id(network)
        exp_end_with = (" {tenant_id=None, id=None, "
                        "name='net_net', status='OK', "
                        "admin_state_up=True, shared=None}>")
        final_exp = exp_start_with + exp_middle + exp_end_with
        self.assertEqual(actual_repr_output, final_exp)


class TestNeutronDbPluginV2(base.BaseTestCase):
    """Unit Tests for NeutronDbPluginV2 IPAM Logic."""

    def test_generate_ip(self):
        with mock.patch.object(db_base_plugin_v2.NeutronDbPluginV2,
                               '_try_generate_ip') as generate:
            with mock.patch.object(db_base_plugin_v2.NeutronDbPluginV2,
                                   '_rebuild_availability_ranges') as rebuild:

                db_base_plugin_v2.NeutronDbPluginV2._generate_ip('c', 's')

        generate.assert_called_once_with('c', 's')
        self.assertEqual(0, rebuild.call_count)

    def test_generate_ip_exhausted_pool(self):
        with mock.patch.object(db_base_plugin_v2.NeutronDbPluginV2,
                               '_try_generate_ip') as generate:
            with mock.patch.object(db_base_plugin_v2.NeutronDbPluginV2,
                                   '_rebuild_availability_ranges') as rebuild:

                exception = n_exc.IpAddressGenerationFailure(net_id='n')
                generate.side_effect = exception

                # I want the side_effect to throw an exception once but I
                # didn't see a way to do this.  So, let it throw twice and
                # catch the second one.  Check below to ensure that
                # _try_generate_ip was called twice.
                try:
                    db_base_plugin_v2.NeutronDbPluginV2._generate_ip('c', 's')
                except n_exc.IpAddressGenerationFailure:
                    pass

        self.assertEqual(2, generate.call_count)
        rebuild.assert_called_once_with('c', 's')

    def test_rebuild_availability_ranges(self):
        pools = [{'id': 'a',
                  'first_ip': '192.168.1.3',
                  'last_ip': '192.168.1.10'},
                 {'id': 'b',
                  'first_ip': '192.168.1.100',
                  'last_ip': '192.168.1.120'}]

        allocations = [{'ip_address': '192.168.1.3'},
                       {'ip_address': '192.168.1.78'},
                       {'ip_address': '192.168.1.7'},
                       {'ip_address': '192.168.1.110'},
                       {'ip_address': '192.168.1.11'},
                       {'ip_address': '192.168.1.4'},
                       {'ip_address': '192.168.1.111'}]

        ip_qry = mock.Mock()
        ip_qry.with_lockmode.return_value = ip_qry
        ip_qry.filter_by.return_value = allocations

        pool_qry = mock.Mock()
        pool_qry.options.return_value = pool_qry
        pool_qry.with_lockmode.return_value = pool_qry
        pool_qry.filter_by.return_value = pools

        def return_queries_side_effect(*args, **kwargs):
            if args[0] == models_v2.IPAllocation:
                return ip_qry
            if args[0] == models_v2.IPAllocationPool:
                return pool_qry

        context = mock.Mock()
        context.session.query.side_effect = return_queries_side_effect
        subnets = [mock.MagicMock()]

        db_base_plugin_v2.NeutronDbPluginV2._rebuild_availability_ranges(
            context, subnets)

        actual = [[args[0].allocation_pool_id,
                   args[0].first_ip, args[0].last_ip]
                  for _name, args, _kwargs in context.session.add.mock_calls]

        self.assertEqual([['a', '192.168.1.5', '192.168.1.6'],
                          ['a', '192.168.1.8', '192.168.1.10'],
                          ['b', '192.168.1.100', '192.168.1.109'],
                          ['b', '192.168.1.112', '192.168.1.120']], actual)


class NeutronDbPluginV2AsMixinTestCase(base.BaseTestCase):
    """Tests for NeutronDbPluginV2 as Mixin.

    While NeutronDbPluginV2TestCase checks NeutronDbPlugin and all plugins as
    a complete plugin, this test case verifies abilities of NeutronDbPlugin
    which are provided to other plugins (e.g. DB operations). This test case
    may include tests only for NeutronDbPlugin, so this should not be used in
    unit tests for other plugins.
    """

    def setUp(self):
        super(NeutronDbPluginV2AsMixinTestCase, self).setUp()
        self.plugin = importutils.import_object(DB_PLUGIN_KLASS)
        self.context = context.get_admin_context()
        self.net_data = {'network': {'id': 'fake-id',
                                     'name': 'net1',
                                     'admin_state_up': True,
                                     'tenant_id': 'test-tenant',
                                     'shared': False}}
        self.addCleanup(db.clear_db)

    def test_create_network_with_default_status(self):
        net = self.plugin.create_network(self.context, self.net_data)
        default_net_create_status = 'ACTIVE'
        expected = [('id', 'fake-id'), ('name', 'net1'),
                    ('admin_state_up', True), ('tenant_id', 'test-tenant'),
                    ('shared', False), ('status', default_net_create_status)]
        for k, v in expected:
            self.assertEqual(net[k], v)

    def test_create_network_with_status_BUILD(self):
        self.net_data['network']['status'] = 'BUILD'
        net = self.plugin.create_network(self.context, self.net_data)
        self.assertEqual(net['status'], 'BUILD')


class TestBasicGetXML(TestBasicGet):
    fmt = 'xml'


class TestNetworksV2XML(TestNetworksV2):
    fmt = 'xml'


class TestPortsV2XML(TestPortsV2):
    fmt = 'xml'


class TestSubnetsV2XML(TestSubnetsV2):
    fmt = 'xml'


class TestV2HTTPResponseXML(TestV2HTTPResponse):
    fmt = 'xml'<|MERGE_RESOLUTION|>--- conflicted
+++ resolved
@@ -31,10 +31,7 @@
 from neutron.api.v2.attributes import ATTR_NOT_SPECIFIED
 from neutron.api.v2.router import APIRouter
 from neutron.common import config
-<<<<<<< HEAD
-=======
 from neutron.common import constants
->>>>>>> b4b3c973
 from neutron.common import exceptions as n_exc
 from neutron.common.test_lib import test_config
 from neutron import context
@@ -81,11 +78,8 @@
     def setUp(self, plugin=None, service_plugins=None,
               ext_mgr=None):
 
-<<<<<<< HEAD
-=======
         super(NeutronDbPluginV2TestCase, self).setUp()
         cfg.CONF.set_override('notify_nova_on_port_status_changes', False)
->>>>>>> b4b3c973
         # Make sure at each test according extensions for the plugin is loaded
         PluginAwareExtensionManager._instance = None
         # Save the attributes map in case the plugin will alter it
@@ -1627,23 +1621,6 @@
             res = port_req.get_response(self.api)
             self.assertEqual(res.status_int, webob.exc.HTTPClientError.code)
 
-<<<<<<< HEAD
-    def test_update_fixed_ip_lease_expiration_invalid_address(self):
-        cfg.CONF.set_override('dhcp_lease_duration', 10)
-        plugin = NeutronManager.get_plugin()
-        with self.subnet() as subnet:
-            with self.port(subnet=subnet) as port:
-                update_context = context.Context('', port['port']['tenant_id'])
-                with mock.patch.object(db_base_plugin_v2, 'LOG') as log:
-                    plugin.update_fixed_ip_lease_expiration(
-                        update_context,
-                        subnet['subnet']['network_id'],
-                        '255.255.255.0',
-                        120)
-                    self.assertTrue(log.mock_calls)
-
-=======
->>>>>>> b4b3c973
     def test_max_fixed_ips_exceeded(self):
         with self.subnet(gateway_ip='10.0.0.3',
                          cidr='10.0.0.0/24') as subnet:
