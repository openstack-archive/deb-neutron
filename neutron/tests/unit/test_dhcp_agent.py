--- conflicted
+++ resolved
@@ -1274,19 +1274,8 @@
         expected = ('dhcp1ae5f96c-c527-5079-82ea-371a01645457-12345678-1234-'
                     '5678-1234567890ab')
 
-<<<<<<< HEAD
-        with mock.patch('socket.gethostname') as get_host:
-            with mock.patch('uuid.uuid5') as uuid5:
-                uuid5.return_value = '1ae5f96c-c527-5079-82ea-371a01645457'
-                get_host.return_value = 'localhost'
-
-                dh = dhcp.DeviceManager(cfg.CONF, cfg.CONF.root_helper, None)
-                self.assertEqual(dh.get_device_id(fake_net), expected)
-                uuid5.assert_called_once_with(uuid.NAMESPACE_DNS, 'localhost')
-=======
         with mock.patch('uuid.uuid5') as uuid5:
             uuid5.return_value = '1ae5f96c-c527-5079-82ea-371a01645457'
->>>>>>> d394b8a7
 
             dh = dhcp.DeviceManager(cfg.CONF, cfg.CONF.root_helper, None)
             uuid5.called_once_with(uuid.NAMESPACE_DNS, cfg.CONF.host)
