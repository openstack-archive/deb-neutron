# vim: tabstop=4 shiftwidth=4 softtabstop=4

# Copyright (c) 2012 OpenStack Foundation.
# All Rights Reserved.
#
#    Licensed under the Apache License, Version 2.0 (the "License"); you may
#    not use this file except in compliance with the License. You may obtain
#    a copy of the License at
#
#         http://www.apache.org/licenses/LICENSE-2.0
#
#    Unless required by applicable law or agreed to in writing, software
#    distributed under the License is distributed on an "AS IS" BASIS, WITHOUT
#    WARRANTIES OR CONDITIONS OF ANY KIND, either express or implied. See the
#    License for the specific language governing permissions and limitations
#    under the License.

import os
import types

import fixtures

from oslo.config import cfg

from neutron.common import config
from neutron.manager import NeutronManager
from neutron.manager import validate_post_plugin_load
from neutron.manager import validate_pre_plugin_load
from neutron.openstack.common import log as logging
from neutron.plugins.common import constants
from neutron.tests import base
from neutron.tests.unit import dummy_plugin


LOG = logging.getLogger(__name__)
DB_PLUGIN_KLASS = 'neutron.db.db_base_plugin_v2.NeutronDbPluginV2'
ROOTDIR = os.path.dirname(os.path.dirname(__file__))
ETCDIR = os.path.join(ROOTDIR, 'etc')


def etcdir(*p):
    return os.path.join(ETCDIR, *p)


class MultiServiceCorePlugin(object):
    supported_extension_aliases = ['lbaas', 'dummy']


class CorePluginWithAgentNotifiers(object):
    agent_notifiers = {'l3': 'l3_agent_notifier',
                       'dhcp': 'dhcp_agent_notifier'}


class NeutronManagerTestCase(base.BaseTestCase):

    def setUp(self):
        super(NeutronManagerTestCase, self).setUp()
        args = ['--config-file', etcdir('neutron.conf.test')]
        # If test_config specifies some config-file, use it, as well
        config.parse(args=args)
        self.setup_coreplugin()
<<<<<<< HEAD
        self.addCleanup(cfg.CONF.reset)
=======
>>>>>>> b4b3c973
        self.useFixture(
            fixtures.MonkeyPatch('neutron.manager.NeutronManager._instance'))

    def test_service_plugin_is_loaded(self):
        cfg.CONF.set_override("core_plugin", DB_PLUGIN_KLASS)
        cfg.CONF.set_override("service_plugins",
                              ["neutron.tests.unit.dummy_plugin."
                               "DummyServicePlugin"])
        mgr = NeutronManager.get_instance()
        plugin = mgr.get_service_plugins()[constants.DUMMY]

        self.assertTrue(
            isinstance(plugin,
                       (dummy_plugin.DummyServicePlugin, types.ClassType)),
            "loaded plugin should be of type neutronDummyPlugin")

    def test_service_plugin_by_name_is_loaded(self):
        cfg.CONF.set_override("core_plugin", DB_PLUGIN_KLASS)
        cfg.CONF.set_override("service_plugins", ["dummy"])
        mgr = NeutronManager.get_instance()
        plugin = mgr.get_service_plugins()[constants.DUMMY]

        self.assertTrue(
            isinstance(plugin,
                       (dummy_plugin.DummyServicePlugin, types.ClassType)),
            "loaded plugin should be of type neutronDummyPlugin")

    def test_multiple_plugins_specified_for_service_type(self):
        cfg.CONF.set_override("service_plugins",
                              ["neutron.tests.unit.dummy_plugin."
                               "DummyServicePlugin",
                               "neutron.tests.unit.dummy_plugin."
                               "DummyServicePlugin"])
        cfg.CONF.set_override("core_plugin", DB_PLUGIN_KLASS)
        self.assertRaises(ValueError, NeutronManager.get_instance)

    def test_multiple_plugins_by_name_specified_for_service_type(self):
        cfg.CONF.set_override("service_plugins", ["dummy", "dummy"])
        cfg.CONF.set_override("core_plugin", DB_PLUGIN_KLASS)
        self.assertRaises(ValueError, NeutronManager.get_instance)

    def test_multiple_plugins_mixed_specified_for_service_type(self):
        cfg.CONF.set_override("service_plugins",
                              ["neutron.tests.unit.dummy_plugin."
                               "DummyServicePlugin", "dummy"])
        cfg.CONF.set_override("core_plugin", DB_PLUGIN_KLASS)
        self.assertRaises(ValueError, NeutronManager.get_instance)

    def test_service_plugin_conflicts_with_core_plugin(self):
        cfg.CONF.set_override("service_plugins",
                              ["neutron.tests.unit.dummy_plugin."
                               "DummyServicePlugin"])
        cfg.CONF.set_override("core_plugin",
                              "neutron.tests.unit.test_neutron_manager."
                              "MultiServiceCorePlugin")
        self.assertRaises(ValueError, NeutronManager.get_instance)

    def test_core_plugin_supports_services(self):
        cfg.CONF.set_override("core_plugin",
                              "neutron.tests.unit.test_neutron_manager."
                              "MultiServiceCorePlugin")
        mgr = NeutronManager.get_instance()
        svc_plugins = mgr.get_service_plugins()
        self.assertEqual(3, len(svc_plugins))
        self.assertIn(constants.CORE, svc_plugins.keys())
        self.assertIn(constants.LOADBALANCER, svc_plugins.keys())
        self.assertIn(constants.DUMMY, svc_plugins.keys())

    def test_post_plugin_validation(self):
        cfg.CONF.import_opt('dhcp_agents_per_network',
                            'neutron.db.agentschedulers_db')

        self.assertIsNone(validate_post_plugin_load())
        cfg.CONF.set_override('dhcp_agents_per_network', 2)
        self.assertIsNone(validate_post_plugin_load())
        cfg.CONF.set_override('dhcp_agents_per_network', 0)
        self.assertIsNotNone(validate_post_plugin_load())
        cfg.CONF.set_override('dhcp_agents_per_network', -1)
        self.assertIsNotNone(validate_post_plugin_load())

    def test_pre_plugin_validation(self):
        self.assertIsNotNone(validate_pre_plugin_load())
        cfg.CONF.set_override('core_plugin', 'dummy.plugin')
        self.assertIsNone(validate_pre_plugin_load())

    def test_manager_gathers_agent_notifiers_from_service_plugins(self):
        cfg.CONF.set_override("service_plugins",
                              ["neutron.tests.unit.dummy_plugin."
                               "DummyServicePlugin"])
        cfg.CONF.set_override("core_plugin",
                              "neutron.tests.unit.test_neutron_manager."
                              "CorePluginWithAgentNotifiers")
        expected = {'l3': 'l3_agent_notifier',
                    'dhcp': 'dhcp_agent_notifier',
                    'dummy': 'dummy_agent_notifier'}
        core_plugin = NeutronManager.get_plugin()
        self.assertEqual(expected, core_plugin.agent_notifiers)<|MERGE_RESOLUTION|>--- conflicted
+++ resolved
@@ -59,10 +59,6 @@
         # If test_config specifies some config-file, use it, as well
         config.parse(args=args)
         self.setup_coreplugin()
-<<<<<<< HEAD
-        self.addCleanup(cfg.CONF.reset)
-=======
->>>>>>> b4b3c973
         self.useFixture(
             fixtures.MonkeyPatch('neutron.manager.NeutronManager._instance'))
 
