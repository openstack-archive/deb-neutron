--- conflicted
+++ resolved
@@ -31,14 +31,6 @@
     def setUp(self):
         super(IpsetBase, self).setUp()
 
-<<<<<<< HEAD
-        self.src_ns, self.dst_ns = self.prepare_veth_pairs()
-        self.ipset_name = base.get_rand_name(MAX_IPSET_NAME_LENGTH, 'set-')
-        self.icmp_accept_rule = ('-p icmp -m set --match-set %s src -j ACCEPT'
-                                 % self.ipset_name)
-        self.ipset = self._create_ipset_manager_and_set(self.dst_ns,
-                                                        self.ipset_name)
-=======
         bridge = self.useFixture(net_helpers.VethBridgeFixture()).bridge
         self.source, self.destination = self.useFixture(
             machine_fixtures.PeerMachines(bridge)).machines
@@ -48,17 +40,12 @@
                                  % self.ipset_name)
         self.ipset = self._create_ipset_manager_and_set(
             ip_lib.IPWrapper(self.destination.namespace), self.ipset_name)
->>>>>>> 043829d4
         self.addCleanup(self.ipset._destroy, self.ipset_name)
         self.dst_iptables = iptables_manager.IptablesManager(
             namespace=self.destination.namespace)
 
         self._add_iptables_ipset_rules()
         self.addCleanup(self._remove_iptables_ipset_rules)
-<<<<<<< HEAD
-        self.pinger = helpers.Pinger(self.src_ns)
-=======
->>>>>>> 043829d4
 
     def _create_ipset_manager_and_set(self, dst_ns, set_name):
         ipset = ipset_manager.IpsetManager(
@@ -85,18 +72,6 @@
 class IpsetManagerTestCase(IpsetBase):
 
     def test_add_member_allows_ping(self):
-<<<<<<< HEAD
-        self.pinger.assert_no_ping(self.DST_ADDRESS)
-        self.ipset._add_member_to_set(self.ipset_name, self.SRC_ADDRESS)
-        self.pinger.assert_ping(self.DST_ADDRESS)
-
-    def test_del_member_denies_ping(self):
-        self.ipset._add_member_to_set(self.ipset_name, self.SRC_ADDRESS)
-        self.pinger.assert_ping(self.DST_ADDRESS)
-
-        self.ipset._del_member_from_set(self.ipset_name, self.SRC_ADDRESS)
-        self.pinger.assert_no_ping(self.DST_ADDRESS)
-=======
         self.source.assert_no_ping(self.destination.ip)
         self.ipset._add_member_to_set(self.ipset_name, self.source.ip)
         self.source.assert_ping(self.destination.ip)
@@ -107,22 +82,10 @@
 
         self.ipset._del_member_from_set(self.ipset_name, self.source.ip)
         self.source.assert_no_ping(self.destination.ip)
->>>>>>> 043829d4
 
     def test_refresh_ipset_allows_ping(self):
         self.ipset._refresh_set(
             self.ipset_name, [UNRELATED_IP], IPSET_ETHERTYPE)
-<<<<<<< HEAD
-        self.pinger.assert_no_ping(self.DST_ADDRESS)
-
-        self.ipset._refresh_set(
-            self.ipset_name, [UNRELATED_IP, self.SRC_ADDRESS], IPSET_ETHERTYPE)
-        self.pinger.assert_ping(self.DST_ADDRESS)
-
-        self.ipset._refresh_set(
-            self.ipset_name, [self.SRC_ADDRESS, UNRELATED_IP], IPSET_ETHERTYPE)
-        self.pinger.assert_ping(self.DST_ADDRESS)
-=======
         self.source.assert_no_ping(self.destination.ip)
 
         self.ipset._refresh_set(
@@ -132,7 +95,6 @@
         self.ipset._refresh_set(
             self.ipset_name, [self.source.ip, UNRELATED_IP], IPSET_ETHERTYPE)
         self.source.assert_ping(self.destination.ip)
->>>>>>> 043829d4
 
     def test_destroy_ipset_set(self):
         self.assertRaises(RuntimeError, self.ipset._destroy, self.ipset_name)
