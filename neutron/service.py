--- conflicted
+++ resolved
@@ -160,11 +160,7 @@
             # dispose the whole pool before os.fork, otherwise there will
             # be shared DB connections in child processes which may cause
             # DB errors.
-<<<<<<< HEAD
-            session.get_engine().pool.dispose()
-=======
             session.dispose()
->>>>>>> 043829d4
             launcher = common_service.ProcessLauncher(wait_interval=1.0)
             launcher.launch_service(rpc, workers=cfg.CONF.rpc_workers)
             return launcher
