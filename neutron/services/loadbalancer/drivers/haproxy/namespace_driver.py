--- conflicted
+++ resolved
@@ -265,12 +265,6 @@
 
     @n_utils.synchronized('haproxy-driver')
     def deploy_instance(self, logical_config):
-<<<<<<< HEAD
-        # do actual deploy only if vip is configured and active
-        if ('vip' not in logical_config or
-            logical_config['vip']['status'] not in constants.ACTIVE_PENDING or
-            not logical_config['vip']['admin_state_up']):
-=======
         # do actual deploy only if vip and pool are configured and active
         if (not logical_config or
                 'vip' not in logical_config or
@@ -280,7 +274,6 @@
                 (logical_config['pool']['status'] not in
                  constants.ACTIVE_PENDING_STATUSES) or
                 not logical_config['pool']['admin_state_up']):
->>>>>>> b4b3c973
             return
 
         if self.exists(logical_config['pool']['id']):
