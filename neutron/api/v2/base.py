# vim: tabstop=4 shiftwidth=4 softtabstop=4

# Copyright (c) 2012 OpenStack Foundation.
# All Rights Reserved.
#
#    Licensed under the Apache License, Version 2.0 (the "License"); you may
#    not use this file except in compliance with the License. You may obtain
#    a copy of the License at
#
#         http://www.apache.org/licenses/LICENSE-2.0
#
#    Unless required by applicable law or agreed to in writing, software
#    distributed under the License is distributed on an "AS IS" BASIS, WITHOUT
#    WARRANTIES OR CONDITIONS OF ANY KIND, either express or implied. See the
#    License for the specific language governing permissions and limitations
#    under the License.

import copy
import netaddr
import webob.exc

from oslo.config import cfg

from neutron.api import api_common
from neutron.api.rpc.agentnotifiers import dhcp_rpc_agent_api
from neutron.api.v2 import attributes
from neutron.api.v2 import resource as wsgi_resource
from neutron.common import constants as const
from neutron.common import exceptions
from neutron.openstack.common import log as logging
from neutron.openstack.common.notifier import api as notifier_api
from neutron import policy
from neutron import quota


LOG = logging.getLogger(__name__)

FAULT_MAP = {exceptions.NotFound: webob.exc.HTTPNotFound,
             exceptions.Conflict: webob.exc.HTTPConflict,
             exceptions.InUse: webob.exc.HTTPConflict,
             exceptions.BadRequest: webob.exc.HTTPBadRequest,
             exceptions.ServiceUnavailable: webob.exc.HTTPServiceUnavailable,
             exceptions.NotAuthorized: webob.exc.HTTPForbidden,
             netaddr.AddrFormatError: webob.exc.HTTPBadRequest,
             }


class Controller(object):
    LIST = 'list'
    SHOW = 'show'
    CREATE = 'create'
    UPDATE = 'update'
    DELETE = 'delete'

    def __init__(self, plugin, collection, resource, attr_info,
                 allow_bulk=False, member_actions=None, parent=None,
                 allow_pagination=False, allow_sorting=False):
        if member_actions is None:
            member_actions = []
        self._plugin = plugin
        self._collection = collection.replace('-', '_')
        self._resource = resource.replace('-', '_')
        self._attr_info = attr_info
        self._allow_bulk = allow_bulk
        self._allow_pagination = allow_pagination
        self._allow_sorting = allow_sorting
        self._native_bulk = self._is_native_bulk_supported()
        self._native_pagination = self._is_native_pagination_supported()
        self._native_sorting = self._is_native_sorting_supported()
        self._policy_attrs = [name for (name, info) in self._attr_info.items()
                              if info.get('required_by_policy')]
        self._publisher_id = notifier_api.publisher_id('network')
        # use plugin's dhcp notifier, if this is already instantiated
        agent_notifiers = getattr(plugin, 'agent_notifiers', {})
        self._dhcp_agent_notifier = (
            agent_notifiers.get(const.AGENT_TYPE_DHCP) or
            dhcp_rpc_agent_api.DhcpAgentNotifyAPI()
        )
        if cfg.CONF.notify_nova_on_port_data_changes:
            from neutron.notifiers import nova
            self._nova_notifier = nova.Notifier()
        self._member_actions = member_actions
        self._primary_key = self._get_primary_key()
        if self._allow_pagination and self._native_pagination:
            # Native pagination need native sorting support
            if not self._native_sorting:
                raise exceptions.Invalid(
                    _("Native pagination depend on native sorting")
                )
            if not self._allow_sorting:
                LOG.info(_("Allow sorting is enabled because native "
                           "pagination requires native sorting"))
                self._allow_sorting = True

        if parent:
            self._parent_id_name = '%s_id' % parent['member_name']
            parent_part = '_%s' % parent['member_name']
        else:
            self._parent_id_name = None
            parent_part = ''
        self._plugin_handlers = {
            self.LIST: 'get%s_%s' % (parent_part, self._collection),
            self.SHOW: 'get%s_%s' % (parent_part, self._resource)
        }
        for action in [self.CREATE, self.UPDATE, self.DELETE]:
            self._plugin_handlers[action] = '%s%s_%s' % (action, parent_part,
                                                         self._resource)

    def _get_primary_key(self, default_primary_key='id'):
        for key, value in self._attr_info.iteritems():
            if value.get('primary_key', False):
                return key
        return default_primary_key

    def _is_native_bulk_supported(self):
        native_bulk_attr_name = ("_%s__native_bulk_support"
                                 % self._plugin.__class__.__name__)
        return getattr(self._plugin, native_bulk_attr_name, False)

    def _is_native_pagination_supported(self):
        native_pagination_attr_name = ("_%s__native_pagination_support"
                                       % self._plugin.__class__.__name__)
        return getattr(self._plugin, native_pagination_attr_name, False)

    def _is_native_sorting_supported(self):
        native_sorting_attr_name = ("_%s__native_sorting_support"
                                    % self._plugin.__class__.__name__)
        return getattr(self._plugin, native_sorting_attr_name, False)

<<<<<<< HEAD
    def _is_visible(self, context, attr_name, data):
        action = "%s:%s" % (self._plugin_handlers[self.SHOW], attr_name)
        # Optimistically init authz_check to True
        authz_check = True
        try:
            attr = (attributes.RESOURCE_ATTRIBUTE_MAP
                    [self._collection].get(attr_name))
            if attr and attr.get('enforce_policy'):
                authz_check = policy.check_if_exists(
                    context, action, data)
        except KeyError:
            # The extension was not configured for adding its resources
            # to the global resource attribute map. Policy check should
            # not be performed
            LOG.debug(_("The resource %(resource)s was not found in the "
                        "RESOURCE_ATTRIBUTE_MAP; unable to perform authZ "
                        "check for attribute %(attr)s"),
                      {'resource': self._collection,
                       'attr': attr_name})
        except exceptions.PolicyRuleNotFound:
            # Just ignore the exception. Do not even log it, as this will add
            # a lot of unnecessary info in the log (and take time as well to
            # write info to the logger)
            pass
        attr_val = self._attr_info.get(attr_name)
        return attr_val and attr_val['is_visible'] and authz_check
=======
    def _exclude_attributes_by_policy(self, context, data):
        """Identifies attributes to exclude according to authZ policies.

        Return a list of attribute names which should be stripped from the
        response returned to the user because the user is not authorized
        to see them.
        """
        attributes_to_exclude = []
        for attr_name in data.keys():
            attr_data = self._attr_info.get(attr_name)
            if attr_data and attr_data['is_visible']:
                if policy.check(
                    context,
                    '%s:%s' % (self._plugin_handlers[self.SHOW], attr_name),
                    data,
                    might_not_exist=True):
                    # this attribute is visible, check next one
                    continue
            # if the code reaches this point then either the policy check
            # failed or the attribute was not visible in the first place
            attributes_to_exclude.append(attr_name)
        return attributes_to_exclude
>>>>>>> d394b8a7

    def _view(self, context, data, fields_to_strip=None):
        """Build a view of an API resource.

        :param context: the neutron context
        :param data: the object for which a view is being created
        :param fields_to_strip: attributes to remove from the view

        :returns: a view of the object which includes only attributes
        visible according to API resource declaration and authZ policies.
        """
        fields_to_strip = ((fields_to_strip or []) +
                           self._exclude_attributes_by_policy(context, data))
        return self._filter_attributes(context, data, fields_to_strip)

    def _filter_attributes(self, context, data, fields_to_strip=None):
        if not fields_to_strip:
            return data
        return dict(item for item in data.iteritems()
                    if (item[0] not in fields_to_strip))

    def _do_field_list(self, original_fields):
        fields_to_add = None
        # don't do anything if fields were not specified in the request
        if original_fields:
            fields_to_add = [attr for attr in self._policy_attrs
                             if attr not in original_fields]
            original_fields.extend(self._policy_attrs)
        return original_fields, fields_to_add

    def __getattr__(self, name):
        if name in self._member_actions:
            def _handle_action(request, id, **kwargs):
                arg_list = [request.context, id]
                # Ensure policy engine is initialized
                policy.init()
                # Fetch the resource and verify if the user can access it
                try:
                    resource = self._item(request, id, True)
                except exceptions.PolicyNotAuthorized:
                    msg = _('The resource could not be found.')
                    raise webob.exc.HTTPNotFound(msg)
                body = kwargs.pop('body', None)
                # Explicit comparison with None to distinguish from {}
                if body is not None:
                    arg_list.append(body)
                # It is ok to raise a 403 because accessibility to the
                # object was checked earlier in this method
                policy.enforce(request.context, name, resource)
                return getattr(self._plugin, name)(*arg_list, **kwargs)
            return _handle_action
        else:
            raise AttributeError

    def _get_pagination_helper(self, request):
        if self._allow_pagination and self._native_pagination:
            return api_common.PaginationNativeHelper(request,
                                                     self._primary_key)
        elif self._allow_pagination:
            return api_common.PaginationEmulatedHelper(request,
                                                       self._primary_key)
        return api_common.NoPaginationHelper(request, self._primary_key)

    def _get_sorting_helper(self, request):
        if self._allow_sorting and self._native_sorting:
            return api_common.SortingNativeHelper(request, self._attr_info)
        elif self._allow_sorting:
            return api_common.SortingEmulatedHelper(request, self._attr_info)
        return api_common.NoSortingHelper(request, self._attr_info)

    def _items(self, request, do_authz=False, parent_id=None):
        """Retrieves and formats a list of elements of the requested entity."""
        # NOTE(salvatore-orlando): The following ensures that fields which
        # are needed for authZ policy validation are not stripped away by the
        # plugin before returning.
        original_fields, fields_to_add = self._do_field_list(
            api_common.list_args(request, 'fields'))
        filters = api_common.get_filters(request, self._attr_info,
                                         ['fields', 'sort_key', 'sort_dir',
                                          'limit', 'marker', 'page_reverse'])
        kwargs = {'filters': filters,
                  'fields': original_fields}
        sorting_helper = self._get_sorting_helper(request)
        pagination_helper = self._get_pagination_helper(request)
        sorting_helper.update_args(kwargs)
        sorting_helper.update_fields(original_fields, fields_to_add)
        pagination_helper.update_args(kwargs)
        pagination_helper.update_fields(original_fields, fields_to_add)
        if parent_id:
            kwargs[self._parent_id_name] = parent_id
        obj_getter = getattr(self._plugin, self._plugin_handlers[self.LIST])
        obj_list = obj_getter(request.context, **kwargs)
        obj_list = sorting_helper.sort(obj_list)
        obj_list = pagination_helper.paginate(obj_list)
        # Check authz
        if do_authz:
            # FIXME(salvatore-orlando): obj_getter might return references to
            # other resources. Must check authZ on them too.
            # Omit items from list that should not be visible
            obj_list = [obj for obj in obj_list
                        if policy.check(request.context,
                                        self._plugin_handlers[self.SHOW],
                                        obj,
                                        plugin=self._plugin)]
        # Use the first element in the list for discriminating which attributes
        # should be filtered out because of authZ policies
        # fields_to_add contains a list of attributes added for request policy
        # checks but that were not required by the user. They should be
        # therefore stripped
        fields_to_strip = fields_to_add or []
        if obj_list:
            fields_to_strip += self._exclude_attributes_by_policy(
                request.context, obj_list[0])
        collection = {self._collection:
                      [self._filter_attributes(
                          request.context, obj,
                          fields_to_strip=fields_to_strip)
                       for obj in obj_list]}
        pagination_links = pagination_helper.get_links(obj_list)
        if pagination_links:
            collection[self._collection + "_links"] = pagination_links
        return collection

    def _item(self, request, id, do_authz=False, field_list=None,
              parent_id=None):
        """Retrieves and formats a single element of the requested entity."""
        kwargs = {'fields': field_list}
        action = self._plugin_handlers[self.SHOW]
        if parent_id:
            kwargs[self._parent_id_name] = parent_id
        obj_getter = getattr(self._plugin, action)
        obj = obj_getter(request.context, id, **kwargs)
        # Check authz
        # FIXME(salvatore-orlando): obj_getter might return references to
        # other resources. Must check authZ on them too.
        if do_authz:
            policy.enforce(request.context, action, obj)
        return obj

    def _send_dhcp_notification(self, context, data, methodname):
        if cfg.CONF.dhcp_agent_notification:
            if self._collection in data:
                for body in data[self._collection]:
                    item = {self._resource: body}
                    self._dhcp_agent_notifier.notify(context, item, methodname)
            else:
                self._dhcp_agent_notifier.notify(context, data, methodname)

    def _send_nova_notification(self, action, orig, returned):
        if hasattr(self, '_nova_notifier'):
            self._nova_notifier.send_network_change(action, orig, returned)

    def index(self, request, **kwargs):
        """Returns a list of the requested entity."""
        parent_id = kwargs.get(self._parent_id_name)
        # Ensure policy engine is initialized
        policy.init()
        return self._items(request, True, parent_id)

    def show(self, request, id, **kwargs):
        """Returns detailed information about the requested entity."""
        try:
            # NOTE(salvatore-orlando): The following ensures that fields
            # which are needed for authZ policy validation are not stripped
            # away by the plugin before returning.
            field_list, added_fields = self._do_field_list(
                api_common.list_args(request, "fields"))
            parent_id = kwargs.get(self._parent_id_name)
            # Ensure policy engine is initialized
            policy.init()
            return {self._resource:
                    self._view(request.context,
                               self._item(request,
                                          id,
                                          do_authz=True,
                                          field_list=field_list,
                                          parent_id=parent_id),
                               fields_to_strip=added_fields)}
        except exceptions.PolicyNotAuthorized:
            # To avoid giving away information, pretend that it
            # doesn't exist
            msg = _('The resource could not be found.')
            raise webob.exc.HTTPNotFound(msg)

    def _emulate_bulk_create(self, obj_creator, request, body, parent_id=None):
        objs = []
        try:
            for item in body[self._collection]:
                kwargs = {self._resource: item}
                if parent_id:
                    kwargs[self._parent_id_name] = parent_id
                fields_to_strip = self._exclude_attributes_by_policy(
                    request.context, item)
                objs.append(self._filter_attributes(
                    request.context,
                    obj_creator(request.context, **kwargs),
                    fields_to_strip=fields_to_strip))
            return objs
        # Note(salvatore-orlando): broad catch as in theory a plugin
        # could raise any kind of exception
        except Exception as ex:
            for obj in objs:
                obj_deleter = getattr(self._plugin,
                                      self._plugin_handlers[self.DELETE])
                try:
                    kwargs = ({self._parent_id_name: parent_id} if parent_id
                              else {})
                    obj_deleter(request.context, obj['id'], **kwargs)
                except Exception:
                    # broad catch as our only purpose is to log the exception
                    LOG.exception(_("Unable to undo add for "
                                    "%(resource)s %(id)s"),
                                  {'resource': self._resource,
                                   'id': obj['id']})
            # TODO(salvatore-orlando): The object being processed when the
            # plugin raised might have been created or not in the db.
            # We need a way for ensuring that if it has been created,
            # it is then deleted
            raise ex

    def create(self, request, body=None, **kwargs):
        """Creates a new instance of the requested entity."""
        parent_id = kwargs.get(self._parent_id_name)
        notifier_api.notify(request.context,
                            self._publisher_id,
                            self._resource + '.create.start',
                            notifier_api.CONF.default_notification_level,
                            body)
        body = Controller.prepare_request_body(request.context, body, True,
                                               self._resource, self._attr_info,
                                               allow_bulk=self._allow_bulk)
        action = self._plugin_handlers[self.CREATE]
        # Check authz
        if self._collection in body:
            # Have to account for bulk create
            items = body[self._collection]
            deltas = {}
            bulk = True
        else:
            items = [body]
            bulk = False
        # Ensure policy engine is initialized
        policy.init()
        for item in items:
            self._validate_network_tenant_ownership(request,
                                                    item[self._resource])
            policy.enforce(request.context,
                           action,
                           item[self._resource])
            try:
                tenant_id = item[self._resource]['tenant_id']
                count = quota.QUOTAS.count(request.context, self._resource,
                                           self._plugin, self._collection,
                                           tenant_id)
                if bulk:
                    delta = deltas.get(tenant_id, 0) + 1
                    deltas[tenant_id] = delta
                else:
                    delta = 1
                kwargs = {self._resource: count + delta}
            except exceptions.QuotaResourceUnknown as e:
                # We don't want to quota this resource
                LOG.debug(e)
            else:
                quota.QUOTAS.limit_check(request.context,
                                         item[self._resource]['tenant_id'],
                                         **kwargs)

        def notify(create_result):
            notifier_method = self._resource + '.create.end'
            notifier_api.notify(request.context,
                                self._publisher_id,
                                notifier_method,
                                notifier_api.CONF.default_notification_level,
                                create_result)
            self._send_dhcp_notification(request.context,
                                         create_result,
                                         notifier_method)
            return create_result

        kwargs = {self._parent_id_name: parent_id} if parent_id else {}
        if self._collection in body and self._native_bulk:
            # plugin does atomic bulk create operations
            obj_creator = getattr(self._plugin, "%s_bulk" % action)
            objs = obj_creator(request.context, body, **kwargs)
            # Use first element of list to discriminate attributes which
            # should be removed because of authZ policies
            fields_to_strip = self._exclude_attributes_by_policy(
                request.context, objs[0])
            return notify({self._collection: [self._filter_attributes(
                request.context, obj, fields_to_strip=fields_to_strip)
                for obj in objs]})
        else:
            obj_creator = getattr(self._plugin, action)
            if self._collection in body:
                # Emulate atomic bulk behavior
                objs = self._emulate_bulk_create(obj_creator, request,
                                                 body, parent_id)
                return notify({self._collection: objs})
            else:
                kwargs.update({self._resource: body})
                obj = obj_creator(request.context, **kwargs)
                self._send_nova_notification(action, {},
                                             {self._resource: obj})
                return notify({self._resource: self._view(request.context,
                                                          obj)})

    def delete(self, request, id, **kwargs):
        """Deletes the specified entity."""
        notifier_api.notify(request.context,
                            self._publisher_id,
                            self._resource + '.delete.start',
                            notifier_api.CONF.default_notification_level,
                            {self._resource + '_id': id})
        action = self._plugin_handlers[self.DELETE]

        # Check authz
        policy.init()
        parent_id = kwargs.get(self._parent_id_name)
        obj = self._item(request, id, parent_id=parent_id)
        try:
            policy.enforce(request.context,
                           action,
                           obj)
        except exceptions.PolicyNotAuthorized:
            # To avoid giving away information, pretend that it
            # doesn't exist
            msg = _('The resource could not be found.')
            raise webob.exc.HTTPNotFound(msg)

        obj_deleter = getattr(self._plugin, action)
        obj_deleter(request.context, id, **kwargs)
        notifier_method = self._resource + '.delete.end'
        notifier_api.notify(request.context,
                            self._publisher_id,
                            notifier_method,
                            notifier_api.CONF.default_notification_level,
                            {self._resource + '_id': id})
        result = {self._resource: self._view(request.context, obj)}
        self._send_nova_notification(action, {}, result)
        self._send_dhcp_notification(request.context,
                                     result,
                                     notifier_method)

    def update(self, request, id, body=None, **kwargs):
        """Updates the specified entity's attributes."""
        parent_id = kwargs.get(self._parent_id_name)
        try:
            payload = body.copy()
        except AttributeError:
            msg = _("Invalid format: %s") % request.body
            raise exceptions.BadRequest(resource='body', msg=msg)
        payload['id'] = id
        notifier_api.notify(request.context,
                            self._publisher_id,
                            self._resource + '.update.start',
                            notifier_api.CONF.default_notification_level,
                            payload)
        body = Controller.prepare_request_body(request.context, body, False,
                                               self._resource, self._attr_info,
                                               allow_bulk=self._allow_bulk)
        action = self._plugin_handlers[self.UPDATE]
        # Load object to check authz
        # but pass only attributes in the original body and required
        # by the policy engine to the policy 'brain'
        field_list = [name for (name, value) in self._attr_info.iteritems()
                      if (value.get('required_by_policy') or
                          value.get('primary_key') or
                          'default' not in value)]
        # Ensure policy engine is initialized
        policy.init()
        orig_obj = self._item(request, id, field_list=field_list,
                              parent_id=parent_id)
        orig_object_copy = copy.copy(orig_obj)
        orig_obj.update(body[self._resource])
        try:
            policy.enforce(request.context,
                           action,
                           orig_obj)
        except exceptions.PolicyNotAuthorized:
            # To avoid giving away information, pretend that it
            # doesn't exist
            msg = _('The resource could not be found.')
            raise webob.exc.HTTPNotFound(msg)

        obj_updater = getattr(self._plugin, action)
        kwargs = {self._resource: body}
        if parent_id:
            kwargs[self._parent_id_name] = parent_id
        obj = obj_updater(request.context, id, **kwargs)
        result = {self._resource: self._view(request.context, obj)}
        notifier_method = self._resource + '.update.end'
        notifier_api.notify(request.context,
                            self._publisher_id,
                            notifier_method,
                            notifier_api.CONF.default_notification_level,
                            result)
        self._send_dhcp_notification(request.context,
                                     result,
                                     notifier_method)
        self._send_nova_notification(action, orig_object_copy, result)
        return result

    @staticmethod
    def _populate_tenant_id(context, res_dict, is_create):

        if (('tenant_id' in res_dict and
             res_dict['tenant_id'] != context.tenant_id and
             not context.is_admin)):
            msg = _("Specifying 'tenant_id' other than authenticated "
                    "tenant in request requires admin privileges")
            raise webob.exc.HTTPBadRequest(msg)

        if is_create and 'tenant_id' not in res_dict:
            if context.tenant_id:
                res_dict['tenant_id'] = context.tenant_id
            else:
                msg = _("Running without keystone AuthN requires "
                        " that tenant_id is specified")
                raise webob.exc.HTTPBadRequest(msg)

    @staticmethod
    def prepare_request_body(context, body, is_create, resource, attr_info,
                             allow_bulk=False):
        """Verifies required attributes are in request body.

        Also checking that an attribute is only specified if it is allowed
        for the given operation (create/update).

        Attribute with default values are considered to be optional.

        body argument must be the deserialized body.
        """
        collection = resource + "s"
        if not body:
            raise webob.exc.HTTPBadRequest(_("Resource body required"))

        LOG.debug(_("Request body: %(body)s"), {'body': body})
        prep_req_body = lambda x: Controller.prepare_request_body(
            context,
            x if resource in x else {resource: x},
            is_create,
            resource,
            attr_info,
            allow_bulk)
        if collection in body:
            if not allow_bulk:
                raise webob.exc.HTTPBadRequest(_("Bulk operation "
                                                 "not supported"))
            bulk_body = [prep_req_body(item) for item in body[collection]]
            if not bulk_body:
                raise webob.exc.HTTPBadRequest(_("Resources required"))
            return {collection: bulk_body}

        res_dict = body.get(resource)
        if res_dict is None:
            msg = _("Unable to find '%s' in request body") % resource
            raise webob.exc.HTTPBadRequest(msg)

        Controller._populate_tenant_id(context, res_dict, is_create)
        Controller._verify_attributes(res_dict, attr_info)

        if is_create:  # POST
            for attr, attr_vals in attr_info.iteritems():
                if attr_vals['allow_post']:
                    if ('default' not in attr_vals and
                        attr not in res_dict):
                        msg = _("Failed to parse request. Required "
                                "attribute '%s' not specified") % attr
                        raise webob.exc.HTTPBadRequest(msg)
                    res_dict[attr] = res_dict.get(attr,
                                                  attr_vals.get('default'))
                else:
                    if attr in res_dict:
                        msg = _("Attribute '%s' not allowed in POST") % attr
                        raise webob.exc.HTTPBadRequest(msg)
        else:  # PUT
            for attr, attr_vals in attr_info.iteritems():
                if attr in res_dict and not attr_vals['allow_put']:
                    msg = _("Cannot update read-only attribute %s") % attr
                    raise webob.exc.HTTPBadRequest(msg)

        for attr, attr_vals in attr_info.iteritems():
            if (attr not in res_dict or
                res_dict[attr] is attributes.ATTR_NOT_SPECIFIED):
                continue
            # Convert values if necessary
            if 'convert_to' in attr_vals:
                res_dict[attr] = attr_vals['convert_to'](res_dict[attr])
            # Check that configured values are correct
            if 'validate' not in attr_vals:
                continue
            for rule in attr_vals['validate']:
                res = attributes.validators[rule](res_dict[attr],
                                                  attr_vals['validate'][rule])
                if res:
                    msg_dict = dict(attr=attr, reason=res)
                    msg = _("Invalid input for %(attr)s. "
                            "Reason: %(reason)s.") % msg_dict
                    raise webob.exc.HTTPBadRequest(msg)
        return body

    @staticmethod
    def _verify_attributes(res_dict, attr_info):
        extra_keys = set(res_dict.keys()) - set(attr_info.keys())
        if extra_keys:
            msg = _("Unrecognized attribute(s) '%s'") % ', '.join(extra_keys)
            raise webob.exc.HTTPBadRequest(msg)

    def _validate_network_tenant_ownership(self, request, resource_item):
        # TODO(salvatore-orlando): consider whether this check can be folded
        # in the policy engine
        if (request.context.is_admin or
                self._resource not in ('port', 'subnet')):
            return
        network = self._plugin.get_network(
            request.context,
            resource_item['network_id'])
        # do not perform the check on shared networks
        if network.get('shared'):
            return

        network_owner = network['tenant_id']

        if network_owner != resource_item['tenant_id']:
            msg = _("Tenant %(tenant_id)s not allowed to "
                    "create %(resource)s on this network")
            raise webob.exc.HTTPForbidden(msg % {
                "tenant_id": resource_item['tenant_id'],
                "resource": self._resource,
            })


def create_resource(collection, resource, plugin, params, allow_bulk=False,
                    member_actions=None, parent=None, allow_pagination=False,
                    allow_sorting=False):
    controller = Controller(plugin, collection, resource, params, allow_bulk,
                            member_actions=member_actions, parent=parent,
                            allow_pagination=allow_pagination,
                            allow_sorting=allow_sorting)

    return wsgi_resource.Resource(controller, FAULT_MAP)<|MERGE_RESOLUTION|>--- conflicted
+++ resolved
@@ -127,34 +127,6 @@
                                     % self._plugin.__class__.__name__)
         return getattr(self._plugin, native_sorting_attr_name, False)
 
-<<<<<<< HEAD
-    def _is_visible(self, context, attr_name, data):
-        action = "%s:%s" % (self._plugin_handlers[self.SHOW], attr_name)
-        # Optimistically init authz_check to True
-        authz_check = True
-        try:
-            attr = (attributes.RESOURCE_ATTRIBUTE_MAP
-                    [self._collection].get(attr_name))
-            if attr and attr.get('enforce_policy'):
-                authz_check = policy.check_if_exists(
-                    context, action, data)
-        except KeyError:
-            # The extension was not configured for adding its resources
-            # to the global resource attribute map. Policy check should
-            # not be performed
-            LOG.debug(_("The resource %(resource)s was not found in the "
-                        "RESOURCE_ATTRIBUTE_MAP; unable to perform authZ "
-                        "check for attribute %(attr)s"),
-                      {'resource': self._collection,
-                       'attr': attr_name})
-        except exceptions.PolicyRuleNotFound:
-            # Just ignore the exception. Do not even log it, as this will add
-            # a lot of unnecessary info in the log (and take time as well to
-            # write info to the logger)
-            pass
-        attr_val = self._attr_info.get(attr_name)
-        return attr_val and attr_val['is_visible'] and authz_check
-=======
     def _exclude_attributes_by_policy(self, context, data):
         """Identifies attributes to exclude according to authZ policies.
 
@@ -177,7 +149,6 @@
             # failed or the attribute was not visible in the first place
             attributes_to_exclude.append(attr_name)
         return attributes_to_exclude
->>>>>>> d394b8a7
 
     def _view(self, context, data, fields_to_strip=None):
         """Build a view of an API resource.
