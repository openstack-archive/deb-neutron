# vim: tabstop=4 shiftwidth=4 softtabstop=4
#
#    (c) Copyright 2013 Hewlett-Packard Development Company, L.P.
#    All Rights Reserved.
#
#    Licensed under the Apache License, Version 2.0 (the "License"); you may
#    not use this file except in compliance with the License. You may obtain
#    a copy of the License at
#
#         http://www.apache.org/licenses/LICENSE-2.0
#
#    Unless required by applicable law or agreed to in writing, software
#    distributed under the License is distributed on an "AS IS" BASIS, WITHOUT
#    WARRANTIES OR CONDITIONS OF ANY KIND, either express or implied. See the
#    License for the specific language governing permissions and limitations
#    under the License.
#
# @author: Swaminathan Vasudevan, Hewlett-Packard.

import netaddr
import sqlalchemy as sa
from sqlalchemy import orm
from sqlalchemy.orm import exc

from neutron.common import constants as n_constants
from neutron.db import api as qdbapi
from neutron.db import db_base_plugin_v2 as base_db
from neutron.db import l3_agentschedulers_db as l3_agent_db
from neutron.db import l3_db
from neutron.db import model_base
from neutron.db import models_v2
from neutron.extensions import vpnaas
from neutron.extensions.vpnaas import VPNPluginBase
from neutron import manager
from neutron.openstack.common import excutils
from neutron.openstack.common import log as logging
from neutron.openstack.common import uuidutils
from neutron.plugins.common import constants
from neutron.plugins.common import utils

LOG = logging.getLogger(__name__)

IP_MIN_MTU = {4: 68, 6: 1280}


class IPsecPeerCidr(model_base.BASEV2):
    """Internal representation of a IPsec Peer Cidrs."""

    cidr = sa.Column(sa.String(32), nullable=False, primary_key=True)
    ipsec_site_connection_id = sa.Column(
        sa.String(36),
        sa.ForeignKey('ipsec_site_connections.id',
                      ondelete="CASCADE"),
        primary_key=True)


class IPsecPolicy(model_base.BASEV2, models_v2.HasId, models_v2.HasTenant):
    """Represents a v2 IPsecPolicy Object."""
    __tablename__ = 'ipsecpolicies'
    name = sa.Column(sa.String(255))
    description = sa.Column(sa.String(255))
    transform_protocol = sa.Column(sa.Enum("esp", "ah", "ah-esp",
                                           name="ipsec_transform_protocols"),
                                   nullable=False)
    auth_algorithm = sa.Column(sa.Enum("sha1",
                                       name="vpn_auth_algorithms"),
                               nullable=False)
    encryption_algorithm = sa.Column(sa.Enum("3des", "aes-128",
                                             "aes-256", "aes-192",
                                             name="vpn_encrypt_algorithms"),
                                     nullable=False)
    encapsulation_mode = sa.Column(sa.Enum("tunnel", "transport",
                                           name="ipsec_encapsulations"),
                                   nullable=False)
    lifetime_units = sa.Column(sa.Enum("seconds", "kilobytes",
                                       name="vpn_lifetime_units"),
                               nullable=False)
    lifetime_value = sa.Column(sa.Integer, nullable=False)
    pfs = sa.Column(sa.Enum("group2", "group5", "group14",
                            name="vpn_pfs"), nullable=False)


class IKEPolicy(model_base.BASEV2, models_v2.HasId, models_v2.HasTenant):
    """Represents a v2 IKEPolicy Object."""
    __tablename__ = 'ikepolicies'
    name = sa.Column(sa.String(255))
    description = sa.Column(sa.String(255))
    auth_algorithm = sa.Column(sa.Enum("sha1",
                                       name="vpn_auth_algorithms"),
                               nullable=False)
    encryption_algorithm = sa.Column(sa.Enum("3des", "aes-128",
                                             "aes-256", "aes-192",
                                             name="vpn_encrypt_algorithms"),
                                     nullable=False)
    phase1_negotiation_mode = sa.Column(sa.Enum("main",
                                                name="ike_phase1_mode"),
                                        nullable=False)
    lifetime_units = sa.Column(sa.Enum("seconds", "kilobytes",
                                       name="vpn_lifetime_units"),
                               nullable=False)
    lifetime_value = sa.Column(sa.Integer, nullable=False)
    ike_version = sa.Column(sa.Enum("v1", "v2", name="ike_versions"),
                            nullable=False)
    pfs = sa.Column(sa.Enum("group2", "group5", "group14",
                            name="vpn_pfs"), nullable=False)


class IPsecSiteConnection(model_base.BASEV2,
                          models_v2.HasId, models_v2.HasTenant):
    """Represents a IPsecSiteConnection Object."""
    __tablename__ = 'ipsec_site_connections'
    name = sa.Column(sa.String(255))
    description = sa.Column(sa.String(255))
    peer_address = sa.Column(sa.String(255), nullable=False)
    peer_id = sa.Column(sa.String(255), nullable=False)
    route_mode = sa.Column(sa.String(8), nullable=False)
    mtu = sa.Column(sa.Integer, nullable=False)
    initiator = sa.Column(sa.Enum("bi-directional", "response-only",
                                  name="vpn_initiators"), nullable=False)
    auth_mode = sa.Column(sa.String(16), nullable=False)
    psk = sa.Column(sa.String(255), nullable=False)
    dpd_action = sa.Column(sa.Enum("hold", "clear",
                                   "restart", "disabled",
                                   "restart-by-peer", name="vpn_dpd_actions"),
                           nullable=False)
    dpd_interval = sa.Column(sa.Integer, nullable=False)
    dpd_timeout = sa.Column(sa.Integer, nullable=False)
    status = sa.Column(sa.String(16), nullable=False)
    admin_state_up = sa.Column(sa.Boolean(), nullable=False)
    vpnservice_id = sa.Column(sa.String(36),
                              sa.ForeignKey('vpnservices.id'),
                              nullable=False)
    ipsecpolicy_id = sa.Column(sa.String(36),
                               sa.ForeignKey('ipsecpolicies.id'),
                               nullable=False)
    ikepolicy_id = sa.Column(sa.String(36),
                             sa.ForeignKey('ikepolicies.id'),
                             nullable=False)
    ipsecpolicy = orm.relationship(
        IPsecPolicy, backref='ipsec_site_connection')
    ikepolicy = orm.relationship(IKEPolicy, backref='ipsec_site_connection')
    peer_cidrs = orm.relationship(IPsecPeerCidr,
                                  backref='ipsec_site_connection',
                                  lazy='joined',
                                  cascade='all, delete, delete-orphan')


class VPNService(model_base.BASEV2, models_v2.HasId, models_v2.HasTenant):
    """Represents a v2 VPNService Object."""
    name = sa.Column(sa.String(255))
    description = sa.Column(sa.String(255))
    status = sa.Column(sa.String(16), nullable=False)
    admin_state_up = sa.Column(sa.Boolean(), nullable=False)
    subnet_id = sa.Column(sa.String(36), sa.ForeignKey('subnets.id'),
                          nullable=False)
    router_id = sa.Column(sa.String(36), sa.ForeignKey('routers.id'),
                          nullable=False)
    subnet = orm.relationship(models_v2.Subnet)
    router = orm.relationship(l3_db.Router)
    ipsec_site_connections = orm.relationship(
        IPsecSiteConnection,
        backref='vpnservice',
        cascade="all, delete-orphan")


class VPNPluginDb(VPNPluginBase, base_db.CommonDbMixin):
    """VPN plugin database class using SQLAlchemy models."""

    def __init__(self):
        """Do the initialization for the vpn service plugin here."""
        qdbapi.register_models()

    def update_status(self, context, model, v_id, status):
        with context.session.begin(subtransactions=True):
            v_db = self._get_resource(context, model, v_id)
            v_db.update({'status': status})

    def _get_resource(self, context, model, v_id):
        try:
            r = self._get_by_id(context, model, v_id)
        except exc.NoResultFound:
<<<<<<< HEAD
            with excutils.save_and_reraise_exception():
=======
            with excutils.save_and_reraise_exception(reraise=False) as ctx:
>>>>>>> b4b3c973
                if issubclass(model, IPsecSiteConnection):
                    raise vpnaas.IPsecSiteConnectionNotFound(
                        ipsec_site_conn_id=v_id
                    )
                elif issubclass(model, IKEPolicy):
                    raise vpnaas.IKEPolicyNotFound(ikepolicy_id=v_id)
                elif issubclass(model, IPsecPolicy):
                    raise vpnaas.IPsecPolicyNotFound(ipsecpolicy_id=v_id)
                elif issubclass(model, VPNService):
                    raise vpnaas.VPNServiceNotFound(vpnservice_id=v_id)
<<<<<<< HEAD
=======
                ctx.reraise = True
>>>>>>> b4b3c973
        return r

    def assert_update_allowed(self, obj):
        status = getattr(obj, 'status', None)
        _id = getattr(obj, 'id', None)
        if utils.in_pending_status(status):
            raise vpnaas.VPNStateInvalidToUpdate(id=_id, state=status)

    def _make_ipsec_site_connection_dict(self, ipsec_site_conn, fields=None):

        res = {'id': ipsec_site_conn['id'],
               'tenant_id': ipsec_site_conn['tenant_id'],
               'name': ipsec_site_conn['name'],
               'description': ipsec_site_conn['description'],
               'peer_address': ipsec_site_conn['peer_address'],
               'peer_id': ipsec_site_conn['peer_id'],
               'route_mode': ipsec_site_conn['route_mode'],
               'mtu': ipsec_site_conn['mtu'],
               'auth_mode': ipsec_site_conn['auth_mode'],
               'psk': ipsec_site_conn['psk'],
               'initiator': ipsec_site_conn['initiator'],
               'dpd': {
                   'action': ipsec_site_conn['dpd_action'],
                   'interval': ipsec_site_conn['dpd_interval'],
                   'timeout': ipsec_site_conn['dpd_timeout']
               },
               'admin_state_up': ipsec_site_conn['admin_state_up'],
               'status': ipsec_site_conn['status'],
               'vpnservice_id': ipsec_site_conn['vpnservice_id'],
               'ikepolicy_id': ipsec_site_conn['ikepolicy_id'],
               'ipsecpolicy_id': ipsec_site_conn['ipsecpolicy_id'],
               'peer_cidrs': [pcidr['cidr']
                              for pcidr in ipsec_site_conn['peer_cidrs']]
               }

        return self._fields(res, fields)

    def create_ipsec_site_connection(self, context, ipsec_site_connection):
        ipsec_sitecon = ipsec_site_connection['ipsec_site_connection']
        dpd = ipsec_sitecon['dpd']
        ipsec_sitecon['dpd_action'] = dpd.get('action', 'hold')
        ipsec_sitecon['dpd_interval'] = dpd.get('interval', 30)
        ipsec_sitecon['dpd_timeout'] = dpd.get('timeout', 120)
        tenant_id = self._get_tenant_id_for_create(context, ipsec_sitecon)
        self._check_dpd(ipsec_sitecon)
        with context.session.begin(subtransactions=True):
            #Check permissions
            self._get_resource(context,
                               VPNService,
                               ipsec_sitecon['vpnservice_id'])
            self._get_resource(context,
                               IKEPolicy,
                               ipsec_sitecon['ikepolicy_id'])
            self._get_resource(context,
                               IPsecPolicy,
                               ipsec_sitecon['ipsecpolicy_id'])
            self._check_mtu(context,
                            ipsec_sitecon['mtu'],
                            ipsec_sitecon['vpnservice_id'])
            ipsec_site_conn_db = IPsecSiteConnection(
                id=uuidutils.generate_uuid(),
                tenant_id=tenant_id,
                name=ipsec_sitecon['name'],
                description=ipsec_sitecon['description'],
                peer_address=ipsec_sitecon['peer_address'],
                peer_id=ipsec_sitecon['peer_id'],
                route_mode='static',
                mtu=ipsec_sitecon['mtu'],
                auth_mode='psk',
                psk=ipsec_sitecon['psk'],
                initiator=ipsec_sitecon['initiator'],
                dpd_action=ipsec_sitecon['dpd_action'],
                dpd_interval=ipsec_sitecon['dpd_interval'],
                dpd_timeout=ipsec_sitecon['dpd_timeout'],
                admin_state_up=ipsec_sitecon['admin_state_up'],
                status=constants.PENDING_CREATE,
                vpnservice_id=ipsec_sitecon['vpnservice_id'],
                ikepolicy_id=ipsec_sitecon['ikepolicy_id'],
                ipsecpolicy_id=ipsec_sitecon['ipsecpolicy_id']
            )
            context.session.add(ipsec_site_conn_db)
            for cidr in ipsec_sitecon['peer_cidrs']:
                peer_cidr_db = IPsecPeerCidr(
                    cidr=cidr,
                    ipsec_site_connection_id=ipsec_site_conn_db['id']
                )
                context.session.add(peer_cidr_db)
        return self._make_ipsec_site_connection_dict(ipsec_site_conn_db)

    def _check_dpd(self, ipsec_sitecon):
        if ipsec_sitecon['dpd_timeout'] <= ipsec_sitecon['dpd_interval']:
            raise vpnaas.IPsecSiteConnectionDpdIntervalValueError(
                attr='dpd_timeout')

    def _check_mtu(self, context, mtu, vpnservice_id):
        vpn_service_db = self._get_vpnservice(context, vpnservice_id)
        subnet = vpn_service_db.subnet['cidr']
        version = netaddr.IPNetwork(subnet).version
        if mtu < IP_MIN_MTU[version]:
            raise vpnaas.IPsecSiteConnectionMtuError(mtu=mtu, version=version)

    def update_ipsec_site_connection(
            self, context,
            ipsec_site_conn_id, ipsec_site_connection):
        conn = ipsec_site_connection['ipsec_site_connection']
        changed_peer_cidrs = False
        with context.session.begin(subtransactions=True):
            ipsec_site_conn_db = self._get_resource(
                context,
                IPsecSiteConnection,
                ipsec_site_conn_id)
            dpd = conn.get('dpd', {})
            if dpd.get('action'):
                conn['dpd_action'] = dpd.get('action')
            if dpd.get('interval') or dpd.get('timeout'):
                conn['dpd_interval'] = dpd.get(
                    'interval', ipsec_site_conn_db.dpd_interval)
                conn['dpd_timeout'] = dpd.get(
                    'timeout', ipsec_site_conn_db.dpd_timeout)
                self._check_dpd(conn)

            if 'mtu' in conn:
                self._check_mtu(context,
                                conn['mtu'],
                                ipsec_site_conn_db.vpnservice_id)

            self.assert_update_allowed(ipsec_site_conn_db)

            if "peer_cidrs" in conn:
                changed_peer_cidrs = True
                old_peer_cidr_list = ipsec_site_conn_db['peer_cidrs']
                old_peer_cidr_dict = dict(
                    (peer_cidr['cidr'], peer_cidr)
                    for peer_cidr in old_peer_cidr_list)
                new_peer_cidr_set = set(conn["peer_cidrs"])
                old_peer_cidr_set = set(old_peer_cidr_dict)

                new_peer_cidrs = list(new_peer_cidr_set)
                for peer_cidr in old_peer_cidr_set - new_peer_cidr_set:
                    context.session.delete(old_peer_cidr_dict[peer_cidr])
                for peer_cidr in new_peer_cidr_set - old_peer_cidr_set:
                    pcidr = IPsecPeerCidr(
                        cidr=peer_cidr,
                        ipsec_site_connection_id=ipsec_site_conn_id)
                    context.session.add(pcidr)
                del conn["peer_cidrs"]
            if conn:
                ipsec_site_conn_db.update(conn)
        result = self._make_ipsec_site_connection_dict(ipsec_site_conn_db)
        if changed_peer_cidrs:
            result['peer_cidrs'] = new_peer_cidrs
        return result

    def delete_ipsec_site_connection(self, context, ipsec_site_conn_id):
        with context.session.begin(subtransactions=True):
            ipsec_site_conn_db = self._get_resource(
                context, IPsecSiteConnection, ipsec_site_conn_id
            )
            context.session.delete(ipsec_site_conn_db)

    def _get_ipsec_site_connection(
            self, context, ipsec_site_conn_id):
        return self._get_resource(
            context, IPsecSiteConnection, ipsec_site_conn_id)

    def get_ipsec_site_connection(self, context,
                                  ipsec_site_conn_id, fields=None):
        ipsec_site_conn_db = self._get_ipsec_site_connection(
            context, ipsec_site_conn_id)
        return self._make_ipsec_site_connection_dict(
            ipsec_site_conn_db, fields)

    def get_ipsec_site_connections(self, context, filters=None, fields=None):
        return self._get_collection(context, IPsecSiteConnection,
                                    self._make_ipsec_site_connection_dict,
                                    filters=filters, fields=fields)

    def update_ipsec_site_conn_status(self, context, conn_id, new_status):
        with context.session.begin():
            self._update_connection_status(context, conn_id, new_status, True)

    def _update_connection_status(self, context, conn_id, new_status,
                                  updated_pending):
        """Update the connection status, if changed.

        If the connection is not in a pending state, unconditionally update
        the status. Likewise, if in a pending state, and have an indication
        that the status has changed, then update the database.
        """
        try:
            conn_db = self._get_ipsec_site_connection(context, conn_id)
        except vpnaas.IPsecSiteConnectionNotFound:
            return
        if not utils.in_pending_status(conn_db.status) or updated_pending:
            conn_db.status = new_status

    def _make_ikepolicy_dict(self, ikepolicy, fields=None):
        res = {'id': ikepolicy['id'],
               'tenant_id': ikepolicy['tenant_id'],
               'name': ikepolicy['name'],
               'description': ikepolicy['description'],
               'auth_algorithm': ikepolicy['auth_algorithm'],
               'encryption_algorithm': ikepolicy['encryption_algorithm'],
               'phase1_negotiation_mode': ikepolicy['phase1_negotiation_mode'],
               'lifetime': {
                   'units': ikepolicy['lifetime_units'],
                   'value': ikepolicy['lifetime_value'],
               },
               'ike_version': ikepolicy['ike_version'],
               'pfs': ikepolicy['pfs']
               }

        return self._fields(res, fields)

    def create_ikepolicy(self, context, ikepolicy):
        ike = ikepolicy['ikepolicy']
        tenant_id = self._get_tenant_id_for_create(context, ike)
        lifetime_info = ike.get('lifetime', [])
        lifetime_units = lifetime_info.get('units', 'seconds')
        lifetime_value = lifetime_info.get('value', 3600)

        with context.session.begin(subtransactions=True):
            ike_db = IKEPolicy(
                id=uuidutils.generate_uuid(),
                tenant_id=tenant_id,
                name=ike['name'],
                description=ike['description'],
                auth_algorithm=ike['auth_algorithm'],
                encryption_algorithm=ike['encryption_algorithm'],
                phase1_negotiation_mode=ike['phase1_negotiation_mode'],
                lifetime_units=lifetime_units,
                lifetime_value=lifetime_value,
                ike_version=ike['ike_version'],
                pfs=ike['pfs']
            )

            context.session.add(ike_db)
        return self._make_ikepolicy_dict(ike_db)

    def update_ikepolicy(self, context, ikepolicy_id, ikepolicy):
        ike = ikepolicy['ikepolicy']
        with context.session.begin(subtransactions=True):
            ikepolicy = context.session.query(IPsecSiteConnection).filter_by(
                ikepolicy_id=ikepolicy_id).first()
            if ikepolicy:
                raise vpnaas.IKEPolicyInUse(ikepolicy_id=ikepolicy_id)
            ike_db = self._get_resource(context, IKEPolicy, ikepolicy_id)
            if ike:
                lifetime_info = ike.get('lifetime')
                if lifetime_info:
                    if lifetime_info.get('units'):
                        ike['lifetime_units'] = lifetime_info['units']
                    if lifetime_info.get('value'):
                        ike['lifetime_value'] = lifetime_info['value']
                ike_db.update(ike)
        return self._make_ikepolicy_dict(ike_db)

    def delete_ikepolicy(self, context, ikepolicy_id):
        with context.session.begin(subtransactions=True):
            ikepolicy = context.session.query(IPsecSiteConnection).filter_by(
                ikepolicy_id=ikepolicy_id).first()
            if ikepolicy:
                raise vpnaas.IKEPolicyInUse(ikepolicy_id=ikepolicy_id)
            ike_db = self._get_resource(context, IKEPolicy, ikepolicy_id)
            context.session.delete(ike_db)

    def get_ikepolicy(self, context, ikepolicy_id, fields=None):
        ike_db = self._get_resource(context, IKEPolicy, ikepolicy_id)
        return self._make_ikepolicy_dict(ike_db, fields)

    def get_ikepolicies(self, context, filters=None, fields=None):
        return self._get_collection(context, IKEPolicy,
                                    self._make_ikepolicy_dict,
                                    filters=filters, fields=fields)

    def _make_ipsecpolicy_dict(self, ipsecpolicy, fields=None):

        res = {'id': ipsecpolicy['id'],
               'tenant_id': ipsecpolicy['tenant_id'],
               'name': ipsecpolicy['name'],
               'description': ipsecpolicy['description'],
               'transform_protocol': ipsecpolicy['transform_protocol'],
               'auth_algorithm': ipsecpolicy['auth_algorithm'],
               'encryption_algorithm': ipsecpolicy['encryption_algorithm'],
               'encapsulation_mode': ipsecpolicy['encapsulation_mode'],
               'lifetime': {
                   'units': ipsecpolicy['lifetime_units'],
                   'value': ipsecpolicy['lifetime_value'],
               },
               'pfs': ipsecpolicy['pfs']
               }

        return self._fields(res, fields)

    def create_ipsecpolicy(self, context, ipsecpolicy):
        ipsecp = ipsecpolicy['ipsecpolicy']
        tenant_id = self._get_tenant_id_for_create(context, ipsecp)
        lifetime_info = ipsecp['lifetime']
        lifetime_units = lifetime_info.get('units', 'seconds')
        lifetime_value = lifetime_info.get('value', 3600)

        with context.session.begin(subtransactions=True):
            ipsecp_db = IPsecPolicy(id=uuidutils.generate_uuid(),
                                    tenant_id=tenant_id,
                                    name=ipsecp['name'],
                                    description=ipsecp['description'],
                                    transform_protocol=ipsecp['transform_'
                                                              'protocol'],
                                    auth_algorithm=ipsecp['auth_algorithm'],
                                    encryption_algorithm=ipsecp['encryption_'
                                                                'algorithm'],
                                    encapsulation_mode=ipsecp['encapsulation_'
                                                              'mode'],
                                    lifetime_units=lifetime_units,
                                    lifetime_value=lifetime_value,
                                    pfs=ipsecp['pfs'])
            context.session.add(ipsecp_db)
        return self._make_ipsecpolicy_dict(ipsecp_db)

    def update_ipsecpolicy(self, context, ipsecpolicy_id, ipsecpolicy):
        ipsecp = ipsecpolicy['ipsecpolicy']
        with context.session.begin(subtransactions=True):
            ipsecpolicy = context.session.query(IPsecSiteConnection).filter_by(
                ipsecpolicy_id=ipsecpolicy_id).first()
            if ipsecpolicy:
                raise vpnaas.IPsecPolicyInUse(ipsecpolicy_id=ipsecpolicy_id)
            ipsecp_db = self._get_resource(context,
                                           IPsecPolicy,
                                           ipsecpolicy_id)
            if ipsecp:
                lifetime_info = ipsecp.get('lifetime')
                if lifetime_info:
                    if lifetime_info.get('units'):
                        ipsecp['lifetime_units'] = lifetime_info['units']
                    if lifetime_info.get('value'):
                        ipsecp['lifetime_value'] = lifetime_info['value']
                ipsecp_db.update(ipsecp)
        return self._make_ipsecpolicy_dict(ipsecp_db)

    def delete_ipsecpolicy(self, context, ipsecpolicy_id):
        with context.session.begin(subtransactions=True):
            ipsecpolicy = context.session.query(IPsecSiteConnection).filter_by(
                ipsecpolicy_id=ipsecpolicy_id).first()
            if ipsecpolicy:
                raise vpnaas.IPsecPolicyInUse(ipsecpolicy_id=ipsecpolicy_id)
            ipsec_db = self._get_resource(context, IPsecPolicy, ipsecpolicy_id)
            context.session.delete(ipsec_db)

    def get_ipsecpolicy(self, context, ipsecpolicy_id, fields=None):
        ipsec_db = self._get_resource(context, IPsecPolicy, ipsecpolicy_id)
        return self._make_ipsecpolicy_dict(ipsec_db, fields)

    def get_ipsecpolicies(self, context, filters=None, fields=None):
        return self._get_collection(context, IPsecPolicy,
                                    self._make_ipsecpolicy_dict,
                                    filters=filters, fields=fields)

    def _make_vpnservice_dict(self, vpnservice, fields=None):
        res = {'id': vpnservice['id'],
               'name': vpnservice['name'],
               'description': vpnservice['description'],
               'tenant_id': vpnservice['tenant_id'],
               'subnet_id': vpnservice['subnet_id'],
               'router_id': vpnservice['router_id'],
               'admin_state_up': vpnservice['admin_state_up'],
               'status': vpnservice['status']}
        return self._fields(res, fields)

    def _check_router(self, context, router_id):
        l3_plugin = manager.NeutronManager.get_service_plugins().get(
            constants.L3_ROUTER_NAT)
        router = l3_plugin.get_router(context, router_id)
        if not router.get(l3_db.EXTERNAL_GW_INFO):
            raise vpnaas.RouterIsNotExternal(router_id=router_id)

    def _check_subnet_id(self, context, router_id, subnet_id):
        core_plugin = manager.NeutronManager.get_plugin()
        ports = core_plugin.get_ports(
            context,
            filters={
                'fixed_ips': {'subnet_id': [subnet_id]},
                'device_id': [router_id]})
        if not ports:
            raise vpnaas.SubnetIsNotConnectedToRouter(
                subnet_id=subnet_id,
                router_id=router_id)

    def create_vpnservice(self, context, vpnservice):
        vpns = vpnservice['vpnservice']
        tenant_id = self._get_tenant_id_for_create(context, vpns)
        self._check_router(context, vpns['router_id'])
        self._check_subnet_id(context, vpns['router_id'], vpns['subnet_id'])
        with context.session.begin(subtransactions=True):
            vpnservice_db = VPNService(id=uuidutils.generate_uuid(),
                                       tenant_id=tenant_id,
                                       name=vpns['name'],
                                       description=vpns['description'],
                                       subnet_id=vpns['subnet_id'],
                                       router_id=vpns['router_id'],
                                       admin_state_up=vpns['admin_state_up'],
                                       status=constants.PENDING_CREATE)
            context.session.add(vpnservice_db)
        return self._make_vpnservice_dict(vpnservice_db)

    def update_vpnservice(self, context, vpnservice_id, vpnservice):
        vpns = vpnservice['vpnservice']
        with context.session.begin(subtransactions=True):
            vpns_db = self._get_resource(context, VPNService, vpnservice_id)
            self.assert_update_allowed(vpns_db)
            if vpns:
                vpns_db.update(vpns)
        return self._make_vpnservice_dict(vpns_db)

    def delete_vpnservice(self, context, vpnservice_id):
        with context.session.begin(subtransactions=True):
            if context.session.query(IPsecSiteConnection).filter_by(
                vpnservice_id=vpnservice_id
            ).first():
                raise vpnaas.VPNServiceInUse(vpnservice_id=vpnservice_id)
            vpns_db = self._get_resource(context, VPNService, vpnservice_id)
            context.session.delete(vpns_db)

    def _get_vpnservice(self, context, vpnservice_id):
        return self._get_resource(context, VPNService, vpnservice_id)

    def get_vpnservice(self, context, vpnservice_id, fields=None):
        vpns_db = self._get_resource(context, VPNService, vpnservice_id)
        return self._make_vpnservice_dict(vpns_db, fields)

    def get_vpnservices(self, context, filters=None, fields=None):
        return self._get_collection(context, VPNService,
                                    self._make_vpnservice_dict,
                                    filters=filters, fields=fields)

    def check_router_in_use(self, context, router_id):
        vpnservices = self.get_vpnservices(
            context, filters={'router_id': [router_id]})
        if vpnservices:
            raise vpnaas.RouterInUseByVPNService(
                router_id=router_id,
                vpnservice_id=vpnservices[0]['id'])


class VPNPluginRpcDbMixin():
    def _get_agent_hosting_vpn_services(self, context, host):

        plugin = manager.NeutronManager.get_plugin()
        agent = plugin._get_agent_by_type_and_host(
            context, n_constants.AGENT_TYPE_L3, host)
        if not agent.admin_state_up:
            return []
        query = context.session.query(VPNService)
        query = query.join(IPsecSiteConnection)
        query = query.join(IKEPolicy)
        query = query.join(IPsecPolicy)
        query = query.join(IPsecPeerCidr)
        query = query.join(l3_agent_db.RouterL3AgentBinding,
                           l3_agent_db.RouterL3AgentBinding.router_id ==
                           VPNService.router_id)
        query = query.filter(
            l3_agent_db.RouterL3AgentBinding.l3_agent_id == agent.id)
        return query

    def update_status_by_agent(self, context, service_status_info_list):
        """Updating vpnservice and vpnconnection status.

        :param context: context variable
        :param service_status_info_list: list of status
        The structure is
        [{id: vpnservice_id,
          status: ACTIVE|DOWN|ERROR,
          updated_pending_status: True|False
          ipsec_site_connections: {
              ipsec_site_connection_id: {
                  status: ACTIVE|DOWN|ERROR,
                  updated_pending_status: True|False
              }
          }]
        The agent will set updated_pending_status as True,
        when agent update any pending status.
        """
        with context.session.begin(subtransactions=True):
            for vpnservice in service_status_info_list:
                try:
                    vpnservice_db = self._get_vpnservice(
                        context, vpnservice['id'])
                except vpnaas.VPNServiceNotFound:
                    LOG.warn(_('vpnservice %s in db is already deleted'),
                             vpnservice['id'])
                    continue

                if (not utils.in_pending_status(vpnservice_db.status)
                    or vpnservice['updated_pending_status']):
                    vpnservice_db.status = vpnservice['status']
                for conn_id, conn in vpnservice[
                    'ipsec_site_connections'].items():
                    self._update_connection_status(
                        context, conn_id, conn['status'],
                        conn['updated_pending_status'])<|MERGE_RESOLUTION|>--- conflicted
+++ resolved
@@ -179,11 +179,7 @@
         try:
             r = self._get_by_id(context, model, v_id)
         except exc.NoResultFound:
-<<<<<<< HEAD
-            with excutils.save_and_reraise_exception():
-=======
             with excutils.save_and_reraise_exception(reraise=False) as ctx:
->>>>>>> b4b3c973
                 if issubclass(model, IPsecSiteConnection):
                     raise vpnaas.IPsecSiteConnectionNotFound(
                         ipsec_site_conn_id=v_id
@@ -194,10 +190,7 @@
                     raise vpnaas.IPsecPolicyNotFound(ipsecpolicy_id=v_id)
                 elif issubclass(model, VPNService):
                     raise vpnaas.VPNServiceNotFound(vpnservice_id=v_id)
-<<<<<<< HEAD
-=======
                 ctx.reraise = True
->>>>>>> b4b3c973
         return r
 
     def assert_update_allowed(self, obj):
