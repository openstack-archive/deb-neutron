# vim: tabstop=4 shiftwidth=4 softtabstop=4
#
# Copyright 2013 OpenStack Foundation
#
#    Licensed under the Apache License, Version 2.0 (the "License"); you may
#    not use this file except in compliance with the License. You may obtain
#    a copy of the License at
#
#         http://www.apache.org/licenses/LICENSE-2.0
#
#    Unless required by applicable law or agreed to in writing, software
#    distributed under the License is distributed on an "AS IS" BASIS, WITHOUT
#    WARRANTIES OR CONDITIONS OF ANY KIND, either express or implied. See the
#    License for the specific language governing permissions and limitations
#    under the License.
#

"""havana

Revision ID: havana
<<<<<<< HEAD
Revises: 49f5e553f61f
=======
Revises: 40b0aff0302e
>>>>>>> b4b3c973
Create Date: 2013-10-02 00:00:00.000000

"""

# revision identifiers, used by Alembic.
revision = 'havana'
<<<<<<< HEAD
down_revision = '49f5e553f61f'
=======
down_revision = '40b0aff0302e'
>>>>>>> b4b3c973

# Change to ['*'] if this migration applies to all plugins

migration_for_plugins = ['*']


def upgrade(active_plugins=None, options=None):
    """A no-op migration for marking the Havana release."""
    pass


def downgrade(active_plugins=None, options=None):
    """A no-op migration for marking the Havana release."""
    pass<|MERGE_RESOLUTION|>--- conflicted
+++ resolved
@@ -18,22 +18,14 @@
 """havana
 
 Revision ID: havana
-<<<<<<< HEAD
-Revises: 49f5e553f61f
-=======
 Revises: 40b0aff0302e
->>>>>>> b4b3c973
 Create Date: 2013-10-02 00:00:00.000000
 
 """
 
 # revision identifiers, used by Alembic.
 revision = 'havana'
-<<<<<<< HEAD
-down_revision = '49f5e553f61f'
-=======
 down_revision = '40b0aff0302e'
->>>>>>> b4b3c973
 
 # Change to ['*'] if this migration applies to all plugins
 
