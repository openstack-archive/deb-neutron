# Copyright 2012 VMware, Inc.  All rights reserved.
#
#    Licensed under the Apache License, Version 2.0 (the "License"); you may
#    not use this file except in compliance with the License. You may obtain
#    a copy of the License at
#
#         http://www.apache.org/licenses/LICENSE-2.0
#
#    Unless required by applicable law or agreed to in writing, software
#    distributed under the License is distributed on an "AS IS" BASIS, WITHOUT
#    WARRANTIES OR CONDITIONS OF ANY KIND, either express or implied. See the
#    License for the specific language governing permissions and limitations
#    under the License.

import netaddr
import sqlalchemy as sa
from sqlalchemy import orm
from sqlalchemy.orm import exc

from neutron.api.rpc.agentnotifiers import l3_rpc_agent_api
from neutron.api.v2 import attributes
from neutron.common import constants as l3_constants
from neutron.common import exceptions as n_exc
from neutron.common import ipv6_utils
from neutron.common import rpc as n_rpc
from neutron.common import utils
from neutron.db import model_base
from neutron.db import models_v2
from neutron.extensions import external_net
from neutron.extensions import l3
from neutron.i18n import _LI
from neutron import manager
from neutron.openstack.common import log as logging
from neutron.openstack.common import uuidutils
from neutron.plugins.common import constants

LOG = logging.getLogger(__name__)


DEVICE_OWNER_ROUTER_INTF = l3_constants.DEVICE_OWNER_ROUTER_INTF
DEVICE_OWNER_ROUTER_GW = l3_constants.DEVICE_OWNER_ROUTER_GW
DEVICE_OWNER_FLOATINGIP = l3_constants.DEVICE_OWNER_FLOATINGIP
EXTERNAL_GW_INFO = l3.EXTERNAL_GW_INFO

# Maps API field to DB column
# API parameter name and Database column names may differ.
# Useful to keep the filtering between API and Database.
API_TO_DB_COLUMN_MAP = {'port_id': 'fixed_port_id'}
CORE_ROUTER_ATTRS = ('id', 'name', 'tenant_id', 'admin_state_up', 'status')


class RouterPort(model_base.BASEV2):
    router_id = sa.Column(
        sa.String(36),
        sa.ForeignKey('routers.id', ondelete="CASCADE"),
        primary_key=True)
    port_id = sa.Column(
        sa.String(36),
        sa.ForeignKey('ports.id', ondelete="CASCADE"),
        primary_key=True)
    # The port_type attribute is redundant as the port table already specifies
    # it in DEVICE_OWNER.However, this redundancy enables more efficient
    # queries on router ports, and also prevents potential error-prone
    # conditions which might originate from users altering the DEVICE_OWNER
    # property of router ports.
    port_type = sa.Column(sa.String(255))
    port = orm.relationship(
        models_v2.Port,
        backref=orm.backref('routerport', uselist=False, cascade="all,delete"))


class Router(model_base.BASEV2, models_v2.HasId, models_v2.HasTenant):
    """Represents a v2 neutron router."""

    name = sa.Column(sa.String(255))
    status = sa.Column(sa.String(16))
    admin_state_up = sa.Column(sa.Boolean)
    gw_port_id = sa.Column(sa.String(36), sa.ForeignKey('ports.id'))
    gw_port = orm.relationship(models_v2.Port, lazy='joined')
    attached_ports = orm.relationship(
        RouterPort,
        backref='router',
        lazy='dynamic')


class FloatingIP(model_base.BASEV2, models_v2.HasId, models_v2.HasTenant):
    """Represents a floating IP address.

    This IP address may or may not be allocated to a tenant, and may or
    may not be associated with an internal port/ip address/router.
    """

    floating_ip_address = sa.Column(sa.String(64), nullable=False)
    floating_network_id = sa.Column(sa.String(36), nullable=False)
    floating_port_id = sa.Column(sa.String(36), sa.ForeignKey('ports.id'),
                                 nullable=False)
    fixed_port_id = sa.Column(sa.String(36), sa.ForeignKey('ports.id'))
    fixed_ip_address = sa.Column(sa.String(64))
    router_id = sa.Column(sa.String(36), sa.ForeignKey('routers.id'))
    # Additional attribute for keeping track of the router where the floating
    # ip was associated in order to be able to ensure consistency even if an
    # aysnchronous backend is unavailable when the floating IP is disassociated
    last_known_router_id = sa.Column(sa.String(36))
    status = sa.Column(sa.String(16))
    router = orm.relationship(Router, backref='floating_ips')


class L3_NAT_dbonly_mixin(l3.RouterPluginBase):
    """Mixin class to add L3/NAT router methods to db_base_plugin_v2."""

    router_device_owners = (
        DEVICE_OWNER_ROUTER_INTF,
        DEVICE_OWNER_ROUTER_GW,
        DEVICE_OWNER_FLOATINGIP
    )

    @property
    def _core_plugin(self):
        return manager.NeutronManager.get_plugin()

    def _get_router(self, context, router_id):
        try:
            router = self._get_by_id(context, Router, router_id)
        except exc.NoResultFound:
            raise l3.RouterNotFound(router_id=router_id)
        return router

    def _make_router_dict(self, router, fields=None, process_extensions=True):
        res = dict((key, router[key]) for key in CORE_ROUTER_ATTRS)
        if router['gw_port_id']:
            ext_gw_info = {
                'network_id': router.gw_port['network_id'],
                'external_fixed_ips': [{'subnet_id': ip["subnet_id"],
                                        'ip_address': ip["ip_address"]}
                                       for ip in router.gw_port['fixed_ips']]}
        else:
            ext_gw_info = None
        res.update({
            EXTERNAL_GW_INFO: ext_gw_info,
            'gw_port_id': router['gw_port_id'],
        })
        # NOTE(salv-orlando): The following assumes this mixin is used in a
        # class inheriting from CommonDbMixin, which is true for all existing
        # plugins.
        if process_extensions:
            self._apply_dict_extend_functions(l3.ROUTERS, res, router)
        return self._fields(res, fields)

    def _create_router_db(self, context, router, tenant_id):
        """Create the DB object."""
        with context.session.begin(subtransactions=True):
            # pre-generate id so it will be available when
            # configuring external gw port
            router_db = Router(id=uuidutils.generate_uuid(),
                               tenant_id=tenant_id,
                               name=router['name'],
                               admin_state_up=router['admin_state_up'],
                               status="ACTIVE")
            context.session.add(router_db)
            return router_db

    def create_router(self, context, router):
        r = router['router']
        gw_info = r.pop(EXTERNAL_GW_INFO, None)
        tenant_id = self._get_tenant_id_for_create(context, r)
        with context.session.begin(subtransactions=True):
            router_db = self._create_router_db(context, r, tenant_id)
            if gw_info:
                self._update_router_gw_info(context, router_db['id'],
                                            gw_info, router=router_db)
        return self._make_router_dict(router_db)

    def _update_router_db(self, context, router_id, data, gw_info):
        """Update the DB object."""
        with context.session.begin(subtransactions=True):
            router_db = self._get_router(context, router_id)
            if data:
                router_db.update(data)
            return router_db

    def update_router(self, context, id, router):
        r = router['router']
        gw_info = r.pop(EXTERNAL_GW_INFO, attributes.ATTR_NOT_SPECIFIED)
        # check whether router needs and can be rescheduled to the proper
        # l3 agent (associated with given external network);
        # do check before update in DB as an exception will be raised
        # in case no proper l3 agent found
        if gw_info != attributes.ATTR_NOT_SPECIFIED:
            candidates = self._check_router_needs_rescheduling(
                context, id, gw_info)
            # Update the gateway outside of the DB update since it involves L2
            # calls that don't make sense to rollback and may cause deadlocks
            # in a transaction.
            self._update_router_gw_info(context, id, gw_info)
        else:
            candidates = None
        router_db = self._update_router_db(context, id, r, gw_info)
        if candidates:
            l3_plugin = manager.NeutronManager.get_service_plugins().get(
                constants.L3_ROUTER_NAT)
            l3_plugin.reschedule_router(context, id, candidates)
        return self._make_router_dict(router_db)

    def _check_router_needs_rescheduling(self, context, router_id, gw_info):
        """Checks whether router's l3 agent can handle the given network

        When external_network_bridge is set, each L3 agent can be associated
        with at most one external network. If router's new external gateway
        is on other network then the router needs to be rescheduled to the
        proper l3 agent.
        If external_network_bridge is not set then the agent
        can support multiple external networks and rescheduling is not needed

        :return: list of candidate agents if rescheduling needed,
        None otherwise; raises exception if there is no eligible l3 agent
        associated with target external network
        """
        # TODO(obondarev): rethink placement of this func as l3 db manager is
        # not really a proper place for agent scheduling stuff
        network_id = gw_info.get('network_id') if gw_info else None
        if not network_id:
            return

        nets = self._core_plugin.get_networks(
            context, {external_net.EXTERNAL: [True]})
        # nothing to do if there is only one external network
        if len(nets) <= 1:
            return

        # first get plugin supporting l3 agent scheduling
        # (either l3 service plugin or core_plugin)
        l3_plugin = manager.NeutronManager.get_service_plugins().get(
            constants.L3_ROUTER_NAT)
        if (not utils.is_extension_supported(
                l3_plugin,
                l3_constants.L3_AGENT_SCHEDULER_EXT_ALIAS) or
            l3_plugin.router_scheduler is None):
            # that might mean that we are dealing with non-agent-based
            # implementation of l3 services
            return

        cur_agents = l3_plugin.list_l3_agents_hosting_router(
            context, router_id)['agents']
        for agent in cur_agents:
            ext_net_id = agent['configurations'].get(
                'gateway_external_network_id')
            ext_bridge = agent['configurations'].get(
                'external_network_bridge', 'br-ex')
            if (ext_net_id == network_id or
                    (not ext_net_id and not ext_bridge)):
                return

        # otherwise find l3 agent with matching gateway_external_network_id
        active_agents = l3_plugin.get_l3_agents(context, active=True)
        router = {
            'id': router_id,
            'external_gateway_info': {'network_id': network_id}
        }
        candidates = l3_plugin.get_l3_agent_candidates(context,
                                                       router,
                                                       active_agents)
        if not candidates:
            msg = (_('No eligible l3 agent associated with external network '
                     '%s found') % network_id)
            raise n_exc.BadRequest(resource='router', msg=msg)

        return candidates

    def _create_router_gw_port(self, context, router, network_id):
        # Port has no 'tenant-id', as it is hidden from user
        gw_port = self._core_plugin.create_port(context.elevated(), {
            'port': {'tenant_id': '',  # intentionally not set
                     'network_id': network_id,
                     'mac_address': attributes.ATTR_NOT_SPECIFIED,
                     'fixed_ips': attributes.ATTR_NOT_SPECIFIED,
                     'device_id': router['id'],
                     'device_owner': DEVICE_OWNER_ROUTER_GW,
                     'admin_state_up': True,
                     'name': ''}})

        if not gw_port['fixed_ips']:
            self._core_plugin.delete_port(context.elevated(), gw_port['id'],
                                          l3_port_check=False)
            msg = (_('No IPs available for external network %s') %
                   network_id)
            raise n_exc.BadRequest(resource='router', msg=msg)

        with context.session.begin(subtransactions=True):
            router.gw_port = self._core_plugin._get_port(context.elevated(),
                                                         gw_port['id'])
            router_port = RouterPort(
                router_id=router.id,
                port_id=gw_port['id'],
                port_type=DEVICE_OWNER_ROUTER_GW
            )
            context.session.add(router)
            context.session.add(router_port)

    def _validate_gw_info(self, context, gw_port, info):
        network_id = info['network_id'] if info else None
        if network_id:
            network_db = self._core_plugin._get_network(context, network_id)
            if not network_db.external:
                msg = _("Network %s is not an external network") % network_id
                raise n_exc.BadRequest(resource='router', msg=msg)
        return network_id

    def _delete_current_gw_port(self, context, router_id, router, new_network):
        """Delete gw port, if it is attached to an old network."""
        is_gw_port_attached_to_existing_network = (
            router.gw_port and router.gw_port['network_id'] != new_network)
        admin_ctx = context.elevated()
        if is_gw_port_attached_to_existing_network:
            if self.get_floatingips_count(
                admin_ctx, {'router_id': [router_id]}):
                raise l3.RouterExternalGatewayInUseByFloatingIp(
                    router_id=router_id, net_id=router.gw_port['network_id'])
            with context.session.begin(subtransactions=True):
                gw_port = router.gw_port
                router.gw_port = None
                context.session.add(router)
                context.session.expire(gw_port)
                vpnservice = manager.NeutronManager.get_service_plugins().get(
                    constants.VPN)
                if vpnservice:
                    vpnservice.check_router_in_use(context, router_id)
            self._core_plugin.delete_port(
                admin_ctx, gw_port['id'], l3_port_check=False)

    def _create_gw_port(self, context, router_id, router, new_network):
        new_valid_gw_port_attachment = (
            new_network and (not router.gw_port or
                             router.gw_port['network_id'] != new_network))
        if new_valid_gw_port_attachment:
            subnets = self._core_plugin._get_subnets_by_network(context,
                                                                new_network)
            for subnet in subnets:
                self._check_for_dup_router_subnet(context, router,
                                                  new_network, subnet['id'],
                                                  subnet['cidr'])
            self._create_router_gw_port(context, router, new_network)

    def _update_router_gw_info(self, context, router_id, info, router=None):
        # TODO(salvatore-orlando): guarantee atomic behavior also across
        # operations that span beyond the model classes handled by this
        # class (e.g.: delete_port)
        router = router or self._get_router(context, router_id)
        gw_port = router.gw_port
        network_id = self._validate_gw_info(context, gw_port, info)
        self._delete_current_gw_port(context, router_id, router, network_id)
        self._create_gw_port(context, router_id, router, network_id)

    def _ensure_router_not_in_use(self, context, router_id):
        admin_ctx = context.elevated()
        router = self._get_router(context, router_id)
        if self.get_floatingips_count(
            admin_ctx, filters={'router_id': [router_id]}):
            raise l3.RouterInUse(router_id=router_id)
        device_owner = self._get_device_owner(context, router)
        if any(rp.port_type == device_owner
               for rp in router.attached_ports.all()):
            raise l3.RouterInUse(router_id=router_id)
        return router

    def delete_router(self, context, id):
        with context.session.begin(subtransactions=True):
            router = self._ensure_router_not_in_use(context, id)

            #TODO(nati) Refactor here when we have router insertion model
            vpnservice = manager.NeutronManager.get_service_plugins().get(
                constants.VPN)
            if vpnservice:
                vpnservice.check_router_in_use(context, id)

            router_ports = router.attached_ports.all()
            # Set the router's gw_port to None to avoid a constraint violation.
            router.gw_port = None
            for rp in router_ports:
                self._core_plugin._delete_port(context.elevated(), rp.port.id)
            context.session.delete(router)

    def get_router(self, context, id, fields=None):
        router = self._get_router(context, id)
        return self._make_router_dict(router, fields)

    def get_routers(self, context, filters=None, fields=None,
                    sorts=None, limit=None, marker=None,
                    page_reverse=False):
        marker_obj = self._get_marker_obj(context, 'router', limit, marker)
        return self._get_collection(context, Router,
                                    self._make_router_dict,
                                    filters=filters, fields=fields,
                                    sorts=sorts,
                                    limit=limit,
                                    marker_obj=marker_obj,
                                    page_reverse=page_reverse)

    def get_routers_count(self, context, filters=None):
        return self._get_collection_count(context, Router,
                                          filters=filters)

    def _check_for_dup_router_subnet(self, context, router,
                                     network_id, subnet_id, subnet_cidr):
        try:
            # It's possible these ports are on the same network, but
            # different subnets.
            new_ipnet = netaddr.IPNetwork(subnet_cidr)
            for p in (rp.port for rp in router.attached_ports):
                for ip in p['fixed_ips']:
                    if ip['subnet_id'] == subnet_id:
                        msg = (_("Router already has a port on subnet %s")
                               % subnet_id)
                        raise n_exc.BadRequest(resource='router', msg=msg)
                    sub_id = ip['subnet_id']
                    cidr = self._core_plugin._get_subnet(context.elevated(),
                                                         sub_id)['cidr']
                    ipnet = netaddr.IPNetwork(cidr)
                    match1 = netaddr.all_matching_cidrs(new_ipnet, [cidr])
                    match2 = netaddr.all_matching_cidrs(ipnet, [subnet_cidr])
                    if match1 or match2:
                        data = {'subnet_cidr': subnet_cidr,
                                'subnet_id': subnet_id,
                                'cidr': cidr,
                                'sub_id': sub_id}
                        msg = (_("Cidr %(subnet_cidr)s of subnet "
                                 "%(subnet_id)s overlaps with cidr %(cidr)s "
                                 "of subnet %(sub_id)s") % data)
                        raise n_exc.BadRequest(resource='router', msg=msg)
        except exc.NoResultFound:
            pass

    def _get_device_owner(self, context, router=None):
        """Get device_owner for the specified router."""
        # NOTE(armando-migliaccio): in the base case this is invariant
        return DEVICE_OWNER_ROUTER_INTF

    def _validate_interface_info(self, interface_info):
        port_id_specified = interface_info and 'port_id' in interface_info
        subnet_id_specified = interface_info and 'subnet_id' in interface_info
        if not (port_id_specified or subnet_id_specified):
            msg = _("Either subnet_id or port_id must be specified")
            raise n_exc.BadRequest(resource='router', msg=msg)
        if port_id_specified and subnet_id_specified:
            msg = _("Cannot specify both subnet-id and port-id")
            raise n_exc.BadRequest(resource='router', msg=msg)
        return port_id_specified, subnet_id_specified

    def _add_interface_by_port(self, context, router, port_id, owner):
        with context.session.begin(subtransactions=True):
            port = self._core_plugin._get_port(context, port_id)
            if port['device_id']:
                raise n_exc.PortInUse(net_id=port['network_id'],
                                      port_id=port['id'],
                                      device_id=port['device_id'])
            fixed_ips = [ip for ip in port['fixed_ips']]
            if len(fixed_ips) != 1:
                msg = _('Router port must have exactly one fixed IP')
                raise n_exc.BadRequest(resource='router', msg=msg)
            subnet_id = fixed_ips[0]['subnet_id']
            subnet = self._core_plugin._get_subnet(context, subnet_id)
            self._check_for_dup_router_subnet(context, router,
                                              port['network_id'],
                                              subnet['id'],
                                              subnet['cidr'])
            port.update({'device_id': router.id, 'device_owner': owner})
            return port

    def _add_interface_by_subnet(self, context, router, subnet_id, owner):
        subnet = self._core_plugin._get_subnet(context, subnet_id)
        if (not subnet['gateway_ip']
            and not ipv6_utils.is_slaac_subnet(subnet)):
            msg = _('Subnet for router interface must have a gateway IP')
            raise n_exc.BadRequest(resource='router', msg=msg)
        self._check_for_dup_router_subnet(context, router,
                                          subnet['network_id'],
                                          subnet_id,
                                          subnet['cidr'])
<<<<<<< HEAD
        if subnet['gateway_ip']:
            fixed_ip = {'ip_address': subnet['gateway_ip'],
                        'subnet_id': subnet['id']}
        else:
            fixed_ip = {'subnet_id': subnet['id']}
=======
        fixed_ip = {'ip_address': subnet['gateway_ip'],
                    'subnet_id': subnet['id']}
>>>>>>> eecc864d

        return self._core_plugin.create_port(context, {
            'port':
            {'tenant_id': subnet['tenant_id'],
             'network_id': subnet['network_id'],
             'fixed_ips': [fixed_ip],
             'mac_address': attributes.ATTR_NOT_SPECIFIED,
             'admin_state_up': True,
             'device_id': router.id,
             'device_owner': owner,
             'name': ''}})

    @staticmethod
    def _make_router_interface_info(
            router_id, tenant_id, port_id, subnet_id):
        return {
            'id': router_id,
            'tenant_id': tenant_id,
            'port_id': port_id,
            'subnet_id': subnet_id
        }

    def add_router_interface(self, context, router_id, interface_info):
        router = self._get_router(context, router_id)
        add_by_port, add_by_sub = self._validate_interface_info(interface_info)
        device_owner = self._get_device_owner(context, router_id)

        if add_by_port:
            port = self._add_interface_by_port(
                context, router, interface_info['port_id'], device_owner)
        elif add_by_sub:
            port = self._add_interface_by_subnet(
                context, router, interface_info['subnet_id'], device_owner)

        with context.session.begin(subtransactions=True):
            router_port = RouterPort(
                port_id=port['id'],
                router_id=router.id,
                port_type=device_owner
            )
            context.session.add(router_port)

        return self._make_router_interface_info(
            router.id, port['tenant_id'], port['id'],
            port['fixed_ips'][0]['subnet_id'])

    def _confirm_router_interface_not_in_use(self, context, router_id,
                                             subnet_id):
        subnet_db = self._core_plugin._get_subnet(context, subnet_id)
        subnet_cidr = netaddr.IPNetwork(subnet_db['cidr'])
        fip_qry = context.session.query(FloatingIP)
        vpnservice = manager.NeutronManager.get_service_plugins().get(
            constants.VPN)
        if vpnservice:
            vpnservice.check_subnet_in_use(context, subnet_id)
        for fip_db in fip_qry.filter_by(router_id=router_id):
            if netaddr.IPAddress(fip_db['fixed_ip_address']) in subnet_cidr:
                raise l3.RouterInterfaceInUseByFloatingIP(
                    router_id=router_id, subnet_id=subnet_id)

    def _remove_interface_by_port(self, context, router_id,
                                  port_id, subnet_id, owner):
        qry = context.session.query(RouterPort)
        qry = qry.filter_by(
            port_id=port_id,
            router_id=router_id,
            port_type=owner
        )
        try:
            port_db = qry.one().port
        except exc.NoResultFound:
            raise l3.RouterInterfaceNotFound(router_id=router_id,
                                             port_id=port_id)
        port_subnet_id = port_db['fixed_ips'][0]['subnet_id']
        if subnet_id and port_subnet_id != subnet_id:
            raise n_exc.SubnetMismatchForPort(
                port_id=port_id, subnet_id=subnet_id)
        subnet = self._core_plugin._get_subnet(context, port_subnet_id)
        self._confirm_router_interface_not_in_use(
            context, router_id, port_subnet_id)
        self._core_plugin.delete_port(context, port_db['id'],
                                      l3_port_check=False)
        return (port_db, subnet)

    def _remove_interface_by_subnet(self, context,
                                    router_id, subnet_id, owner):
        self._confirm_router_interface_not_in_use(
            context, router_id, subnet_id)
        subnet = self._core_plugin._get_subnet(context, subnet_id)

        try:
            rport_qry = context.session.query(models_v2.Port).join(RouterPort)
            ports = rport_qry.filter(
                RouterPort.router_id == router_id,
                RouterPort.port_type == owner,
                models_v2.Port.network_id == subnet['network_id']
            )

            for p in ports:
                if p['fixed_ips'][0]['subnet_id'] == subnet_id:
                    self._core_plugin.delete_port(context, p['id'],
                                                  l3_port_check=False)
                    return (p, subnet)
        except exc.NoResultFound:
            pass
        raise l3.RouterInterfaceNotFoundForSubnet(router_id=router_id,
                                                  subnet_id=subnet_id)

    def remove_router_interface(self, context, router_id, interface_info):
        if not interface_info:
            msg = _("Either subnet_id or port_id must be specified")
            raise n_exc.BadRequest(resource='router', msg=msg)
        port_id = interface_info.get('port_id')
        subnet_id = interface_info.get('subnet_id')
        device_owner = self._get_device_owner(context, router_id)
        if port_id:
            port, subnet = self._remove_interface_by_port(context, router_id,
                                                          port_id, subnet_id,
                                                          device_owner)
        elif subnet_id:
            port, subnet = self._remove_interface_by_subnet(
                context, router_id, subnet_id, device_owner)

        return self._make_router_interface_info(router_id, port['tenant_id'],
                                                port['id'], subnet['id'])

    def _get_floatingip(self, context, id):
        try:
            floatingip = self._get_by_id(context, FloatingIP, id)
        except exc.NoResultFound:
            raise l3.FloatingIPNotFound(floatingip_id=id)
        return floatingip

    def _make_floatingip_dict(self, floatingip, fields=None):
        res = {'id': floatingip['id'],
               'tenant_id': floatingip['tenant_id'],
               'floating_ip_address': floatingip['floating_ip_address'],
               'floating_network_id': floatingip['floating_network_id'],
               'router_id': floatingip['router_id'],
               'port_id': floatingip['fixed_port_id'],
               'fixed_ip_address': floatingip['fixed_ip_address'],
               'status': floatingip['status']}
        return self._fields(res, fields)

    def _get_interface_ports_for_network(self, context, network_id):
        router_intf_qry = context.session.query(RouterPort)
        router_intf_qry = router_intf_qry.join(models_v2.Port)
        return router_intf_qry.filter(
            models_v2.Port.network_id == network_id,
            RouterPort.port_type == DEVICE_OWNER_ROUTER_INTF
        )

    def _get_router_for_floatingip(self, context, internal_port,
                                   internal_subnet_id,
                                   external_network_id):
        subnet_db = self._core_plugin._get_subnet(context,
                                                  internal_subnet_id)
        if not subnet_db['gateway_ip']:
            msg = (_('Cannot add floating IP to port on subnet %s '
                     'which has no gateway_ip') % internal_subnet_id)
            raise n_exc.BadRequest(resource='floatingip', msg=msg)

        router_intf_ports = self._get_interface_ports_for_network(
            context, internal_port['network_id'])

        # This joins on port_id so is not a cross-join
        routerport_qry = router_intf_ports.join(models_v2.IPAllocation)
        routerport_qry = routerport_qry.filter(
            models_v2.IPAllocation.subnet_id == internal_subnet_id
        )

        router_port = routerport_qry.first()

        if router_port and router_port.router.gw_port:
            return router_port.router.id

        raise l3.ExternalGatewayForFloatingIPNotFound(
            subnet_id=internal_subnet_id,
            external_network_id=external_network_id,
            port_id=internal_port['id'])

    def _internal_fip_assoc_data(self, context, fip):
        """Retrieve internal port data for floating IP.

        Retrieve information concerning the internal port where
        the floating IP should be associated to.
        """
        internal_port = self._core_plugin._get_port(context, fip['port_id'])
        if not internal_port['tenant_id'] == fip['tenant_id']:
            port_id = fip['port_id']
            if 'id' in fip:
                floatingip_id = fip['id']
                data = {'port_id': port_id,
                        'floatingip_id': floatingip_id}
                msg = (_('Port %(port_id)s is associated with a different '
                         'tenant than Floating IP %(floatingip_id)s and '
                         'therefore cannot be bound.') % data)
            else:
                msg = (_('Cannot create floating IP and bind it to '
                         'Port %s, since that port is owned by a '
                         'different tenant.') % port_id)
            raise n_exc.BadRequest(resource='floatingip', msg=msg)

        internal_subnet_id = None
        if 'fixed_ip_address' in fip and fip['fixed_ip_address']:
            internal_ip_address = fip['fixed_ip_address']
            for ip in internal_port['fixed_ips']:
                if ip['ip_address'] == internal_ip_address:
                    internal_subnet_id = ip['subnet_id']
            if not internal_subnet_id:
                msg = (_('Port %(id)s does not have fixed ip %(address)s') %
                       {'id': internal_port['id'],
                        'address': internal_ip_address})
                raise n_exc.BadRequest(resource='floatingip', msg=msg)
        else:
            ips = [ip['ip_address'] for ip in internal_port['fixed_ips']]
            if not ips:
                msg = (_('Cannot add floating IP to port %s that has'
                         'no fixed IP addresses') % internal_port['id'])
                raise n_exc.BadRequest(resource='floatingip', msg=msg)
            if len(ips) > 1:
                msg = (_('Port %s has multiple fixed IPs.  Must provide'
                         ' a specific IP when assigning a floating IP') %
                       internal_port['id'])
                raise n_exc.BadRequest(resource='floatingip', msg=msg)
            internal_ip_address = internal_port['fixed_ips'][0]['ip_address']
            internal_subnet_id = internal_port['fixed_ips'][0]['subnet_id']
        return internal_port, internal_subnet_id, internal_ip_address

    def get_assoc_data(self, context, fip, floating_network_id):
        """Determine/extract data associated with the internal port.

        When a floating IP is associated with an internal port,
        we need to extract/determine some data associated with the
        internal port, including the internal_ip_address, and router_id.
        The confirmation of the internal port whether owned by the tenant who
        owns the floating IP will be confirmed by _get_router_for_floatingip.
        """
        (internal_port, internal_subnet_id,
         internal_ip_address) = self._internal_fip_assoc_data(context, fip)
        router_id = self._get_router_for_floatingip(context,
                                                    internal_port,
                                                    internal_subnet_id,
                                                    floating_network_id)

        return (fip['port_id'], internal_ip_address, router_id)

    def _check_and_get_fip_assoc(self, context, fip, floatingip_db):
        port_id = internal_ip_address = router_id = None
        if (('fixed_ip_address' in fip and fip['fixed_ip_address']) and
            not ('port_id' in fip and fip['port_id'])):
            msg = _("fixed_ip_address cannot be specified without a port_id")
            raise n_exc.BadRequest(resource='floatingip', msg=msg)
        if 'port_id' in fip and fip['port_id']:
            port_id, internal_ip_address, router_id = self.get_assoc_data(
                context,
                fip,
                floatingip_db['floating_network_id'])
            fip_qry = context.session.query(FloatingIP)
            try:
                fip_qry.filter_by(
                    fixed_port_id=fip['port_id'],
                    floating_network_id=floatingip_db['floating_network_id'],
                    fixed_ip_address=internal_ip_address).one()
                raise l3.FloatingIPPortAlreadyAssociated(
                    port_id=fip['port_id'],
                    fip_id=floatingip_db['id'],
                    floating_ip_address=floatingip_db['floating_ip_address'],
                    fixed_ip=internal_ip_address,
                    net_id=floatingip_db['floating_network_id'])
            except exc.NoResultFound:
                pass
        return port_id, internal_ip_address, router_id

    def _update_fip_assoc(self, context, fip, floatingip_db, external_port):
        previous_router_id = floatingip_db.router_id
        port_id, internal_ip_address, router_id = (
            self._check_and_get_fip_assoc(context, fip, floatingip_db))
        floatingip_db.update({'fixed_ip_address': internal_ip_address,
                              'fixed_port_id': port_id,
                              'router_id': router_id,
                              'last_known_router_id': previous_router_id})

    def create_floatingip(self, context, floatingip,
            initial_status=l3_constants.FLOATINGIP_STATUS_ACTIVE):
        fip = floatingip['floatingip']
        tenant_id = self._get_tenant_id_for_create(context, fip)
        fip_id = uuidutils.generate_uuid()

        f_net_id = fip['floating_network_id']
        if not self._core_plugin._network_is_external(context, f_net_id):
            msg = _("Network %s is not a valid external network") % f_net_id
            raise n_exc.BadRequest(resource='floatingip', msg=msg)

        with context.session.begin(subtransactions=True):
            # This external port is never exposed to the tenant.
            # it is used purely for internal system and admin use when
            # managing floating IPs.
            external_port = self._core_plugin.create_port(context.elevated(), {
                'port':
                {'tenant_id': '',  # tenant intentionally not set
                 'network_id': f_net_id,
                 'mac_address': attributes.ATTR_NOT_SPECIFIED,
                 'fixed_ips': attributes.ATTR_NOT_SPECIFIED,
                 'admin_state_up': True,
                 'device_id': fip_id,
                 'device_owner': DEVICE_OWNER_FLOATINGIP,
                 'name': ''}})
            # Ensure IP addresses are allocated on external port
            if not external_port['fixed_ips']:
                raise n_exc.ExternalIpAddressExhausted(net_id=f_net_id)

            floating_fixed_ip = external_port['fixed_ips'][0]
            floating_ip_address = floating_fixed_ip['ip_address']
            floatingip_db = FloatingIP(
                id=fip_id,
                tenant_id=tenant_id,
                status=initial_status,
                floating_network_id=fip['floating_network_id'],
                floating_ip_address=floating_ip_address,
                floating_port_id=external_port['id'])
            fip['tenant_id'] = tenant_id
            # Update association with internal port
            # and define external IP address
            self._update_fip_assoc(context, fip,
                                   floatingip_db, external_port)
            context.session.add(floatingip_db)

        return self._make_floatingip_dict(floatingip_db)

    def _update_floatingip(self, context, id, floatingip):
        fip = floatingip['floatingip']
        with context.session.begin(subtransactions=True):
            floatingip_db = self._get_floatingip(context, id)
            old_floatingip = self._make_floatingip_dict(floatingip_db)
            fip['tenant_id'] = floatingip_db['tenant_id']
            fip['id'] = id
            fip_port_id = floatingip_db['floating_port_id']
            self._update_fip_assoc(context, fip, floatingip_db,
                                   self._core_plugin.get_port(
                                       context.elevated(), fip_port_id))
        return old_floatingip, self._make_floatingip_dict(floatingip_db)

    def _floatingips_to_router_ids(self, floatingips):
        return list(set([floatingip['router_id']
                         for floatingip in floatingips
                         if floatingip['router_id']]))

    def update_floatingip(self, context, id, floatingip):
        _old_floatingip, floatingip = self._update_floatingip(
            context, id, floatingip)
        return floatingip

    def update_floatingip_status(self, context, floatingip_id, status):
        """Update operational status for floating IP in neutron DB."""
        fip_query = self._model_query(context, FloatingIP).filter(
            FloatingIP.id == floatingip_id)
        fip_query.update({'status': status}, synchronize_session=False)

    def _delete_floatingip(self, context, id):
        floatingip = self._get_floatingip(context, id)
        router_id = floatingip['router_id']
        with context.session.begin(subtransactions=True):
            context.session.delete(floatingip)
            self._core_plugin.delete_port(context.elevated(),
                                          floatingip['floating_port_id'],
                                          l3_port_check=False)
        return router_id

    def delete_floatingip(self, context, id):
        self._delete_floatingip(context, id)

    def get_floatingip(self, context, id, fields=None):
        floatingip = self._get_floatingip(context, id)
        return self._make_floatingip_dict(floatingip, fields)

    def get_floatingips(self, context, filters=None, fields=None,
                        sorts=None, limit=None, marker=None,
                        page_reverse=False):
        marker_obj = self._get_marker_obj(context, 'floatingip', limit,
                                          marker)
        if filters is not None:
            for key, val in API_TO_DB_COLUMN_MAP.iteritems():
                if key in filters:
                    filters[val] = filters.pop(key)

        return self._get_collection(context, FloatingIP,
                                    self._make_floatingip_dict,
                                    filters=filters, fields=fields,
                                    sorts=sorts,
                                    limit=limit,
                                    marker_obj=marker_obj,
                                    page_reverse=page_reverse)

    def delete_disassociated_floatingips(self, context, network_id):
        query = self._model_query(context, FloatingIP)
        query = query.filter_by(floating_network_id=network_id,
                                fixed_port_id=None,
                                router_id=None)
        for fip in query:
            self.delete_floatingip(context, fip.id)

    def get_floatingips_count(self, context, filters=None):
        return self._get_collection_count(context, FloatingIP,
                                          filters=filters)

    def prevent_l3_port_deletion(self, context, port_id):
        """Checks to make sure a port is allowed to be deleted.

        Raises an exception if this is not the case.  This should be called by
        any plugin when the API requests the deletion of a port, since some
        ports for L3 are not intended to be deleted directly via a DELETE
        to /ports, but rather via other API calls that perform the proper
        deletion checks.
        """
        port_db = self._core_plugin._get_port(context, port_id)
        if port_db['device_owner'] in self.router_device_owners:
            # Raise port in use only if the port has IP addresses
            # Otherwise it's a stale port that can be removed
            fixed_ips = port_db['fixed_ips']
            if fixed_ips:
                raise l3.L3PortInUse(port_id=port_id,
                                     device_owner=port_db['device_owner'])
            else:
                LOG.debug("Port %(port_id)s has owner %(port_owner)s, but "
                          "no IP address, so it can be deleted",
                          {'port_id': port_db['id'],
                           'port_owner': port_db['device_owner']})

    def disassociate_floatingips(self, context, port_id):
        """Disassociate all floating IPs linked to specific port.

        @param port_id: ID of the port to disassociate floating IPs.
        @param do_notify: whether we should notify routers right away.
        @return: set of router-ids that require notification updates
                 if do_notify is False, otherwise None.
        """
        router_ids = set()

        with context.session.begin(subtransactions=True):
            fip_qry = context.session.query(FloatingIP)
            floating_ips = fip_qry.filter_by(fixed_port_id=port_id)
            for floating_ip in floating_ips:
                router_ids.add(floating_ip['router_id'])
                floating_ip.update({'fixed_port_id': None,
                                    'fixed_ip_address': None,
                                    'router_id': None})
        return router_ids

    def _build_routers_list(self, context, routers, gw_ports):
        for router in routers:
            gw_port_id = router['gw_port_id']
            # Collect gw ports only if available
            if gw_port_id and gw_ports.get(gw_port_id):
                router['gw_port'] = gw_ports[gw_port_id]
        return routers

    def _get_sync_routers(self, context, router_ids=None, active=None):
        """Query routers and their gw ports for l3 agent.

        Query routers with the router_ids. The gateway ports, if any,
        will be queried too.
        l3 agent has an option to deal with only one router id. In addition,
        when we need to notify the agent the data about only one router
        (when modification of router, its interfaces, gw_port and floatingips),
        we will have router_ids.
        @param router_ids: the list of router ids which we want to query.
                           if it is None, all of routers will be queried.
        @return: a list of dicted routers with dicted gw_port populated if any
        """
        filters = {'id': router_ids} if router_ids else {}
        if active is not None:
            filters['admin_state_up'] = [active]
        router_dicts = self.get_routers(context, filters=filters)
        gw_port_ids = []
        if not router_dicts:
            return []
        for router_dict in router_dicts:
            gw_port_id = router_dict['gw_port_id']
            if gw_port_id:
                gw_port_ids.append(gw_port_id)
        gw_ports = []
        if gw_port_ids:
            gw_ports = dict((gw_port['id'], gw_port)
                            for gw_port in
                            self.get_sync_gw_ports(context, gw_port_ids))
        # NOTE(armando-migliaccio): between get_routers and get_sync_gw_ports
        # gw ports may get deleted, which means that router_dicts may contain
        # ports that gw_ports does not; we should rebuild router_dicts, but
        # letting the callee check for missing gw_ports sounds like a good
        # defensive approach regardless
        return self._build_routers_list(context, router_dicts, gw_ports)

    def _get_sync_floating_ips(self, context, router_ids):
        """Query floating_ips that relate to list of router_ids."""
        if not router_ids:
            return []
        return self.get_floatingips(context, {'router_id': router_ids})

    def get_sync_gw_ports(self, context, gw_port_ids):
        if not gw_port_ids:
            return []
        filters = {'id': gw_port_ids}
        gw_ports = self._core_plugin.get_ports(context, filters)
        if gw_ports:
            self._populate_subnet_for_ports(context, gw_ports)
        return gw_ports

    def get_sync_interfaces(self, context, router_ids, device_owners=None):
        """Query router interfaces that relate to list of router_ids."""
        device_owners = device_owners or [DEVICE_OWNER_ROUTER_INTF]
        if not router_ids:
            return []
        qry = context.session.query(RouterPort)
        qry = qry.filter(
            Router.id.in_(router_ids),
            RouterPort.port_type.in_(device_owners)
        )

        # TODO(markmcclain): This is suboptimal but was left to reduce
        # changeset size since it is late in cycle
        ports = [rp.port.id for rp in qry]
        interfaces = self._core_plugin.get_ports(context, {'id': ports})
        if interfaces:
            self._populate_subnet_for_ports(context, interfaces)
        return interfaces

    def _populate_subnet_for_ports(self, context, ports):
        """Populate ports with subnet.

        These ports already have fixed_ips populated.
        """
        if not ports:
            return

        def each_port_with_ip():
            for port in ports:
                fixed_ips = port.get('fixed_ips', [])
                if len(fixed_ips) > 1:
                    LOG.info(_LI("Ignoring multiple IPs on router port %s"),
                             port['id'])
                    continue
                elif not fixed_ips:
                    # Skip ports without IPs, which can occur if a subnet
                    # attached to a router is deleted
                    LOG.info(_LI("Skipping port %s as no IP is configure on "
                                 "it"),
                             port['id'])
                    continue
                yield (port, fixed_ips[0])

        network_ids = set(p['network_id'] for p, _ in each_port_with_ip())
        filters = {'network_id': [id for id in network_ids]}
        fields = ['id', 'cidr', 'gateway_ip',
                  'network_id', 'ipv6_ra_mode']

        subnets_by_network = dict((id, []) for id in network_ids)
        for subnet in self._core_plugin.get_subnets(context, filters, fields):
            subnets_by_network[subnet['network_id']].append(subnet)

        for port, fixed_ip in each_port_with_ip():
            port['extra_subnets'] = []
            for subnet in subnets_by_network[port['network_id']]:
                subnet_info = {'id': subnet['id'],
                               'cidr': subnet['cidr'],
                               'gateway_ip': subnet['gateway_ip'],
                               'ipv6_ra_mode': subnet['ipv6_ra_mode']}

                if subnet['id'] == fixed_ip['subnet_id']:
                    port['subnet'] = subnet_info
                else:
                    port['extra_subnets'].append(subnet_info)

    def _process_floating_ips(self, context, routers_dict, floating_ips):
        for floating_ip in floating_ips:
            router = routers_dict.get(floating_ip['router_id'])
            if router:
                router_floatingips = router.get(l3_constants.FLOATINGIP_KEY,
                                                [])
                router_floatingips.append(floating_ip)
                router[l3_constants.FLOATINGIP_KEY] = router_floatingips

    def _process_interfaces(self, routers_dict, interfaces):
        for interface in interfaces:
            router = routers_dict.get(interface['device_id'])
            if router:
                router_interfaces = router.get(l3_constants.INTERFACE_KEY, [])
                router_interfaces.append(interface)
                router[l3_constants.INTERFACE_KEY] = router_interfaces

    def _get_router_info_list(self, context, router_ids=None, active=None,
                              device_owners=None):
        """Query routers and their related floating_ips, interfaces."""
        with context.session.begin(subtransactions=True):
            routers = self._get_sync_routers(context,
                                             router_ids=router_ids,
                                             active=active)
            router_ids = [router['id'] for router in routers]
            interfaces = self.get_sync_interfaces(
                context, router_ids, device_owners)
            floating_ips = self._get_sync_floating_ips(context, router_ids)
            return (routers, interfaces, floating_ips)

    def get_sync_data(self, context, router_ids=None, active=None):
        routers, interfaces, floating_ips = self._get_router_info_list(
            context, router_ids=router_ids, active=active)
        routers_dict = dict((router['id'], router) for router in routers)
        self._process_floating_ips(context, routers_dict, floating_ips)
        self._process_interfaces(routers_dict, interfaces)
        return routers_dict.values()


class L3RpcNotifierMixin(object):
    """Mixin class to add rpc notifier attribute to db_base_plugin_v2."""

    @property
    def l3_rpc_notifier(self):
        if not hasattr(self, '_l3_rpc_notifier'):
            self._l3_rpc_notifier = l3_rpc_agent_api.L3AgentNotifyAPI()
        return self._l3_rpc_notifier

    @l3_rpc_notifier.setter
    def l3_rpc_notifier(self, value):
        self._l3_rpc_notifier = value

    def notify_router_updated(self, context, router_id,
                              operation=None):
        if router_id:
            self.l3_rpc_notifier.routers_updated(
                context, [router_id], operation)

    def notify_routers_updated(self, context, router_ids,
                               operation=None, data=None):
        if router_ids:
            self.l3_rpc_notifier.routers_updated(
                context, router_ids, operation, data)

    def notify_router_deleted(self, context, router_id):
        self.l3_rpc_notifier.router_deleted(context, router_id)


class L3_NAT_db_mixin(L3_NAT_dbonly_mixin, L3RpcNotifierMixin):
    """Mixin class to add rpc notifier methods to db_base_plugin_v2."""

    def update_router(self, context, id, router):
        router_dict = super(L3_NAT_db_mixin, self).update_router(context,
                                                                 id, router)
        self.notify_router_updated(context, router_dict['id'], None)
        return router_dict

    def delete_router(self, context, id):
        super(L3_NAT_db_mixin, self).delete_router(context, id)
        self.notify_router_deleted(context, id)

    def notify_router_interface_action(
            self, context, router_interface_info, action):
        l3_method = '%s_router_interface' % action
        super(L3_NAT_db_mixin, self).notify_routers_updated(
            context, [router_interface_info['id']], l3_method,
            {'subnet_id': router_interface_info['subnet_id']})

        mapping = {'add': 'create', 'remove': 'delete'}
        notifier = n_rpc.get_notifier('network')
        router_event = 'router.interface.%s' % mapping[action]
        notifier.info(context, router_event,
                      {'router_interface': router_interface_info})

    def add_router_interface(self, context, router_id, interface_info):
        router_interface_info = super(
            L3_NAT_db_mixin, self).add_router_interface(
                context, router_id, interface_info)
        self.notify_router_interface_action(
            context, router_interface_info, 'add')
        return router_interface_info

    def remove_router_interface(self, context, router_id, interface_info):
        router_interface_info = super(
            L3_NAT_db_mixin, self).remove_router_interface(
                context, router_id, interface_info)
        self.notify_router_interface_action(
            context, router_interface_info, 'remove')
        return router_interface_info

    def create_floatingip(self, context, floatingip,
            initial_status=l3_constants.FLOATINGIP_STATUS_ACTIVE):
        floatingip_dict = super(L3_NAT_db_mixin, self).create_floatingip(
            context, floatingip, initial_status)
        router_id = floatingip_dict['router_id']
        self.notify_router_updated(context, router_id, 'create_floatingip')
        return floatingip_dict

    def update_floatingip(self, context, id, floatingip):
        old_floatingip, floatingip = self._update_floatingip(
            context, id, floatingip)
        router_ids = self._floatingips_to_router_ids(
            [old_floatingip, floatingip])
        super(L3_NAT_db_mixin, self).notify_routers_updated(
            context, router_ids, 'update_floatingip', {})
        return floatingip

    def delete_floatingip(self, context, id):
        router_id = self._delete_floatingip(context, id)
        self.notify_router_updated(context, router_id, 'delete_floatingip')

    def disassociate_floatingips(self, context, port_id, do_notify=True):
        """Disassociate all floating IPs linked to specific port.

        @param port_id: ID of the port to disassociate floating IPs.
        @param do_notify: whether we should notify routers right away.
        @return: set of router-ids that require notification updates
                 if do_notify is False, otherwise None.
        """
        router_ids = super(L3_NAT_db_mixin, self).disassociate_floatingips(
            context, port_id)
        if do_notify:
            self.notify_routers_updated(context, router_ids)
            # since caller assumes that we handled notifications on its
            # behalf, return nothing
            return

        return router_ids

    def notify_routers_updated(self, context, router_ids):
        super(L3_NAT_db_mixin, self).notify_routers_updated(
            context, list(router_ids), 'disassociate_floatingips', {})<|MERGE_RESOLUTION|>--- conflicted
+++ resolved
@@ -475,16 +475,8 @@
                                           subnet['network_id'],
                                           subnet_id,
                                           subnet['cidr'])
-<<<<<<< HEAD
-        if subnet['gateway_ip']:
-            fixed_ip = {'ip_address': subnet['gateway_ip'],
-                        'subnet_id': subnet['id']}
-        else:
-            fixed_ip = {'subnet_id': subnet['id']}
-=======
         fixed_ip = {'ip_address': subnet['gateway_ip'],
                     'subnet_id': subnet['id']}
->>>>>>> eecc864d
 
         return self._core_plugin.create_port(context, {
             'port':
