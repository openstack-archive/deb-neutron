--- conflicted
+++ resolved
@@ -679,16 +679,9 @@
 
     def update_floatingip_status(self, context, floatingip_id, status):
         """Update operational status for floating IP in neutron DB."""
-<<<<<<< HEAD
-        # TODO(salv-orlando): Optimize avoiding fetch before update
-        with context.session.begin(subtransactions=True):
-            floatingip_db = self._get_floatingip(context, floatingip_id)
-            floatingip_db['status'] = status
-=======
         fip_query = self._model_query(context, FloatingIP).filter(
             FloatingIP.id == floatingip_id)
         fip_query.update({'status': status}, synchronize_session=False)
->>>>>>> b4b3c973
 
     def delete_floatingip(self, context, id):
         floatingip = self._get_floatingip(context, id)
