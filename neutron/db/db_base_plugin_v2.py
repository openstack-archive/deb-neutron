# vim: tabstop=4 shiftwidth=4 softtabstop=4

# Copyright (c) 2012 OpenStack Foundation.
# All Rights Reserved.
#
#    Licensed under the Apache License, Version 2.0 (the "License"); you may
#    not use this file except in compliance with the License. You may obtain
#    a copy of the License at
#
#         http://www.apache.org/licenses/LICENSE-2.0
#
#    Unless required by applicable law or agreed to in writing, software
#    distributed under the License is distributed on an "AS IS" BASIS, WITHOUT
#    WARRANTIES OR CONDITIONS OF ANY KIND, either express or implied. See the
#    License for the specific language governing permissions and limitations
#    under the License.

<<<<<<< HEAD
import datetime
=======
>>>>>>> b4b3c973
import random

import netaddr
from oslo.config import cfg
from sqlalchemy import event
from sqlalchemy import orm
from sqlalchemy.orm import exc

from neutron.api.v2 import attributes
from neutron.common import constants
from neutron.common import exceptions as n_exc
<<<<<<< HEAD
=======
from neutron import context as ctx
>>>>>>> b4b3c973
from neutron.db import api as db
from neutron.db import models_v2
from neutron.db import sqlalchemyutils
from neutron.extensions import l3
from neutron import manager
from neutron import neutron_plugin_base_v2
from neutron.notifiers import nova
from neutron.openstack.common import excutils
from neutron.openstack.common import log as logging
from neutron.openstack.common import uuidutils
from neutron.plugins.common import constants as service_constants


LOG = logging.getLogger(__name__)

# Ports with the following 'device_owner' values will not prevent
# network deletion.  If delete_network() finds that all ports on a
# network have these owners, it will explicitly delete each port
# and allow network deletion to continue.  Similarly, if delete_subnet()
# finds out that all existing IP Allocations are associated with ports
# with these owners, it will allow subnet deletion to proceed with the
# IP allocations being cleaned up by cascade.
AUTO_DELETE_PORT_OWNERS = [constants.DEVICE_OWNER_DHCP]


class CommonDbMixin(object):
    """Common methods used in core and service plugins."""
    # Plugins, mixin classes implementing extension will register
    # hooks into the dict below for "augmenting" the "core way" of
    # building a query for retrieving objects from a model class.
    # To this aim, the register_model_query_hook and unregister_query_hook
    # from this class should be invoked
    _model_query_hooks = {}

    # This dictionary will store methods for extending attributes of
    # api resources. Mixins can use this dict for adding their own methods
    # TODO(salvatore-orlando): Avoid using class-level variables
    _dict_extend_functions = {}

    @classmethod
    def register_model_query_hook(cls, model, name, query_hook, filter_hook,
                                  result_filters=None):
        """Register a hook to be invoked when a query is executed.

        Add the hooks to the _model_query_hooks dict. Models are the keys
        of this dict, whereas the value is another dict mapping hook names to
        callables performing the hook.
        Each hook has a "query" component, used to build the query expression
        and a "filter" component, which is used to build the filter expression.

        Query hooks take as input the query being built and return a
        transformed query expression.

        Filter hooks take as input the filter expression being built and return
        a transformed filter expression
        """
        model_hooks = cls._model_query_hooks.get(model)
        if not model_hooks:
            # add key to dict
            model_hooks = {}
            cls._model_query_hooks[model] = model_hooks
        model_hooks[name] = {'query': query_hook, 'filter': filter_hook,
                             'result_filters': result_filters}

    def _model_query(self, context, model):
        query = context.session.query(model)
        # define basic filter condition for model query
        # NOTE(jkoelker) non-admin queries are scoped to their tenant_id
        # NOTE(salvatore-orlando): unless the model allows for shared objects
        query_filter = None
        if not context.is_admin and hasattr(model, 'tenant_id'):
            if hasattr(model, 'shared'):
                query_filter = ((model.tenant_id == context.tenant_id) |
                                (model.shared == True))
            else:
                query_filter = (model.tenant_id == context.tenant_id)
        # Execute query hooks registered from mixins and plugins
        for _name, hooks in self._model_query_hooks.get(model,
                                                        {}).iteritems():
            query_hook = hooks.get('query')
            if isinstance(query_hook, basestring):
                query_hook = getattr(self, query_hook, None)
            if query_hook:
                query = query_hook(context, model, query)

            filter_hook = hooks.get('filter')
            if isinstance(filter_hook, basestring):
                filter_hook = getattr(self, filter_hook, None)
            if filter_hook:
                query_filter = filter_hook(context, model, query_filter)

        # NOTE(salvatore-orlando): 'if query_filter' will try to evaluate the
        # condition, raising an exception
        if query_filter is not None:
            query = query.filter(query_filter)
        return query

    def _fields(self, resource, fields):
        if fields:
            return dict(((key, item) for key, item in resource.items()
                         if key in fields))
        return resource

    def _get_tenant_id_for_create(self, context, resource):
        if context.is_admin and 'tenant_id' in resource:
            tenant_id = resource['tenant_id']
        elif ('tenant_id' in resource and
              resource['tenant_id'] != context.tenant_id):
            reason = _('Cannot create resource for another tenant')
            raise n_exc.AdminRequired(reason=reason)
        else:
            tenant_id = context.tenant_id
        return tenant_id

    def _get_by_id(self, context, model, id):
        query = self._model_query(context, model)
        return query.filter(model.id == id).one()

    def _apply_filters_to_query(self, query, model, filters):
        if filters:
            for key, value in filters.iteritems():
                column = getattr(model, key, None)
                if column:
                    query = query.filter(column.in_(value))
            for _name, hooks in self._model_query_hooks.get(model,
                                                            {}).iteritems():
                result_filter = hooks.get('result_filters', None)
                if isinstance(result_filter, basestring):
                    result_filter = getattr(self, result_filter, None)

                if result_filter:
                    query = result_filter(query, filters)
        return query

    def _apply_dict_extend_functions(self, resource_type,
                                     response, db_object):
        for func in self._dict_extend_functions.get(
            resource_type, []):
            args = (response, db_object)
            if isinstance(func, basestring):
                func = getattr(self, func, None)
            else:
                # must call unbound method - use self as 1st argument
                args = (self,) + args
            if func:
                func(*args)

    def _get_collection_query(self, context, model, filters=None,
                              sorts=None, limit=None, marker_obj=None,
                              page_reverse=False):
        collection = self._model_query(context, model)
        collection = self._apply_filters_to_query(collection, model, filters)
        if limit and page_reverse and sorts:
            sorts = [(s[0], not s[1]) for s in sorts]
        collection = sqlalchemyutils.paginate_query(collection, model, limit,
                                                    sorts,
                                                    marker_obj=marker_obj)
        return collection

    def _get_collection(self, context, model, dict_func, filters=None,
                        fields=None, sorts=None, limit=None, marker_obj=None,
                        page_reverse=False):
        query = self._get_collection_query(context, model, filters=filters,
                                           sorts=sorts,
                                           limit=limit,
                                           marker_obj=marker_obj,
                                           page_reverse=page_reverse)
        items = [dict_func(c, fields) for c in query]
        if limit and page_reverse:
            items.reverse()
        return items

    def _get_collection_count(self, context, model, filters=None):
        return self._get_collection_query(context, model, filters).count()

    def _get_marker_obj(self, context, resource, limit, marker):
        if limit and marker:
            return getattr(self, '_get_%s' % resource)(context, marker)
        return None


class NeutronDbPluginV2(neutron_plugin_base_v2.NeutronPluginBaseV2,
                        CommonDbMixin):
    """V2 Neutron plugin interface implementation using SQLAlchemy models.

    Whenever a non-read call happens the plugin will call an event handler
    class method (e.g., network_created()).  The result is that this class
    can be sub-classed by other classes that add custom behaviors on certain
    events.
    """

    # This attribute specifies whether the plugin supports or not
    # bulk/pagination/sorting operations. Name mangling is used in
    # order to ensure it is qualified by class
    __native_bulk_support = True
    __native_pagination_support = True
    __native_sorting_support = True

    def __init__(self):
        db.configure_db()
        if cfg.CONF.notify_nova_on_port_status_changes:
            # NOTE(arosen) These event listners are here to hook into when
            # port status changes and notify nova about their change.
            self.nova_notifier = nova.Notifier()
            event.listen(models_v2.Port, 'after_insert',
                         self.nova_notifier.send_port_status)
            event.listen(models_v2.Port, 'after_update',
                         self.nova_notifier.send_port_status)
            event.listen(models_v2.Port.status, 'set',
                         self.nova_notifier.record_port_status_changed)

    @classmethod
    def register_dict_extend_funcs(cls, resource, funcs):
        cur_funcs = cls._dict_extend_functions.get(resource, [])
        cur_funcs.extend(funcs)
        cls._dict_extend_functions[resource] = cur_funcs

    def _filter_non_model_columns(self, data, model):
        """Remove all the attributes from data which are not columns of
        the model passed as second parameter.
        """
        columns = [c.name for c in model.__table__.columns]
        return dict((k, v) for (k, v) in
                    data.iteritems() if k in columns)

    def _get_network(self, context, id):
        try:
            network = self._get_by_id(context, models_v2.Network, id)
        except exc.NoResultFound:
            raise n_exc.NetworkNotFound(net_id=id)
        return network

    def _get_subnet(self, context, id):
        try:
            subnet = self._get_by_id(context, models_v2.Subnet, id)
        except exc.NoResultFound:
            raise n_exc.SubnetNotFound(subnet_id=id)
        return subnet

    def _get_port(self, context, id):
        try:
            port = self._get_by_id(context, models_v2.Port, id)
        except exc.NoResultFound:
            raise n_exc.PortNotFound(port_id=id)
        return port

    def _get_dns_by_subnet(self, context, subnet_id):
        dns_qry = context.session.query(models_v2.DNSNameServer)
        return dns_qry.filter_by(subnet_id=subnet_id).all()

    def _get_route_by_subnet(self, context, subnet_id):
        route_qry = context.session.query(models_v2.SubnetRoute)
        return route_qry.filter_by(subnet_id=subnet_id).all()

    def _get_subnets_by_network(self, context, network_id):
        subnet_qry = context.session.query(models_v2.Subnet)
        return subnet_qry.filter_by(network_id=network_id).all()

    def _get_all_subnets(self, context):
        # NOTE(salvatore-orlando): This query might end up putting
        # a lot of stress on the db. Consider adding a cache layer
        return context.session.query(models_v2.Subnet).all()

    @staticmethod
    def _generate_mac(context, network_id):
        base_mac = cfg.CONF.base_mac.split(':')
        max_retries = cfg.CONF.mac_generation_retries
        for i in range(max_retries):
            mac = [int(base_mac[0], 16), int(base_mac[1], 16),
                   int(base_mac[2], 16), random.randint(0x00, 0xff),
                   random.randint(0x00, 0xff), random.randint(0x00, 0xff)]
            if base_mac[3] != '00':
                mac[3] = int(base_mac[3], 16)
            mac_address = ':'.join(map(lambda x: "%02x" % x, mac))
            if NeutronDbPluginV2._check_unique_mac(context, network_id,
                                                   mac_address):
                LOG.debug(_("Generated mac for network %(network_id)s "
                            "is %(mac_address)s"),
                          {'network_id': network_id,
                           'mac_address': mac_address})
                return mac_address
            else:
                LOG.debug(_("Generated mac %(mac_address)s exists. Remaining "
                            "attempts %(max_retries)s."),
                          {'mac_address': mac_address,
                           'max_retries': max_retries - (i + 1)})
        LOG.error(_("Unable to generate mac address after %s attempts"),
                  max_retries)
        raise n_exc.MacAddressGenerationFailure(net_id=network_id)

    @staticmethod
    def _check_unique_mac(context, network_id, mac_address):
        mac_qry = context.session.query(models_v2.Port)
        try:
            mac_qry.filter_by(network_id=network_id,
                              mac_address=mac_address).one()
        except exc.NoResultFound:
            return True
        return False

<<<<<<< HEAD
    def update_fixed_ip_lease_expiration(self, context, network_id,
                                         ip_address, lease_remaining):

        expiration = (timeutils.utcnow() +
                      datetime.timedelta(seconds=lease_remaining))

        query = context.session.query(models_v2.IPAllocation)
        query = query.filter_by(network_id=network_id, ip_address=ip_address)

        try:
            with context.session.begin(subtransactions=True):
                fixed_ip = query.one()
                fixed_ip.expiration = expiration
        except exc.NoResultFound:
            LOG.debug(_("No fixed IP found that matches the network "
                        "%(network_id)s and ip address %(ip_address)s."),
                      {'network_id': network_id,
                       'ip_address': ip_address})

=======
>>>>>>> b4b3c973
    @staticmethod
    def _delete_ip_allocation(context, network_id, subnet_id, ip_address):

        # Delete the IP address from the IPAllocate table
        LOG.debug(_("Delete allocated IP %(ip_address)s "
                    "(%(network_id)s/%(subnet_id)s)"),
                  {'ip_address': ip_address,
                   'network_id': network_id,
                   'subnet_id': subnet_id})
        context.session.query(models_v2.IPAllocation).filter_by(
            network_id=network_id,
            ip_address=ip_address,
            subnet_id=subnet_id).delete()

    @staticmethod
    def _generate_ip(context, subnets):
        try:
            return NeutronDbPluginV2._try_generate_ip(context, subnets)
        except n_exc.IpAddressGenerationFailure:
            NeutronDbPluginV2._rebuild_availability_ranges(context, subnets)

        return NeutronDbPluginV2._try_generate_ip(context, subnets)

    @staticmethod
    def _try_generate_ip(context, subnets):
        """Generate an IP address.

        The IP address will be generated from one of the subnets defined on
        the network.
        """
        range_qry = context.session.query(
            models_v2.IPAvailabilityRange).join(
                models_v2.IPAllocationPool).with_lockmode('update')
        for subnet in subnets:
            range = range_qry.filter_by(subnet_id=subnet['id']).first()
            if not range:
                LOG.debug(_("All IPs from subnet %(subnet_id)s (%(cidr)s) "
                            "allocated"),
                          {'subnet_id': subnet['id'], 'cidr': subnet['cidr']})
                continue
            ip_address = range['first_ip']
            LOG.debug(_("Allocated IP - %(ip_address)s from %(first_ip)s "
                        "to %(last_ip)s"),
                      {'ip_address': ip_address,
                       'first_ip': range['first_ip'],
                       'last_ip': range['last_ip']})
            if range['first_ip'] == range['last_ip']:
                # No more free indices on subnet => delete
                LOG.debug(_("No more free IP's in slice. Deleting allocation "
                            "pool."))
                context.session.delete(range)
            else:
                # increment the first free
                range['first_ip'] = str(netaddr.IPAddress(ip_address) + 1)
            return {'ip_address': ip_address, 'subnet_id': subnet['id']}
        raise n_exc.IpAddressGenerationFailure(net_id=subnets[0]['network_id'])

    @staticmethod
    def _rebuild_availability_ranges(context, subnets):
        ip_qry = context.session.query(
            models_v2.IPAllocation).with_lockmode('update')
        # PostgreSQL does not support select...for update with an outer join.
        # No join is needed here.
        pool_qry = context.session.query(
            models_v2.IPAllocationPool).options(
                orm.noload('available_ranges')).with_lockmode('update')
        for subnet in sorted(subnets):
            LOG.debug(_("Rebuilding availability ranges for subnet %s")
                      % subnet)

            # Create a set of all currently allocated addresses
            ip_qry_results = ip_qry.filter_by(subnet_id=subnet['id'])
            allocations = netaddr.IPSet([netaddr.IPAddress(i['ip_address'])
                                        for i in ip_qry_results])

            for pool in pool_qry.filter_by(subnet_id=subnet['id']):
                # Create a set of all addresses in the pool
                poolset = netaddr.IPSet(netaddr.iter_iprange(pool['first_ip'],
                                                             pool['last_ip']))

                # Use set difference to find free addresses in the pool
                available = poolset - allocations

                # Generator compacts an ip set into contiguous ranges
                def ipset_to_ranges(ipset):
                    first, last = None, None
                    for cidr in ipset.iter_cidrs():
                        if last and last + 1 != cidr.first:
                            yield netaddr.IPRange(first, last)
                            first = None
                        first, last = first if first else cidr.first, cidr.last
                    if first:
                        yield netaddr.IPRange(first, last)

                # Write the ranges to the db
                for range in ipset_to_ranges(available):
                    available_range = models_v2.IPAvailabilityRange(
                        allocation_pool_id=pool['id'],
                        first_ip=str(netaddr.IPAddress(range.first)),
                        last_ip=str(netaddr.IPAddress(range.last)))
                    context.session.add(available_range)

    @staticmethod
    def _allocate_specific_ip(context, subnet_id, ip_address):
        """Allocate a specific IP address on the subnet."""
        ip = int(netaddr.IPAddress(ip_address))
        range_qry = context.session.query(
            models_v2.IPAvailabilityRange).join(
                models_v2.IPAllocationPool).with_lockmode('update')
        results = range_qry.filter_by(subnet_id=subnet_id)
        for range in results:
            first = int(netaddr.IPAddress(range['first_ip']))
            last = int(netaddr.IPAddress(range['last_ip']))
            if first <= ip <= last:
                if first == last:
                    context.session.delete(range)
                    return
                elif first == ip:
                    range['first_ip'] = str(netaddr.IPAddress(ip_address) + 1)
                    return
                elif last == ip:
                    range['last_ip'] = str(netaddr.IPAddress(ip_address) - 1)
                    return
                else:
                    # Split into two ranges
                    new_first = str(netaddr.IPAddress(ip_address) + 1)
                    new_last = range['last_ip']
                    range['last_ip'] = str(netaddr.IPAddress(ip_address) - 1)
                    ip_range = models_v2.IPAvailabilityRange(
                        allocation_pool_id=range['allocation_pool_id'],
                        first_ip=new_first,
                        last_ip=new_last)
                    context.session.add(ip_range)
                    return

    @staticmethod
    def _check_unique_ip(context, network_id, subnet_id, ip_address):
        """Validate that the IP address on the subnet is not in use."""
        ip_qry = context.session.query(models_v2.IPAllocation)
        try:
            ip_qry.filter_by(network_id=network_id,
                             subnet_id=subnet_id,
                             ip_address=ip_address).one()
        except exc.NoResultFound:
            return True
        return False

    @staticmethod
    def _check_subnet_ip(cidr, ip_address):
        """Validate that the IP address is on the subnet."""
        ip = netaddr.IPAddress(ip_address)
        net = netaddr.IPNetwork(cidr)
        # Check that the IP is valid on subnet. This cannot be the
        # network or the broadcast address
        if (ip != net.network and
                ip != net.broadcast and
                net.netmask & ip == net.network):
            return True
        return False

    @staticmethod
    def _check_ip_in_allocation_pool(context, subnet_id, gateway_ip,
                                     ip_address):
        """Validate IP in allocation pool.

        Validates that the IP address is either the default gateway or
        in the allocation pools of the subnet.
        """
        # Check if the IP is the gateway
        if ip_address == gateway_ip:
            # Gateway is not in allocation pool
            return False

        # Check if the requested IP is in a defined allocation pool
        pool_qry = context.session.query(models_v2.IPAllocationPool)
        allocation_pools = pool_qry.filter_by(subnet_id=subnet_id)
        ip = netaddr.IPAddress(ip_address)
        for allocation_pool in allocation_pools:
            allocation_pool_range = netaddr.IPRange(
                allocation_pool['first_ip'],
                allocation_pool['last_ip'])
            if ip in allocation_pool_range:
                return True
        return False

    def _test_fixed_ips_for_port(self, context, network_id, fixed_ips):
        """Test fixed IPs for port.

        Check that configured subnets are valid prior to allocating any
        IPs. Include the subnet_id in the result if only an IP address is
        configured.

        :raises: InvalidInput, IpAddressInUse
        """
        fixed_ip_set = []
        for fixed in fixed_ips:
            found = False
            if 'subnet_id' not in fixed:
                if 'ip_address' not in fixed:
                    msg = _('IP allocation requires subnet_id or ip_address')
                    raise n_exc.InvalidInput(error_message=msg)

                filter = {'network_id': [network_id]}
                subnets = self.get_subnets(context, filters=filter)
                for subnet in subnets:
                    if NeutronDbPluginV2._check_subnet_ip(subnet['cidr'],
                                                          fixed['ip_address']):
                        found = True
                        subnet_id = subnet['id']
                        break
                if not found:
                    msg = _('IP address %s is not a valid IP for the defined '
                            'networks subnets') % fixed['ip_address']
                    raise n_exc.InvalidInput(error_message=msg)
            else:
                subnet = self._get_subnet(context, fixed['subnet_id'])
                if subnet['network_id'] != network_id:
                    msg = (_("Failed to create port on network %(network_id)s"
                             ", because fixed_ips included invalid subnet "
                             "%(subnet_id)s") %
                           {'network_id': network_id,
                            'subnet_id': fixed['subnet_id']})
                    raise n_exc.InvalidInput(error_message=msg)
                subnet_id = subnet['id']

            if 'ip_address' in fixed:
                # Ensure that the IP's are unique
                if not NeutronDbPluginV2._check_unique_ip(context, network_id,
                                                          subnet_id,
                                                          fixed['ip_address']):
                    raise n_exc.IpAddressInUse(net_id=network_id,
                                               ip_address=fixed['ip_address'])

                # Ensure that the IP is valid on the subnet
                if (not found and
                    not NeutronDbPluginV2._check_subnet_ip(
                        subnet['cidr'], fixed['ip_address'])):
                    msg = _('IP address %s is not a valid IP for the defined '
                            'subnet') % fixed['ip_address']
                    raise n_exc.InvalidInput(error_message=msg)

                fixed_ip_set.append({'subnet_id': subnet_id,
                                     'ip_address': fixed['ip_address']})
            else:
                fixed_ip_set.append({'subnet_id': subnet_id})
        if len(fixed_ip_set) > cfg.CONF.max_fixed_ips_per_port:
            msg = _('Exceeded maximim amount of fixed ips per port')
            raise n_exc.InvalidInput(error_message=msg)
        return fixed_ip_set

    def _allocate_fixed_ips(self, context, network, fixed_ips):
        """Allocate IP addresses according to the configured fixed_ips."""
        ips = []
        for fixed in fixed_ips:
            if 'ip_address' in fixed:
                # Remove the IP address from the allocation pool
                NeutronDbPluginV2._allocate_specific_ip(
                    context, fixed['subnet_id'], fixed['ip_address'])
                ips.append({'ip_address': fixed['ip_address'],
                            'subnet_id': fixed['subnet_id']})
            # Only subnet ID is specified => need to generate IP
            # from subnet
            else:
                subnets = [self._get_subnet(context, fixed['subnet_id'])]
                # IP address allocation
                result = self._generate_ip(context, subnets)
                ips.append({'ip_address': result['ip_address'],
                            'subnet_id': result['subnet_id']})
        return ips

    def _update_ips_for_port(self, context, network_id, port_id, original_ips,
                             new_ips):
        """Add or remove IPs from the port."""
        ips = []
        # These ips are still on the port and haven't been removed
        prev_ips = []

        # the new_ips contain all of the fixed_ips that are to be updated
        if len(new_ips) > cfg.CONF.max_fixed_ips_per_port:
            msg = _('Exceeded maximim amount of fixed ips per port')
            raise n_exc.InvalidInput(error_message=msg)

        # Remove all of the intersecting elements
        for original_ip in original_ips[:]:
            for new_ip in new_ips[:]:
                if ('ip_address' in new_ip and
                    original_ip['ip_address'] == new_ip['ip_address']):
                    original_ips.remove(original_ip)
                    new_ips.remove(new_ip)
                    prev_ips.append(original_ip)

        # Check if the IP's to add are OK
        to_add = self._test_fixed_ips_for_port(context, network_id, new_ips)
        for ip in original_ips:
            LOG.debug(_("Port update. Hold %s"), ip)
            NeutronDbPluginV2._delete_ip_allocation(context,
                                                    network_id,
                                                    ip['subnet_id'],
                                                    ip['ip_address'])

        if to_add:
            LOG.debug(_("Port update. Adding %s"), to_add)
            network = self._get_network(context, network_id)
            ips = self._allocate_fixed_ips(context, network, to_add)
        return ips, prev_ips

    def _allocate_ips_for_port(self, context, network, port):
        """Allocate IP addresses for the port.

        If port['fixed_ips'] is set to 'ATTR_NOT_SPECIFIED', allocate IP
        addresses for the port. If port['fixed_ips'] contains an IP address or
        a subnet_id then allocate an IP address accordingly.
        """
        p = port['port']
        ips = []

        fixed_configured = p['fixed_ips'] is not attributes.ATTR_NOT_SPECIFIED
        if fixed_configured:
            configured_ips = self._test_fixed_ips_for_port(context,
                                                           p["network_id"],
                                                           p['fixed_ips'])
            ips = self._allocate_fixed_ips(context, network, configured_ips)
        else:
            filter = {'network_id': [p['network_id']]}
            subnets = self.get_subnets(context, filters=filter)
            # Split into v4 and v6 subnets
            v4 = []
            v6 = []
            for subnet in subnets:
                if subnet['ip_version'] == 4:
                    v4.append(subnet)
                else:
                    v6.append(subnet)
            version_subnets = [v4, v6]
            for subnets in version_subnets:
                if subnets:
                    result = NeutronDbPluginV2._generate_ip(context, subnets)
                    ips.append({'ip_address': result['ip_address'],
                                'subnet_id': result['subnet_id']})
        return ips

    def _validate_subnet_cidr(self, context, network, new_subnet_cidr):
        """Validate the CIDR for a subnet.

        Verifies the specified CIDR does not overlap with the ones defined
        for the other subnets specified for this network, or with any other
        CIDR if overlapping IPs are disabled.
        """
        new_subnet_ipset = netaddr.IPSet([new_subnet_cidr])
        if cfg.CONF.allow_overlapping_ips:
            subnet_list = network.subnets
        else:
            subnet_list = self._get_all_subnets(context)
        for subnet in subnet_list:
            if (netaddr.IPSet([subnet.cidr]) & new_subnet_ipset):
                # don't give out details of the overlapping subnet
                err_msg = (_("Requested subnet with cidr: %(cidr)s for "
                             "network: %(network_id)s overlaps with another "
                             "subnet") %
                           {'cidr': new_subnet_cidr,
                            'network_id': network.id})
                LOG.info(_("Validation for CIDR: %(new_cidr)s failed - "
                           "overlaps with subnet %(subnet_id)s "
                           "(CIDR: %(cidr)s)"),
                         {'new_cidr': new_subnet_cidr,
                          'subnet_id': subnet.id,
                          'cidr': subnet.cidr})
                raise n_exc.InvalidInput(error_message=err_msg)

    def _validate_allocation_pools(self, ip_pools, subnet_cidr):
        """Validate IP allocation pools.

        Verify start and end address for each allocation pool are valid,
        ie: constituted by valid and appropriately ordered IP addresses.
        Also, verify pools do not overlap among themselves.
        Finally, verify that each range fall within the subnet's CIDR.
        """
        subnet = netaddr.IPNetwork(subnet_cidr)
        subnet_first_ip = netaddr.IPAddress(subnet.first + 1)
        subnet_last_ip = netaddr.IPAddress(subnet.last - 1)

        LOG.debug(_("Performing IP validity checks on allocation pools"))
        ip_sets = []
        for ip_pool in ip_pools:
            try:
                start_ip = netaddr.IPAddress(ip_pool['start'])
                end_ip = netaddr.IPAddress(ip_pool['end'])
            except netaddr.AddrFormatError:
                LOG.info(_("Found invalid IP address in pool: "
                           "%(start)s - %(end)s:"),
                         {'start': ip_pool['start'],
                          'end': ip_pool['end']})
                raise n_exc.InvalidAllocationPool(pool=ip_pool)
            if (start_ip.version != subnet.version or
                    end_ip.version != subnet.version):
                LOG.info(_("Specified IP addresses do not match "
                           "the subnet IP version"))
                raise n_exc.InvalidAllocationPool(pool=ip_pool)
            if end_ip < start_ip:
                LOG.info(_("Start IP (%(start)s) is greater than end IP "
                           "(%(end)s)"),
                         {'start': ip_pool['start'], 'end': ip_pool['end']})
                raise n_exc.InvalidAllocationPool(pool=ip_pool)
            if start_ip < subnet_first_ip or end_ip > subnet_last_ip:
                LOG.info(_("Found pool larger than subnet "
                           "CIDR:%(start)s - %(end)s"),
                         {'start': ip_pool['start'],
                          'end': ip_pool['end']})
                raise n_exc.OutOfBoundsAllocationPool(
                    pool=ip_pool,
                    subnet_cidr=subnet_cidr)
            # Valid allocation pool
            # Create an IPSet for it for easily verifying overlaps
            ip_sets.append(netaddr.IPSet(netaddr.IPRange(
                ip_pool['start'],
                ip_pool['end']).cidrs()))

        LOG.debug(_("Checking for overlaps among allocation pools "
                    "and gateway ip"))
        ip_ranges = ip_pools[:]

        # Use integer cursors as an efficient way for implementing
        # comparison and avoiding comparing the same pair twice
        for l_cursor in range(len(ip_sets)):
            for r_cursor in range(l_cursor + 1, len(ip_sets)):
                if ip_sets[l_cursor] & ip_sets[r_cursor]:
                    l_range = ip_ranges[l_cursor]
                    r_range = ip_ranges[r_cursor]
                    LOG.info(_("Found overlapping ranges: %(l_range)s and "
                               "%(r_range)s"),
                             {'l_range': l_range, 'r_range': r_range})
                    raise n_exc.OverlappingAllocationPools(
                        pool_1=l_range,
                        pool_2=r_range,
                        subnet_cidr=subnet_cidr)

    def _validate_host_route(self, route, ip_version):
        try:
            netaddr.IPNetwork(route['destination'])
            netaddr.IPAddress(route['nexthop'])
        except netaddr.core.AddrFormatError:
            err_msg = _("Invalid route: %s") % route
            raise n_exc.InvalidInput(error_message=err_msg)
        except ValueError:
            # netaddr.IPAddress would raise this
            err_msg = _("Invalid route: %s") % route
            raise n_exc.InvalidInput(error_message=err_msg)
        self._validate_ip_version(ip_version, route['nexthop'], 'nexthop')
        self._validate_ip_version(ip_version, route['destination'],
                                  'destination')

    def _allocate_pools_for_subnet(self, context, subnet):
        """Create IP allocation pools for a given subnet

        Pools are defined by the 'allocation_pools' attribute,
        a list of dict objects with 'start' and 'end' keys for
        defining the pool range.
        """
        pools = []
        # Auto allocate the pool around gateway_ip
        net = netaddr.IPNetwork(subnet['cidr'])
        first_ip = net.first + 1
        last_ip = net.last - 1
        gw_ip = int(netaddr.IPAddress(subnet['gateway_ip'] or net.last))
        # Use the gw_ip to find a point for splitting allocation pools
        # for this subnet
        split_ip = min(max(gw_ip, net.first), net.last)
        if split_ip > first_ip:
            pools.append({'start': str(netaddr.IPAddress(first_ip)),
                          'end': str(netaddr.IPAddress(split_ip - 1))})
        if split_ip < last_ip:
            pools.append({'start': str(netaddr.IPAddress(split_ip + 1)),
                          'end': str(netaddr.IPAddress(last_ip))})
        # return auto-generated pools
        # no need to check for their validity
        return pools

    def _validate_shared_update(self, context, id, original, updated):
        # The only case that needs to be validated is when 'shared'
        # goes from True to False
        if updated['shared'] == original.shared or updated['shared']:
            return
        ports = self._model_query(
            context, models_v2.Port).filter(
                models_v2.Port.network_id == id)
        subnets = self._model_query(
            context, models_v2.Subnet).filter(
                models_v2.Subnet.network_id == id)
        tenant_ids = set([port['tenant_id'] for port in ports] +
                         [subnet['tenant_id'] for subnet in subnets])
        # raise if multiple tenants found or if the only tenant found
        # is not the owner of the network
        if (len(tenant_ids) > 1 or len(tenant_ids) == 1 and
            tenant_ids.pop() != original.tenant_id):
            raise n_exc.InvalidSharedSetting(network=original.name)
<<<<<<< HEAD
=======

    def _validate_ipv6_attributes(self, subnet, cur_subnet):
        ra_mode_set = attributes.is_attr_set(subnet.get('ipv6_ra_mode'))
        address_mode_set = attributes.is_attr_set(
            subnet.get('ipv6_address_mode'))
        if cur_subnet:
            ra_mode = (subnet['ipv6_ra_mode'] if ra_mode_set
                       else cur_subnet['ipv6_ra_mode'])
            addr_mode = (subnet['ipv6_address_mode'] if address_mode_set
                         else cur_subnet['ipv6_address_mode'])
            if ra_mode_set or address_mode_set:
                # Check that updated subnet ipv6 attributes do not conflict
                self._validate_ipv6_combination(ra_mode, addr_mode)
            self._validate_ipv6_update_dhcp(subnet, cur_subnet)
        else:
            self._validate_ipv6_dhcp(ra_mode_set, address_mode_set,
                                     subnet['enable_dhcp'])
            if ra_mode_set and address_mode_set:
                self._validate_ipv6_combination(subnet['ipv6_ra_mode'],
                                                subnet['ipv6_address_mode'])

    def _validate_ipv6_combination(self, ra_mode, address_mode):
        if ra_mode != address_mode:
            msg = _("ipv6_ra_mode set to '%(ra_mode)s' with ipv6_address_mode "
                    "set to '%(addr_mode)s' is not valid. "
                    "If both attributes are set, they must be the same value"
                    ) % {'ra_mode': ra_mode, 'addr_mode': address_mode}
            raise n_exc.InvalidInput(error_message=msg)

    def _validate_ipv6_dhcp(self, ra_mode_set, address_mode_set, enable_dhcp):
        if (ra_mode_set or address_mode_set) and not enable_dhcp:
            msg = _("ipv6_ra_mode or ipv6_address_mode cannot be set when "
                    "enable_dhcp is set to False.")
            raise n_exc.InvalidInput(error_message=msg)

    def _validate_ipv6_update_dhcp(self, subnet, cur_subnet):
        if ('enable_dhcp' in subnet and not subnet['enable_dhcp']):
            msg = _("Cannot disable enable_dhcp with "
                    "ipv6 attributes set")

            ra_mode_set = attributes.is_attr_set(subnet.get('ipv6_ra_mode'))
            address_mode_set = attributes.is_attr_set(
                subnet.get('ipv6_address_mode'))

            if ra_mode_set or address_mode_set:
                raise n_exc.InvalidInput(error_message=msg)

            old_ra_mode_set = attributes.is_attr_set(
                cur_subnet.get('ipv6_ra_mode'))
            old_address_mode_set = attributes.is_attr_set(
                cur_subnet.get('ipv6_address_mode'))

            if old_ra_mode_set or old_address_mode_set:
                raise n_exc.InvalidInput(error_message=msg)
>>>>>>> b4b3c973

    def _make_network_dict(self, network, fields=None,
                           process_extensions=True):
        res = {'id': network['id'],
               'name': network['name'],
               'tenant_id': network['tenant_id'],
               'admin_state_up': network['admin_state_up'],
               'status': network['status'],
               'shared': network['shared'],
               'subnets': [subnet['id']
                           for subnet in network['subnets']]}
        # Call auxiliary extend functions, if any
        if process_extensions:
            self._apply_dict_extend_functions(
                attributes.NETWORKS, res, network)
        return self._fields(res, fields)

    def _make_subnet_dict(self, subnet, fields=None):
        res = {'id': subnet['id'],
               'name': subnet['name'],
               'tenant_id': subnet['tenant_id'],
               'network_id': subnet['network_id'],
               'ip_version': subnet['ip_version'],
               'cidr': subnet['cidr'],
               'allocation_pools': [{'start': pool['first_ip'],
                                     'end': pool['last_ip']}
                                    for pool in subnet['allocation_pools']],
               'gateway_ip': subnet['gateway_ip'],
               'enable_dhcp': subnet['enable_dhcp'],
               'ipv6_ra_mode': subnet['ipv6_ra_mode'],
               'ipv6_address_mode': subnet['ipv6_address_mode'],
               'dns_nameservers': [dns['address']
                                   for dns in subnet['dns_nameservers']],
               'host_routes': [{'destination': route['destination'],
                                'nexthop': route['nexthop']}
                               for route in subnet['routes']],
               'shared': subnet['shared']
               }
        return self._fields(res, fields)

    def _make_port_dict(self, port, fields=None,
                        process_extensions=True):
        res = {"id": port["id"],
               'name': port['name'],
               "network_id": port["network_id"],
               'tenant_id': port['tenant_id'],
               "mac_address": port["mac_address"],
               "admin_state_up": port["admin_state_up"],
               "status": port["status"],
               "fixed_ips": [{'subnet_id': ip["subnet_id"],
                              'ip_address': ip["ip_address"]}
                             for ip in port["fixed_ips"]],
               "device_id": port["device_id"],
               "device_owner": port["device_owner"]}
        # Call auxiliary extend functions, if any
        if process_extensions:
            self._apply_dict_extend_functions(
                attributes.PORTS, res, port)
        return self._fields(res, fields)

    def _create_bulk(self, resource, context, request_items):
        objects = []
        collection = "%ss" % resource
        items = request_items[collection]
        context.session.begin(subtransactions=True)
        try:
            for item in items:
                obj_creator = getattr(self, 'create_%s' % resource)
                objects.append(obj_creator(context, item))
            context.session.commit()
        except Exception:
            context.session.rollback()
            with excutils.save_and_reraise_exception():
                LOG.error(_("An exception occurred while creating "
                            "the %(resource)s:%(item)s"),
                          {'resource': resource, 'item': item})
        return objects

    def create_network_bulk(self, context, networks):
        return self._create_bulk('network', context, networks)

    def create_network(self, context, network):
        """Handle creation of a single network."""
        # single request processing
        n = network['network']
        # NOTE(jkoelker) Get the tenant_id outside of the session to avoid
        #                unneeded db action if the operation raises
        tenant_id = self._get_tenant_id_for_create(context, n)
        with context.session.begin(subtransactions=True):
            args = {'tenant_id': tenant_id,
                    'id': n.get('id') or uuidutils.generate_uuid(),
                    'name': n['name'],
                    'admin_state_up': n['admin_state_up'],
                    'shared': n['shared'],
                    'status': n.get('status', constants.NET_STATUS_ACTIVE)}
            network = models_v2.Network(**args)
            context.session.add(network)
        return self._make_network_dict(network, process_extensions=False)

    def update_network(self, context, id, network):
        n = network['network']
        with context.session.begin(subtransactions=True):
            network = self._get_network(context, id)
            # validate 'shared' parameter
            if 'shared' in n:
                self._validate_shared_update(context, id, network, n)
            network.update(n)
            # also update shared in all the subnets for this network
            subnets = self._get_subnets_by_network(context, id)
            for subnet in subnets:
                subnet['shared'] = network['shared']
        return self._make_network_dict(network)

    def delete_network(self, context, id):
        with context.session.begin(subtransactions=True):
            network = self._get_network(context, id)

            filters = {'network_id': [id]}
            # NOTE(armando-migliaccio): stick with base plugin
            query = context.session.query(
                models_v2.Port).enable_eagerloads(False)
            ports = self._apply_filters_to_query(
                query, models_v2.Port, filters).with_lockmode('update')

            # check if there are any tenant owned ports in-use
            only_auto_del = all(p['device_owner'] in AUTO_DELETE_PORT_OWNERS
                                for p in ports)

            if not only_auto_del:
                raise n_exc.NetworkInUse(net_id=id)

            # clean up network owned ports
            for port in ports:
                self._delete_port(context, port['id'])

            # clean up subnets
            subnets_qry = context.session.query(models_v2.Subnet)
            subnets_qry.filter_by(network_id=id).delete()
            context.session.delete(network)

    def get_network(self, context, id, fields=None):
        network = self._get_network(context, id)
        return self._make_network_dict(network, fields)

    def get_networks(self, context, filters=None, fields=None,
                     sorts=None, limit=None, marker=None,
                     page_reverse=False):
        marker_obj = self._get_marker_obj(context, 'network', limit, marker)
        return self._get_collection(context, models_v2.Network,
                                    self._make_network_dict,
                                    filters=filters, fields=fields,
                                    sorts=sorts,
                                    limit=limit,
                                    marker_obj=marker_obj,
                                    page_reverse=page_reverse)

    def get_networks_count(self, context, filters=None):
        return self._get_collection_count(context, models_v2.Network,
                                          filters=filters)

    def create_subnet_bulk(self, context, subnets):
        return self._create_bulk('subnet', context, subnets)

    def _validate_ip_version(self, ip_version, addr, name):
        """Check IP field of a subnet match specified ip version."""
        ip = netaddr.IPNetwork(addr)
        if ip.version != ip_version:
            data = {'name': name,
                    'addr': addr,
                    'ip_version': ip_version}
            msg = _("%(name)s '%(addr)s' does not match "
                    "the ip_version '%(ip_version)s'") % data
            raise n_exc.InvalidInput(error_message=msg)

    def _validate_subnet(self, context, s, cur_subnet=None):
        """Validate a subnet spec."""

        # This method will validate attributes which may change during
        # create_subnet() and update_subnet().
        # The method requires the subnet spec 's' has 'ip_version' field.
        # If 's' dict does not have 'ip_version' field in an API call
        # (e.g., update_subnet()), you need to set 'ip_version' field
        # before calling this method.

        ip_ver = s['ip_version']

        if 'cidr' in s:
            self._validate_ip_version(ip_ver, s['cidr'], 'cidr')

        if attributes.is_attr_set(s.get('gateway_ip')):
            self._validate_ip_version(ip_ver, s['gateway_ip'], 'gateway_ip')
            if (cfg.CONF.force_gateway_on_subnet and
                not NeutronDbPluginV2._check_subnet_ip(s['cidr'],
                                                       s['gateway_ip'])):
                error_message = _("Gateway is not valid on subnet")
                raise n_exc.InvalidInput(error_message=error_message)
            # Ensure the gateway IP is not assigned to any port
            # skip this check in case of create (s parameter won't have id)
            # NOTE(salv-orlando): There is slight chance of a race, when
            # a subnet-update and a router-interface-add operation are
            # executed concurrently
            if cur_subnet:
                alloc_qry = context.session.query(models_v2.IPAllocation)
                allocated = alloc_qry.filter_by(
                    ip_address=cur_subnet['gateway_ip'],
                    subnet_id=cur_subnet['id']).first()
                if allocated and allocated['port_id']:
                    raise n_exc.GatewayIpInUse(
                        ip_address=cur_subnet['gateway_ip'],
                        port_id=allocated['port_id'])

        if attributes.is_attr_set(s.get('dns_nameservers')):
            if len(s['dns_nameservers']) > cfg.CONF.max_dns_nameservers:
                raise n_exc.DNSNameServersExhausted(
                    subnet_id=s.get('id', _('new subnet')),
                    quota=cfg.CONF.max_dns_nameservers)
            for dns in s['dns_nameservers']:
                try:
                    netaddr.IPAddress(dns)
                except Exception:
                    raise n_exc.InvalidInput(
                        error_message=(_("Error parsing dns address %s") %
                                       dns))
                self._validate_ip_version(ip_ver, dns, 'dns_nameserver')

        if attributes.is_attr_set(s.get('host_routes')):
            if len(s['host_routes']) > cfg.CONF.max_subnet_host_routes:
                raise n_exc.HostRoutesExhausted(
                    subnet_id=s.get('id', _('new subnet')),
                    quota=cfg.CONF.max_subnet_host_routes)
            # check if the routes are all valid
            for rt in s['host_routes']:
                self._validate_host_route(rt, ip_ver)

        if ip_ver == 6:
            self._validate_ipv6_attributes(s, cur_subnet)

    def _validate_gw_out_of_pools(self, gateway_ip, pools):
        for allocation_pool in pools:
            pool_range = netaddr.IPRange(
                allocation_pool['start'],
                allocation_pool['end'])
            if netaddr.IPAddress(gateway_ip) in pool_range:
                raise n_exc.GatewayConflictWithAllocationPools(
                    pool=pool_range,
                    ip_address=gateway_ip)

    def create_subnet(self, context, subnet):

        net = netaddr.IPNetwork(subnet['subnet']['cidr'])
        # turn the CIDR into a proper subnet
        subnet['subnet']['cidr'] = '%s/%s' % (net.network, net.prefixlen)

        s = subnet['subnet']

        if s['gateway_ip'] is attributes.ATTR_NOT_SPECIFIED:
            s['gateway_ip'] = str(netaddr.IPAddress(net.first + 1))

        if s['allocation_pools'] == attributes.ATTR_NOT_SPECIFIED:
            s['allocation_pools'] = self._allocate_pools_for_subnet(context, s)
        else:
            self._validate_allocation_pools(s['allocation_pools'], s['cidr'])
            if s['gateway_ip'] is not None:
                self._validate_gw_out_of_pools(s['gateway_ip'],
                                               s['allocation_pools'])

        self._validate_subnet(context, s)

        tenant_id = self._get_tenant_id_for_create(context, s)
        with context.session.begin(subtransactions=True):
            network = self._get_network(context, s["network_id"])
            self._validate_subnet_cidr(context, network, s['cidr'])
            # The 'shared' attribute for subnets is for internal plugin
            # use only. It is not exposed through the API
            args = {'tenant_id': tenant_id,
                    'id': s.get('id') or uuidutils.generate_uuid(),
                    'name': s['name'],
                    'network_id': s['network_id'],
                    'ip_version': s['ip_version'],
                    'cidr': s['cidr'],
                    'enable_dhcp': s['enable_dhcp'],
                    'gateway_ip': s['gateway_ip'],
                    'shared': network.shared}
            if s['ip_version'] == 6 and s['enable_dhcp']:
                if attributes.is_attr_set(s['ipv6_ra_mode']):
                    args['ipv6_ra_mode'] = s['ipv6_ra_mode']
                if attributes.is_attr_set(s['ipv6_address_mode']):
                    args['ipv6_address_mode'] = s['ipv6_address_mode']
            subnet = models_v2.Subnet(**args)

            context.session.add(subnet)
            if s['dns_nameservers'] is not attributes.ATTR_NOT_SPECIFIED:
                for addr in s['dns_nameservers']:
                    ns = models_v2.DNSNameServer(address=addr,
                                                 subnet_id=subnet.id)
                    context.session.add(ns)

            if s['host_routes'] is not attributes.ATTR_NOT_SPECIFIED:
                for rt in s['host_routes']:
                    route = models_v2.SubnetRoute(
                        subnet_id=subnet.id,
                        destination=rt['destination'],
                        nexthop=rt['nexthop'])
                    context.session.add(route)

            for pool in s['allocation_pools']:
                ip_pool = models_v2.IPAllocationPool(subnet=subnet,
                                                     first_ip=pool['start'],
                                                     last_ip=pool['end'])
                context.session.add(ip_pool)
                ip_range = models_v2.IPAvailabilityRange(
                    ipallocationpool=ip_pool,
                    first_ip=pool['start'],
                    last_ip=pool['end'])
                context.session.add(ip_range)

        return self._make_subnet_dict(subnet)

    def update_subnet(self, context, id, subnet):
        """Update the subnet with new info.

        The change however will not be realized until the client renew the
        dns lease or we support gratuitous DHCP offers
        """
        s = subnet['subnet']
        changed_host_routes = False
        changed_dns = False
        db_subnet = self._get_subnet(context, id)
        # Fill 'ip_version' and 'allocation_pools' fields with the current
        # value since _validate_subnet() expects subnet spec has 'ip_version'
        # and 'allocation_pools' fields.
        s['ip_version'] = db_subnet.ip_version
        s['cidr'] = db_subnet.cidr
        s['id'] = db_subnet.id
        self._validate_subnet(context, s, cur_subnet=db_subnet)

        if 'gateway_ip' in s and s['gateway_ip'] is not None:
            allocation_pools = [{'start': p['first_ip'], 'end': p['last_ip']}
                                for p in db_subnet.allocation_pools]
            self._validate_gw_out_of_pools(s["gateway_ip"], allocation_pools)

        with context.session.begin(subtransactions=True):
            if "dns_nameservers" in s:
                changed_dns = True
                old_dns_list = self._get_dns_by_subnet(context, id)
                new_dns_addr_set = set(s["dns_nameservers"])
                old_dns_addr_set = set([dns['address']
                                        for dns in old_dns_list])

                new_dns = list(new_dns_addr_set)
                for dns_addr in old_dns_addr_set - new_dns_addr_set:
                    for dns in old_dns_list:
                        if dns['address'] == dns_addr:
                            context.session.delete(dns)
                for dns_addr in new_dns_addr_set - old_dns_addr_set:
                    dns = models_v2.DNSNameServer(
                        address=dns_addr,
                        subnet_id=id)
                    context.session.add(dns)
                del s["dns_nameservers"]

            def _combine(ht):
                return ht['destination'] + "_" + ht['nexthop']

            if "host_routes" in s:
                changed_host_routes = True
                old_route_list = self._get_route_by_subnet(context, id)

                new_route_set = set([_combine(route)
                                     for route in s['host_routes']])

                old_route_set = set([_combine(route)
                                     for route in old_route_list])

                for route_str in old_route_set - new_route_set:
                    for route in old_route_list:
                        if _combine(route) == route_str:
                            context.session.delete(route)
                for route_str in new_route_set - old_route_set:
                    route = models_v2.SubnetRoute(
                        destination=route_str.partition("_")[0],
                        nexthop=route_str.partition("_")[2],
                        subnet_id=id)
                    context.session.add(route)

                # Gather host routes for result
                new_routes = []
                for route_str in new_route_set:
                    new_routes.append(
                        {'destination': route_str.partition("_")[0],
                         'nexthop': route_str.partition("_")[2]})
                del s["host_routes"]

            subnet = self._get_subnet(context, id)
            subnet.update(s)
        result = self._make_subnet_dict(subnet)
        # Keep up with fields that changed
        if changed_dns:
            result['dns_nameservers'] = new_dns
        if changed_host_routes:
            result['host_routes'] = new_routes
        return result

    def delete_subnet(self, context, id):
        with context.session.begin(subtransactions=True):
            subnet = self._get_subnet(context, id)
            # Check if any tenant owned ports are using this subnet
            allocated = (context.session.query(models_v2.IPAllocation).
                         filter_by(subnet_id=subnet['id']).
                         join(models_v2.Port).
                         filter_by(network_id=subnet['network_id']).
                         with_lockmode('update'))

            # remove network owned ports
            for a in allocated:
                if a.ports.device_owner in AUTO_DELETE_PORT_OWNERS:
                    NeutronDbPluginV2._delete_ip_allocation(
                        context, subnet.network_id, id, a.ip_address)
                else:
                    raise n_exc.SubnetInUse(subnet_id=id)

            context.session.delete(subnet)

    def get_subnet(self, context, id, fields=None):
        subnet = self._get_subnet(context, id)
        return self._make_subnet_dict(subnet, fields)

    def get_subnets(self, context, filters=None, fields=None,
                    sorts=None, limit=None, marker=None,
                    page_reverse=False):
        marker_obj = self._get_marker_obj(context, 'subnet', limit, marker)
        return self._get_collection(context, models_v2.Subnet,
                                    self._make_subnet_dict,
                                    filters=filters, fields=fields,
                                    sorts=sorts,
                                    limit=limit,
                                    marker_obj=marker_obj,
                                    page_reverse=page_reverse)

    def get_subnets_count(self, context, filters=None):
        return self._get_collection_count(context, models_v2.Subnet,
                                          filters=filters)

    def create_port_bulk(self, context, ports):
        return self._create_bulk('port', context, ports)

    def create_port(self, context, port):
        p = port['port']
        port_id = p.get('id') or uuidutils.generate_uuid()
        network_id = p['network_id']
        mac_address = p['mac_address']
        # NOTE(jkoelker) Get the tenant_id outside of the session to avoid
        #                unneeded db action if the operation raises
        tenant_id = self._get_tenant_id_for_create(context, p)
        if p.get('device_owner') == constants.DEVICE_OWNER_ROUTER_INTF:
            self._enforce_device_owner_not_router_intf_or_device_id(context, p,
                                                                    tenant_id)

        with context.session.begin(subtransactions=True):
            network = self._get_network(context, network_id)

            # Ensure that a MAC address is defined and it is unique on the
            # network
            if mac_address is attributes.ATTR_NOT_SPECIFIED:
                mac_address = NeutronDbPluginV2._generate_mac(context,
                                                              network_id)
            else:
                # Ensure that the mac on the network is unique
                if not NeutronDbPluginV2._check_unique_mac(context,
                                                           network_id,
                                                           mac_address):
                    raise n_exc.MacAddressInUse(net_id=network_id,
                                                mac=mac_address)

            # Returns the IP's for the port
            ips = self._allocate_ips_for_port(context, network, port)

            if 'status' not in p:
                status = constants.PORT_STATUS_ACTIVE
            else:
                status = p['status']

            port = models_v2.Port(tenant_id=tenant_id,
                                  name=p['name'],
                                  id=port_id,
                                  network_id=network_id,
                                  mac_address=mac_address,
                                  admin_state_up=p['admin_state_up'],
                                  status=status,
                                  device_id=p['device_id'],
                                  device_owner=p['device_owner'])
            context.session.add(port)

            # Update the allocated IP's
            if ips:
                for ip in ips:
                    ip_address = ip['ip_address']
                    subnet_id = ip['subnet_id']
                    LOG.debug(_("Allocated IP %(ip_address)s "
                                "(%(network_id)s/%(subnet_id)s/%(port_id)s)"),
                              {'ip_address': ip_address,
                               'network_id': network_id,
                               'subnet_id': subnet_id,
                               'port_id': port_id})
                    allocated = models_v2.IPAllocation(
                        network_id=network_id,
                        port_id=port_id,
                        ip_address=ip_address,
                        subnet_id=subnet_id,
                    )
                    context.session.add(allocated)

        return self._make_port_dict(port, process_extensions=False)

    def update_port(self, context, id, port):
        p = port['port']

        changed_ips = False
        with context.session.begin(subtransactions=True):
            port = self._get_port(context, id)
            if 'device_owner' in p:
                current_device_owner = p['device_owner']
                changed_device_owner = True
            else:
                current_device_owner = port['device_owner']
                changed_device_owner = False
            if p.get('device_id') != port['device_id']:
                changed_device_id = True

            # if the current device_owner is ROUTER_INF and the device_id or
            # device_owner changed check device_id is not another tenants
            # router
            if ((current_device_owner == constants.DEVICE_OWNER_ROUTER_INTF)
                    and (changed_device_id or changed_device_owner)):
                self._enforce_device_owner_not_router_intf_or_device_id(
                    context, p, port['tenant_id'], port)

            # Check if the IPs need to be updated
            if 'fixed_ips' in p:
                changed_ips = True
                original = self._make_port_dict(port, process_extensions=False)
                added_ips, prev_ips = self._update_ips_for_port(
                    context, port["network_id"], id, original["fixed_ips"],
                    p['fixed_ips'])

                # Update ips if necessary
                for ip in added_ips:
                    allocated = models_v2.IPAllocation(
                        network_id=port['network_id'], port_id=port.id,
                        ip_address=ip['ip_address'], subnet_id=ip['subnet_id'])
                    context.session.add(allocated)
            # Remove all attributes in p which are not in the port DB model
            # and then update the port
            port.update(self._filter_non_model_columns(p, models_v2.Port))

        result = self._make_port_dict(port)
        # Keep up with fields that changed
        if changed_ips:
            result['fixed_ips'] = prev_ips + added_ips
        return result

    def delete_port(self, context, id):
        with context.session.begin(subtransactions=True):
            self._delete_port(context, id)

    def delete_ports_by_device_id(self, context, device_id, network_id=None):
        query = (context.session.query(models_v2.Port.id)
                 .enable_eagerloads(False)
                 .filter(models_v2.Port.device_id == device_id))
        if network_id:
            query = query.filter(models_v2.Port.network_id == network_id)
        port_ids = [p[0] for p in query]
        for port_id in port_ids:
            try:
                self.delete_port(context, port_id)
            except n_exc.PortNotFound:
                # Don't raise if something else concurrently deleted the port
                LOG.debug(_("Ignoring PortNotFound when deleting port '%s'. "
                            "The port has already been deleted."),
                          port_id)

    def _delete_port(self, context, id):
        query = (context.session.query(models_v2.Port).
                 enable_eagerloads(False).filter_by(id=id))
        if not context.is_admin:
            query = query.filter_by(tenant_id=context.tenant_id)
<<<<<<< HEAD
        port = query.with_lockmode('update').one()

        allocated_qry = context.session.query(
            models_v2.IPAllocation).with_lockmode('update')
        # recycle all of the IP's
        allocated = allocated_qry.filter_by(port_id=id)
        for a in allocated:
            subnet = self._get_subnet(context, a['subnet_id'])
            # Check if IP was allocated from allocation pool
            if NeutronDbPluginV2._check_ip_in_allocation_pool(
                context, a['subnet_id'], subnet['gateway_ip'],
                a['ip_address']):
                NeutronDbPluginV2._delete_ip_allocation(context,
                                                        a['network_id'],
                                                        a['subnet_id'],
                                                        a['ip_address'])
            else:
                # IPs out of allocation pool will not be recycled, but
                # we do need to delete the allocation from the DB
                NeutronDbPluginV2._delete_ip_allocation(
                    context, a['network_id'],
                    a['subnet_id'], a['ip_address'])
                msg_dict = {'address': a['ip_address'],
                            'subnet_id': a['subnet_id']}
                msg = _("%(address)s (%(subnet_id)s) is not "
                        "recycled") % msg_dict
                LOG.debug(msg)

        context.session.delete(port)
=======
        query.delete()
>>>>>>> b4b3c973

    def get_port(self, context, id, fields=None):
        port = self._get_port(context, id)
        return self._make_port_dict(port, fields)

    def _get_ports_query(self, context, filters=None, sorts=None, limit=None,
                         marker_obj=None, page_reverse=False):
        Port = models_v2.Port
        IPAllocation = models_v2.IPAllocation

        if not filters:
            filters = {}

        query = self._model_query(context, Port)

        fixed_ips = filters.pop('fixed_ips', {})
        ip_addresses = fixed_ips.get('ip_address')
        subnet_ids = fixed_ips.get('subnet_id')
        if ip_addresses or subnet_ids:
            query = query.join(Port.fixed_ips)
            if ip_addresses:
                query = query.filter(IPAllocation.ip_address.in_(ip_addresses))
            if subnet_ids:
                query = query.filter(IPAllocation.subnet_id.in_(subnet_ids))

        query = self._apply_filters_to_query(query, Port, filters)
        if limit and page_reverse and sorts:
            sorts = [(s[0], not s[1]) for s in sorts]
        query = sqlalchemyutils.paginate_query(query, Port, limit,
                                               sorts, marker_obj)
        return query

    def get_ports(self, context, filters=None, fields=None,
                  sorts=None, limit=None, marker=None,
                  page_reverse=False):
        marker_obj = self._get_marker_obj(context, 'port', limit, marker)
        query = self._get_ports_query(context, filters=filters,
                                      sorts=sorts, limit=limit,
                                      marker_obj=marker_obj,
                                      page_reverse=page_reverse)
        items = [self._make_port_dict(c, fields) for c in query]
        if limit and page_reverse:
            items.reverse()
        return items

    def get_ports_count(self, context, filters=None):
        return self._get_ports_query(context, filters).count()

    def _enforce_device_owner_not_router_intf_or_device_id(self, context,
                                                           port_request,
                                                           tenant_id,
                                                           db_port=None):
        if not context.is_admin:
            # find the device_id. If the call was update_port and the
            # device_id was not passed in we use the device_id from the
            # db.
            device_id = port_request.get('device_id')
            if not device_id and db_port:
                device_id = db_port.get('device_id')
            # check to make sure device_id does not match another tenants
            # router.
            if device_id:
                if hasattr(self, 'get_router'):
                    try:
                        ctx_admin = ctx.get_admin_context()
                        router = self.get_router(ctx_admin, device_id)
                    except l3.RouterNotFound:
                        return
                else:
                    l3plugin = (
                        manager.NeutronManager.get_service_plugins().get(
                            service_constants.L3_ROUTER_NAT))
                    if l3plugin:
                        try:
                            ctx_admin = ctx.get_admin_context()
                            router = l3plugin.get_router(ctx_admin,
                                                         device_id)
                        except l3.RouterNotFound:
                            return
                    else:
                        # raise as extension doesn't support L3 anyways.
                        raise n_exc.DeviceIDNotOwnedByTenant(
                            device_id=device_id)
                if tenant_id != router['tenant_id']:
                    raise n_exc.DeviceIDNotOwnedByTenant(device_id=device_id)<|MERGE_RESOLUTION|>--- conflicted
+++ resolved
@@ -15,10 +15,6 @@
 #    License for the specific language governing permissions and limitations
 #    under the License.
 
-<<<<<<< HEAD
-import datetime
-=======
->>>>>>> b4b3c973
 import random
 
 import netaddr
@@ -30,10 +26,7 @@
 from neutron.api.v2 import attributes
 from neutron.common import constants
 from neutron.common import exceptions as n_exc
-<<<<<<< HEAD
-=======
 from neutron import context as ctx
->>>>>>> b4b3c973
 from neutron.db import api as db
 from neutron.db import models_v2
 from neutron.db import sqlalchemyutils
@@ -334,28 +327,6 @@
             return True
         return False
 
-<<<<<<< HEAD
-    def update_fixed_ip_lease_expiration(self, context, network_id,
-                                         ip_address, lease_remaining):
-
-        expiration = (timeutils.utcnow() +
-                      datetime.timedelta(seconds=lease_remaining))
-
-        query = context.session.query(models_v2.IPAllocation)
-        query = query.filter_by(network_id=network_id, ip_address=ip_address)
-
-        try:
-            with context.session.begin(subtransactions=True):
-                fixed_ip = query.one()
-                fixed_ip.expiration = expiration
-        except exc.NoResultFound:
-            LOG.debug(_("No fixed IP found that matches the network "
-                        "%(network_id)s and ip address %(ip_address)s."),
-                      {'network_id': network_id,
-                       'ip_address': ip_address})
-
-=======
->>>>>>> b4b3c973
     @staticmethod
     def _delete_ip_allocation(context, network_id, subnet_id, ip_address):
 
@@ -851,8 +822,6 @@
         if (len(tenant_ids) > 1 or len(tenant_ids) == 1 and
             tenant_ids.pop() != original.tenant_id):
             raise n_exc.InvalidSharedSetting(network=original.name)
-<<<<<<< HEAD
-=======
 
     def _validate_ipv6_attributes(self, subnet, cur_subnet):
         ra_mode_set = attributes.is_attr_set(subnet.get('ipv6_ra_mode'))
@@ -907,7 +876,6 @@
 
             if old_ra_mode_set or old_address_mode_set:
                 raise n_exc.InvalidInput(error_message=msg)
->>>>>>> b4b3c973
 
     def _make_network_dict(self, network, fields=None,
                            process_extensions=True):
@@ -1494,39 +1462,7 @@
                  enable_eagerloads(False).filter_by(id=id))
         if not context.is_admin:
             query = query.filter_by(tenant_id=context.tenant_id)
-<<<<<<< HEAD
-        port = query.with_lockmode('update').one()
-
-        allocated_qry = context.session.query(
-            models_v2.IPAllocation).with_lockmode('update')
-        # recycle all of the IP's
-        allocated = allocated_qry.filter_by(port_id=id)
-        for a in allocated:
-            subnet = self._get_subnet(context, a['subnet_id'])
-            # Check if IP was allocated from allocation pool
-            if NeutronDbPluginV2._check_ip_in_allocation_pool(
-                context, a['subnet_id'], subnet['gateway_ip'],
-                a['ip_address']):
-                NeutronDbPluginV2._delete_ip_allocation(context,
-                                                        a['network_id'],
-                                                        a['subnet_id'],
-                                                        a['ip_address'])
-            else:
-                # IPs out of allocation pool will not be recycled, but
-                # we do need to delete the allocation from the DB
-                NeutronDbPluginV2._delete_ip_allocation(
-                    context, a['network_id'],
-                    a['subnet_id'], a['ip_address'])
-                msg_dict = {'address': a['ip_address'],
-                            'subnet_id': a['subnet_id']}
-                msg = _("%(address)s (%(subnet_id)s) is not "
-                        "recycled") % msg_dict
-                LOG.debug(msg)
-
-        context.session.delete(port)
-=======
         query.delete()
->>>>>>> b4b3c973
 
     def get_port(self, context, id, fields=None):
         port = self._get_port(context, id)
