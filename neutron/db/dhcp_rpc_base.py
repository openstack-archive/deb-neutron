--- conflicted
+++ resolved
@@ -59,12 +59,7 @@
                 raise n_exc.Invalid(message=msg)
         except (db_exc.DBError, n_exc.NetworkNotFound,
                 n_exc.SubnetNotFound, n_exc.IpAddressGenerationFailure) as e:
-<<<<<<< HEAD
-            with excutils.save_and_reraise_exception() as ctxt:
-                ctxt.reraise = False
-=======
             with excutils.save_and_reraise_exception(reraise=False) as ctxt:
->>>>>>> b4b3c973
                 if isinstance(e, n_exc.IpAddressGenerationFailure):
                     # Check if the subnet still exists and if it does not,
                     # this is the reason why the ip address generation failed.
