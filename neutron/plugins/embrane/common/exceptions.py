--- conflicted
+++ resolved
@@ -21,12 +21,8 @@
 
 
 class EmbranePluginException(neutron_exec.NeutronException):
-<<<<<<< HEAD
-    message = _("An unexpected error occurred:%(err_msg)s")
-=======
     message = _("An unexpected error occurred:%(err_msg)s")
 
 
 class UnsupportedException(EmbranePluginException):
-    message = _("%(err_msg)s")
->>>>>>> b4b3c973
+    message = _("%(err_msg)s")