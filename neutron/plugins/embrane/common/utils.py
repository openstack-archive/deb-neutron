--- conflicted
+++ resolved
@@ -19,10 +19,7 @@
 
 from heleosapi import info as h_info
 
-<<<<<<< HEAD
-=======
 from neutron.common import constants
->>>>>>> b4b3c973
 from neutron.db import models_v2
 from neutron.openstack.common import log as logging
 
