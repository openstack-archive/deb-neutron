--- conflicted
+++ resolved
@@ -52,11 +52,7 @@
                     self.sync_items[item_id] = (queue.Queue(),)
                     first_run = True
                 self.sync_items[item_id][0].put(
-<<<<<<< HEAD
-                    ctx.OperationContext(event, q_context, item, chain, f,
-=======
                     ctx.OperationContext(event, n_context, item, chain, f,
->>>>>>> b4b3c973
                                          args, kwargs))
                 t = None
                 if first_run:
