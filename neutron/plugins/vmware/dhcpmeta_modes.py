# Copyright 2013 VMware, Inc.
#
# All Rights Reserved
#
#    Licensed under the Apache License, Version 2.0 (the "License"); you may
#    not use this file except in compliance with the License. You may obtain
#    a copy of the License at
#
#         http://www.apache.org/licenses/LICENSE-2.0
#
#    Unless required by applicable law or agreed to in writing, software
#    distributed under the License is distributed on an "AS IS" BASIS, WITHOUT
#    WARRANTIES OR CONDITIONS OF ANY KIND, either express or implied. See the
#    License for the specific language governing permissions and limitations
#    under the License.
#

from oslo.config import cfg

from neutron.api.rpc.agentnotifiers import dhcp_rpc_agent_api
from neutron.common import constants as const
from neutron.common import topics
from neutron.openstack.common import importutils
from neutron.openstack.common import log as logging
from neutron.openstack.common import rpc
from neutron.plugins.vmware.common import config
from neutron.plugins.vmware.common import exceptions as nsx_exc
from neutron.plugins.vmware.dhcp_meta import combined
from neutron.plugins.vmware.dhcp_meta import lsnmanager
from neutron.plugins.vmware.dhcp_meta import migration
from neutron.plugins.vmware.dhcp_meta import nsx as nsx_svc
from neutron.plugins.vmware.dhcp_meta import rpc as nsx_rpc
from neutron.plugins.vmware.extensions import lsn

LOG = logging.getLogger(__name__)


class DhcpMetadataAccess(object):

    def setup_dhcpmeta_access(self):
        """Initialize support for DHCP and Metadata services."""
        self._init_extensions()
        if cfg.CONF.NSX.agent_mode == config.AgentModes.AGENT:
            self._setup_rpc_dhcp_metadata()
            mod = nsx_rpc
        elif cfg.CONF.NSX.agent_mode == config.AgentModes.AGENTLESS:
            self._setup_nsx_dhcp_metadata()
            mod = nsx_svc
        elif cfg.CONF.NSX.agent_mode == config.AgentModes.COMBINED:
            notifier = self._setup_nsx_dhcp_metadata()
            self._setup_rpc_dhcp_metadata(notifier=notifier)
            mod = combined
        else:
            error = _("Invalid agent_mode: %s") % cfg.CONF.NSX.agent_mode
            LOG.error(error)
            raise nsx_exc.NsxPluginException(err_msg=error)
        self.handle_network_dhcp_access_delegate = (
            mod.handle_network_dhcp_access
        )
        self.handle_port_dhcp_access_delegate = (
            mod.handle_port_dhcp_access
        )
        self.handle_port_metadata_access_delegate = (
            mod.handle_port_metadata_access
        )
        self.handle_metadata_access_delegate = (
            mod.handle_router_metadata_access
        )

    def _setup_rpc_dhcp_metadata(self, notifier=None):
        self.topic = topics.PLUGIN
        self.conn = rpc.create_connection(new=True)
        self.dispatcher = nsx_rpc.NSXRpcCallbacks().create_rpc_dispatcher()
        self.conn.create_consumer(self.topic, self.dispatcher, fanout=False)
        self.agent_notifiers[const.AGENT_TYPE_DHCP] = (
            notifier or dhcp_rpc_agent_api.DhcpAgentNotifyAPI())
        self.conn.consume_in_thread()
        self.network_scheduler = importutils.import_object(
            cfg.CONF.network_scheduler_driver
        )
        self.supported_extension_aliases.extend(
            ['agent', 'dhcp_agent_scheduler'])

    def _setup_nsx_dhcp_metadata(self):
        self._check_services_requirements()
        nsx_svc.register_dhcp_opts(cfg)
        nsx_svc.register_metadata_opts(cfg)
        lsnmanager.register_lsn_opts(cfg)
        lsn_manager = lsnmanager.PersistentLsnManager(self.safe_reference)
        self.lsn_manager = lsn_manager
        if cfg.CONF.NSX.agent_mode == config.AgentModes.AGENTLESS:
            notifier = nsx_svc.DhcpAgentNotifyAPI(self.safe_reference,
                                                  lsn_manager)
            self.agent_notifiers[const.AGENT_TYPE_DHCP] = notifier
            # In agentless mode, ports whose owner is DHCP need to
            # be special cased; so add it to the list of special
            # owners list
            if const.DEVICE_OWNER_DHCP not in self.port_special_owners:
                self.port_special_owners.append(const.DEVICE_OWNER_DHCP)
        elif cfg.CONF.NSX.agent_mode == config.AgentModes.COMBINED:
            # This becomes ineffective, as all new networks creations
            # are handled by Logical Services Nodes in NSX
            cfg.CONF.set_override('network_auto_schedule', False)
            LOG.warn(_('network_auto_schedule has been disabled'))
<<<<<<< HEAD
            notifier = combined.DhcpAgentNotifyAPI(self, lsn_manager)
            self.supported_extension_aliases.append(lsn.EXT_ALIAS)
            # Add the capability to migrate dhcp and metadata services over
            self.migration_manager = (
                migration.MigrationManager(self, lsn_manager, notifier))
=======
            notifier = combined.DhcpAgentNotifyAPI(self.safe_reference,
                                                   lsn_manager)
            self.supported_extension_aliases.append(lsn.EXT_ALIAS)
            # Add the capability to migrate dhcp and metadata services over
            self.migration_manager = (
                migration.MigrationManager(
                    self.safe_reference, lsn_manager, notifier))
>>>>>>> d394b8a7
        return notifier

    def _init_extensions(self):
        extensions = (lsn.EXT_ALIAS, 'agent', 'dhcp_agent_scheduler')
        for ext in extensions:
            if ext in self.supported_extension_aliases:
                self.supported_extension_aliases.remove(ext)

    def _check_services_requirements(self):
        try:
            error = None
            nsx_svc.check_services_requirements(self.cluster)
        except nsx_exc.InvalidVersion:
            error = _("Unable to run Neutron with config option '%s', as NSX "
                      "does not support it") % cfg.CONF.NSX.agent_mode
        except nsx_exc.ServiceClusterUnavailable:
            error = _("Unmet dependency for config option "
                      "'%s'") % cfg.CONF.NSX.agent_mode
        if error:
            LOG.exception(error)
            raise nsx_exc.NsxPluginException(err_msg=error)

    def get_lsn(self, context, network_id, fields=None):
        report = self.migration_manager.report(context, network_id)
        return {'network': network_id, 'report': report}

    def create_lsn(self, context, lsn):
        network_id = lsn['lsn']['network']
        subnet = self.migration_manager.validate(context, network_id)
        subnet_id = None if not subnet else subnet['id']
        self.migration_manager.migrate(context, network_id, subnet)
        r = self.migration_manager.report(context, network_id, subnet_id)
        return {'network': network_id, 'report': r}

    def handle_network_dhcp_access(self, context, network, action):
        self.handle_network_dhcp_access_delegate(self.safe_reference, context,
                                                 network, action)

    def handle_port_dhcp_access(self, context, port_data, action):
        self.handle_port_dhcp_access_delegate(self.safe_reference, context,
                                              port_data, action)

    def handle_port_metadata_access(self, context, port, is_delete=False):
        self.handle_port_metadata_access_delegate(self.safe_reference, context,
                                                  port, is_delete)

    def handle_router_metadata_access(self, context,
                                      router_id, interface=None):
        self.handle_metadata_access_delegate(self.safe_reference, context,
                                             router_id, interface)<|MERGE_RESOLUTION|>--- conflicted
+++ resolved
@@ -102,13 +102,6 @@
             # are handled by Logical Services Nodes in NSX
             cfg.CONF.set_override('network_auto_schedule', False)
             LOG.warn(_('network_auto_schedule has been disabled'))
-<<<<<<< HEAD
-            notifier = combined.DhcpAgentNotifyAPI(self, lsn_manager)
-            self.supported_extension_aliases.append(lsn.EXT_ALIAS)
-            # Add the capability to migrate dhcp and metadata services over
-            self.migration_manager = (
-                migration.MigrationManager(self, lsn_manager, notifier))
-=======
             notifier = combined.DhcpAgentNotifyAPI(self.safe_reference,
                                                    lsn_manager)
             self.supported_extension_aliases.append(lsn.EXT_ALIAS)
@@ -116,7 +109,6 @@
             self.migration_manager = (
                 migration.MigrationManager(
                     self.safe_reference, lsn_manager, notifier))
->>>>>>> d394b8a7
         return notifier
 
     def _init_extensions(self):
