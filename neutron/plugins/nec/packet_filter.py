--- conflicted
+++ resolved
@@ -203,22 +203,7 @@
                     "packet_filter=%s."), packet_filter)
         pf_id = packet_filter['id']
 
-<<<<<<< HEAD
-        pf_status = current
-        if self.ofc.exists_ofc_packet_filter(context, pf_id):
-            LOG.debug(_("deactivate_packet_filter(): "
-                        "deleting packet_filter id=%s from OFC."), pf_id)
-            try:
-                self.ofc.delete_ofc_packet_filter(context, pf_id)
-                pf_status = pf_db.PF_STATUS_DOWN
-            except (nexc.OFCException, nexc.OFCMappingNotFound) as exc:
-                LOG.error(_("Failed to delete packet_filter id=%(id)s from "
-                            "OFC: %(exc)s"), {'id': pf_id, 'exc': exc})
-                pf_status = pf_db.PF_STATUS_ERROR
-        else:
-=======
         if not self.ofc.exists_ofc_packet_filter(context, pf_id):
->>>>>>> b4b3c973
             LOG.debug(_("deactivate_packet_filter(): skip, "
                         "Not found OFC Mapping for packet_filter id=%s."),
                       pf_id)
@@ -259,9 +244,6 @@
         pfs = self.get_packet_filters(context, filters=filters)
         error = False
         for pf in pfs:
-<<<<<<< HEAD
-            self.deactivate_packet_filter(context, pf)
-=======
             try:
                 self.deactivate_packet_filter(context, pf)
             except (nexc.OFCException, nexc.OFCMappingNotFound):
@@ -269,7 +251,6 @@
         if raise_exc and error:
             raise nexc.OFCException(_('Error occurred while disabling packet '
                                       'filter(s) for port %s'), port_id)
->>>>>>> b4b3c973
 
     def get_packet_filters_for_port(self, context, port):
         if self.packet_filter_enabled:
