--- conflicted
+++ resolved
@@ -202,33 +202,18 @@
 
         It returns a list of tuple (neutron filter_id, OFC id).
         """
-<<<<<<< HEAD
-        # TODO(amotoki): bug 1287432
-        # Rename quantum_id column in ID mapping tables.
-        query = (context.session.query(nmodels.OFCFilterMapping)
-                 .join(PacketFilter,
-                       nmodels.OFCFilterMapping.quantum_id == PacketFilter.id)
-=======
         query = (context.session.query(nmodels.OFCFilterMapping)
                  .join(PacketFilter,
                        nmodels.OFCFilterMapping.neutron_id == PacketFilter.id)
->>>>>>> b4b3c973
                  .filter(PacketFilter.admin_state_up == True))
 
         network_id = port['network_id']
         net_pf_query = (query.filter(PacketFilter.network_id == network_id)
                         .filter(PacketFilter.in_port == None))
-<<<<<<< HEAD
-        net_filters = [(pf['quantum_id'], pf['ofc_id']) for pf in net_pf_query]
-
-        port_pf_query = query.filter(PacketFilter.in_port == port['id'])
-        port_filters = [(pf['quantum_id'], pf['ofc_id'])
-=======
         net_filters = [(pf['neutron_id'], pf['ofc_id']) for pf in net_pf_query]
 
         port_pf_query = query.filter(PacketFilter.in_port == port['id'])
         port_filters = [(pf['neutron_id'], pf['ofc_id'])
->>>>>>> b4b3c973
                         for pf in port_pf_query]
 
         return net_filters + port_filters