# vim: tabstop=4 shiftwidth=4 softtabstop=4
#
# Copyright 2012 NEC Corporation.  All rights reserved.
#
#    Licensed under the Apache License, Version 2.0 (the "License"); you may
#    not use this file except in compliance with the License. You may obtain
#    a copy of the License at
#
#         http://www.apache.org/licenses/LICENSE-2.0
#
#    Unless required by applicable law or agreed to in writing, software
#    distributed under the License is distributed on an "AS IS" BASIS, WITHOUT
#    WARRANTIES OR CONDITIONS OF ANY KIND, either express or implied. See the
#    License for the specific language governing permissions and limitations
#    under the License.
# @author: Ryota MIBU

# TODO(amotoki): bug 1287432: Rename quantum_id column in ID mapping tables.

import sqlalchemy as sa

from neutron.db import api as db
from neutron.db import model_base
from neutron.db import models_v2
from neutron.db import securitygroups_db as sg_db
from neutron.extensions import securitygroup as ext_sg
from neutron import manager
from neutron.openstack.common import log as logging
from neutron.plugins.nec.common import config  # noqa
from neutron.plugins.nec.common import exceptions as nexc
from neutron.plugins.nec.db import models as nmodels


LOG = logging.getLogger(__name__)
OFP_VLAN_NONE = 0xffff


resource_map = {'ofc_tenant': nmodels.OFCTenantMapping,
                'ofc_network': nmodels.OFCNetworkMapping,
                'ofc_port': nmodels.OFCPortMapping,
                'ofc_router': nmodels.OFCRouterMapping,
                'ofc_packet_filter': nmodels.OFCFilterMapping}


# utitlity methods

<<<<<<< HEAD
def _get_resource_model(resource, old_style):
    if old_style:
        # NOTE: Some new resources are not defined in old_resource_map.
        # In such case None is returned.
        return old_resource_map.get(resource)
    else:
        return resource_map[resource]
=======
def _get_resource_model(resource):
    return resource_map[resource]
>>>>>>> b4b3c973


def clear_db(base=model_base.BASEV2):
    db.clear_db(base)


def get_ofc_item(session, resource, neutron_id):
    model = _get_resource_model(resource)
    if not model:
        return
    try:
        return session.query(model).filter_by(neutron_id=neutron_id).one()
    except sa.orm.exc.NoResultFound:
        return


def get_ofc_id(session, resource, neutron_id):
    ofc_item = get_ofc_item(session, resource, neutron_id)
    if ofc_item:
        return ofc_item.ofc_id
    else:
        raise nexc.OFCMappingNotFound(resource=resource,
                                      neutron_id=neutron_id)


def exists_ofc_item(session, resource, neutron_id):
    if get_ofc_item(session, resource, neutron_id):
        return True
    else:
        return False


def find_ofc_item(session, resource, ofc_id):
    try:
        model = _get_resource_model(resource)
        params = dict(ofc_id=ofc_id)
        return (session.query(model).filter_by(**params).one())
    except sa.orm.exc.NoResultFound:
        return None


def add_ofc_item(session, resource, neutron_id, ofc_id):
    try:
        model = _get_resource_model(resource)
        params = dict(neutron_id=neutron_id, ofc_id=ofc_id)
        item = model(**params)
        with session.begin(subtransactions=True):
            session.add(item)
            session.flush()
    except Exception as exc:
        LOG.exception(exc)
        raise nexc.NECDBException(reason=exc.message)
    return item


def del_ofc_item(session, resource, neutron_id):
    try:
        model = _get_resource_model(resource)
        with session.begin(subtransactions=True):
            item = session.query(model).filter_by(neutron_id=neutron_id).one()
            session.delete(item)
        return True
    except sa.orm.exc.NoResultFound:
        LOG.warning(_("del_ofc_item(): NotFound item "
                      "(resource=%(resource)s, id=%(id)s) "),
                    {'resource': resource, 'id': neutron_id})
        return False


<<<<<<< HEAD
def get_ofc_id_lookup_both(session, resource, neutron_id):
    ofc_id = get_ofc_id(session, resource, neutron_id)
    # Lookup old style of OFC mapping table
    if not ofc_id:
        ofc_id = get_ofc_id(session, resource, neutron_id,
                            old_style=True)
    if not ofc_id:
        raise nexc.OFCMappingNotFound(resource=resource,
                                      neutron_id=neutron_id)
    return ofc_id


def exists_ofc_item_lookup_both(session, resource, neutron_id):
    if exists_ofc_item(session, resource, neutron_id):
        return True
    # Check old style of OFC mapping table
    if exists_ofc_item(session, resource, neutron_id,
                       old_style=True):
        return True
    return False


def del_ofc_item_lookup_both(session, resource, neutron_id):
    # Delete the mapping from new style of OFC mapping table
    if del_ofc_item(session, resource, neutron_id,
                    old_style=False, warning=False):
        return
    # Delete old style of OFC mapping table
    if del_ofc_item(session, resource, neutron_id,
                    old_style=True, warning=False):
        return
    # The specified resource not found
    LOG.warning(_("_del_ofc_item(): NotFound item "
                  "(resource=%(resource)s, id=%(id)s) "),
                {'resource': resource, 'id': neutron_id})


=======
>>>>>>> b4b3c973
def get_portinfo(session, id):
    try:
        return (session.query(nmodels.PortInfo).
                filter_by(id=id).
                one())
    except sa.orm.exc.NoResultFound:
        return None


def add_portinfo(session, id, datapath_id='', port_no=0,
                 vlan_id=OFP_VLAN_NONE, mac=''):
    try:
        portinfo = nmodels.PortInfo(id=id, datapath_id=datapath_id,
                                    port_no=port_no, vlan_id=vlan_id, mac=mac)
        with session.begin(subtransactions=True):
            session.add(portinfo)
    except Exception as exc:
        LOG.exception(exc)
        raise nexc.NECDBException(reason=exc.message)
    return portinfo


def del_portinfo(session, id):
    try:
        with session.begin(subtransactions=True):
            portinfo = session.query(nmodels.PortInfo).filter_by(id=id).one()
            session.delete(portinfo)
    except sa.orm.exc.NoResultFound:
        LOG.warning(_("del_portinfo(): NotFound portinfo for "
                      "port_id: %s"), id)


def get_active_ports_on_ofc(context, network_id, port_id=None):
    """Retrieve ports on OFC on a given network.

    It returns a list of tuple (neutron port_id, OFC id).
    """
    query = context.session.query(nmodels.OFCPortMapping)
    query = query.join(models_v2.Port,
<<<<<<< HEAD
                       nmodels.OFCPortMapping.quantum_id == models_v2.Port.id)
    query = query.filter(models_v2.Port.network_id == network_id)
    if port_id:
        query = query.filter(nmodels.OFCPortMapping.quantum_id == port_id)

    return [(p['quantum_id'], p['ofc_id']) for p in query]
=======
                       nmodels.OFCPortMapping.neutron_id == models_v2.Port.id)
    query = query.filter(models_v2.Port.network_id == network_id)
    if port_id:
        query = query.filter(nmodels.OFCPortMapping.neutron_id == port_id)

    return [(p['neutron_id'], p['ofc_id']) for p in query]
>>>>>>> b4b3c973


def get_port_from_device(port_id):
    """Get port from database."""
    LOG.debug(_("get_port_with_securitygroups() called:port_id=%s"), port_id)
    session = db.get_session()
    sg_binding_port = sg_db.SecurityGroupPortBinding.port_id

    query = session.query(models_v2.Port,
                          sg_db.SecurityGroupPortBinding.security_group_id)
    query = query.outerjoin(sg_db.SecurityGroupPortBinding,
                            models_v2.Port.id == sg_binding_port)
    query = query.filter(models_v2.Port.id == port_id)
    port_and_sgs = query.all()
    if not port_and_sgs:
        return None
    port = port_and_sgs[0][0]
    plugin = manager.NeutronManager.get_plugin()
    port_dict = plugin._make_port_dict(port)
    port_dict[ext_sg.SECURITYGROUPS] = [
        sg_id for port_, sg_id in port_and_sgs if sg_id]
    port_dict['security_group_rules'] = []
    port_dict['security_group_source_groups'] = []
    port_dict['fixed_ips'] = [ip['ip_address']
                              for ip in port['fixed_ips']]
    return port_dict<|MERGE_RESOLUTION|>--- conflicted
+++ resolved
@@ -44,18 +44,8 @@
 
 # utitlity methods
 
-<<<<<<< HEAD
-def _get_resource_model(resource, old_style):
-    if old_style:
-        # NOTE: Some new resources are not defined in old_resource_map.
-        # In such case None is returned.
-        return old_resource_map.get(resource)
-    else:
-        return resource_map[resource]
-=======
 def _get_resource_model(resource):
     return resource_map[resource]
->>>>>>> b4b3c973
 
 
 def clear_db(base=model_base.BASEV2):
@@ -125,46 +115,6 @@
         return False
 
 
-<<<<<<< HEAD
-def get_ofc_id_lookup_both(session, resource, neutron_id):
-    ofc_id = get_ofc_id(session, resource, neutron_id)
-    # Lookup old style of OFC mapping table
-    if not ofc_id:
-        ofc_id = get_ofc_id(session, resource, neutron_id,
-                            old_style=True)
-    if not ofc_id:
-        raise nexc.OFCMappingNotFound(resource=resource,
-                                      neutron_id=neutron_id)
-    return ofc_id
-
-
-def exists_ofc_item_lookup_both(session, resource, neutron_id):
-    if exists_ofc_item(session, resource, neutron_id):
-        return True
-    # Check old style of OFC mapping table
-    if exists_ofc_item(session, resource, neutron_id,
-                       old_style=True):
-        return True
-    return False
-
-
-def del_ofc_item_lookup_both(session, resource, neutron_id):
-    # Delete the mapping from new style of OFC mapping table
-    if del_ofc_item(session, resource, neutron_id,
-                    old_style=False, warning=False):
-        return
-    # Delete old style of OFC mapping table
-    if del_ofc_item(session, resource, neutron_id,
-                    old_style=True, warning=False):
-        return
-    # The specified resource not found
-    LOG.warning(_("_del_ofc_item(): NotFound item "
-                  "(resource=%(resource)s, id=%(id)s) "),
-                {'resource': resource, 'id': neutron_id})
-
-
-=======
->>>>>>> b4b3c973
 def get_portinfo(session, id):
     try:
         return (session.query(nmodels.PortInfo).
@@ -204,21 +154,12 @@
     """
     query = context.session.query(nmodels.OFCPortMapping)
     query = query.join(models_v2.Port,
-<<<<<<< HEAD
-                       nmodels.OFCPortMapping.quantum_id == models_v2.Port.id)
-    query = query.filter(models_v2.Port.network_id == network_id)
-    if port_id:
-        query = query.filter(nmodels.OFCPortMapping.quantum_id == port_id)
-
-    return [(p['quantum_id'], p['ofc_id']) for p in query]
-=======
                        nmodels.OFCPortMapping.neutron_id == models_v2.Port.id)
     query = query.filter(models_v2.Port.network_id == network_id)
     if port_id:
         query = query.filter(nmodels.OFCPortMapping.neutron_id == port_id)
 
     return [(p['neutron_id'], p['ofc_id']) for p in query]
->>>>>>> b4b3c973
 
 
 def get_port_from_device(port_id):
