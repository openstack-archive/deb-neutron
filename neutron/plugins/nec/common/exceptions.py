--- conflicted
+++ resolved
@@ -40,8 +40,6 @@
     message = _("Neutron-OFC resource mapping for "
                 "%(resource)s %(neutron_id)s is not found. "
                 "It may be deleted during processing.")
-<<<<<<< HEAD
-=======
 
 
 class OFCServiceUnavailable(OFCException):
@@ -51,7 +49,6 @@
     def __init__(self, **kwargs):
         super(OFCServiceUnavailable, self).__init__(**kwargs)
         self.retry_after = kwargs.get('retry_after')
->>>>>>> b4b3c973
 
 
 class PortInfoNotFound(qexc.NotFound):
