--- conflicted
+++ resolved
@@ -252,13 +252,9 @@
 
         try:
             self.ofc.delete_ofc_port(context, port['id'], port)
-<<<<<<< HEAD
-            port_status = const.PORT_STATUS_DOWN
-=======
             self._update_resource_status_if_changed(
                 context, "port", port, const.PORT_STATUS_DOWN)
             return port
->>>>>>> b4b3c973
         except (nexc.OFCResourceNotFound, nexc.OFCMappingNotFound):
             # There is a case where multiple delete_port operation are
             # running concurrently. For example, delete_port from
@@ -276,17 +272,6 @@
             port['status'] = const.PORT_STATUS_DOWN
             return port
         except nexc.OFCException as exc:
-<<<<<<< HEAD
-            LOG.error(_("delete_ofc_port() failed due to %s"), exc)
-            port_status = const.PORT_STATUS_ERROR
-
-        if port_status != port['status']:
-            self._update_resource_status(context, "port", port['id'],
-                                         port_status)
-            port['status'] = port_status
-
-        return port
-=======
             with excutils.save_and_reraise_exception() as ctxt:
                 LOG.error(_("Failed to delete port=%(port)s from OFC: "
                             "%(exc)s"), {'port': port['id'], 'exc': exc})
@@ -295,7 +280,6 @@
                 if not raise_exc:
                     ctxt.reraise = False
                     return port
->>>>>>> b4b3c973
 
     def _net_status(self, network):
         # NOTE: NEC Plugin accept admin_state_up. When it's False, this plugin
@@ -407,16 +391,6 @@
         for pf in net_db.packetfilters:
             self.delete_packet_filter(context, pf['id'])
 
-<<<<<<< HEAD
-        try:
-            self.ofc.delete_ofc_network(context, id, net_db)
-        except (nexc.OFCException, nexc.OFCMappingNotFound) as exc:
-            reason = _("delete_network() failed due to %s") % exc
-            LOG.error(reason)
-            self._update_resource_status(context, "network", net_db['id'],
-                                         const.NET_STATUS_ERROR)
-            raise
-=======
         if self.ofc.exists_ofc_network(context, id):
             try:
                 self.ofc.delete_ofc_network(context, id, net_db)
@@ -427,7 +401,6 @@
                     self._update_resource_status(
                         context, "network", net_db['id'],
                         const.NET_STATUS_ERROR)
->>>>>>> b4b3c973
 
         super(NECPluginV2, self).delete_network(context, id)
 
