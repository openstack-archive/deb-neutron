# Copyright (c) 2013 OpenStack Foundation
# All Rights Reserved.
#
#    Licensed under the Apache License, Version 2.0 (the "License"); you may
#    not use this file except in compliance with the License. You may obtain
#    a copy of the License at
#
#         http://www.apache.org/licenses/LICENSE-2.0
#
#    Unless required by applicable law or agreed to in writing, software
#    distributed under the License is distributed on an "AS IS" BASIS, WITHOUT
#    WARRANTIES OR CONDITIONS OF ANY KIND, either express or implied. See the
#    License for the specific language governing permissions and limitations
#    under the License.
import contextlib

from oslo.config import cfg
from sqlalchemy import exc as sql_exc
from sqlalchemy.orm import exc as sa_exc

from neutron.agent import securitygroups_rpc as sg_rpc
from neutron.api.rpc.agentnotifiers import dhcp_rpc_agent_api
from neutron.api.v2 import attributes
from neutron.common import constants as const
from neutron.common import exceptions as exc
from neutron.common import topics
from neutron.db import agentschedulers_db
from neutron.db import allowedaddresspairs_db as addr_pair_db
from neutron.db import db_base_plugin_v2
from neutron.db import external_net_db
from neutron.db import extradhcpopt_db
from neutron.db import models_v2
from neutron.db import quota_db  # noqa
from neutron.db import securitygroups_rpc_base as sg_db_rpc
from neutron.extensions import allowedaddresspairs as addr_pair
from neutron.extensions import extra_dhcp_opt as edo_ext
from neutron.extensions import multiprovidernet as mpnet
from neutron.extensions import portbindings
from neutron.extensions import providernet as provider
from neutron import manager
from neutron.openstack.common import db as os_db
from neutron.openstack.common import excutils
from neutron.openstack.common import importutils
from neutron.openstack.common import jsonutils
<<<<<<< HEAD
=======
from neutron.openstack.common import lockutils
>>>>>>> b4b3c973
from neutron.openstack.common import log
from neutron.openstack.common import rpc as c_rpc
from neutron.plugins.common import constants as service_constants
from neutron.plugins.ml2.common import exceptions as ml2_exc
from neutron.plugins.ml2 import config  # noqa
from neutron.plugins.ml2 import db
from neutron.plugins.ml2 import driver_api as api
from neutron.plugins.ml2 import driver_context
from neutron.plugins.ml2 import managers
from neutron.plugins.ml2 import models
from neutron.plugins.ml2 import rpc

LOG = log.getLogger(__name__)

# REVISIT(rkukura): Move this and other network_type constants to
# providernet.py?
TYPE_MULTI_SEGMENT = 'multi-segment'


class Ml2Plugin(db_base_plugin_v2.NeutronDbPluginV2,
                external_net_db.External_net_db_mixin,
                sg_db_rpc.SecurityGroupServerRpcMixin,
                agentschedulers_db.DhcpAgentSchedulerDbMixin,
                addr_pair_db.AllowedAddressPairsMixin,
                extradhcpopt_db.ExtraDhcpOptMixin):

    """Implement the Neutron L2 abstractions using modules.

    Ml2Plugin is a Neutron plugin based on separately extensible sets
    of network types and mechanisms for connecting to networks of
    those types. The network types and mechanisms are implemented as
    drivers loaded via Python entry points. Networks can be made up of
    multiple segments (not yet fully implemented).
    """

    # This attribute specifies whether the plugin supports or not
    # bulk/pagination/sorting operations. Name mangling is used in
    # order to ensure it is qualified by class
    __native_bulk_support = True
    __native_pagination_support = True
    __native_sorting_support = True

    # List of supported extensions
    _supported_extension_aliases = ["provider", "external-net", "binding",
                                    "quotas", "security-group", "agent",
                                    "dhcp_agent_scheduler",
                                    "multi-provider", "allowed-address-pairs",
                                    "extra_dhcp_opt"]

    @property
    def supported_extension_aliases(self):
        if not hasattr(self, '_aliases'):
            aliases = self._supported_extension_aliases[:]
            sg_rpc.disable_security_group_extension_by_config(aliases)
            self._aliases = aliases
        return self._aliases

    def __init__(self):
        # First load drivers, then initialize DB, then initialize drivers
        self.type_manager = managers.TypeManager()
        self.mechanism_manager = managers.MechanismManager()
        super(Ml2Plugin, self).__init__()
        self.type_manager.initialize()
        self.mechanism_manager.initialize()
        # bulk support depends on the underlying drivers
        self.__native_bulk_support = self.mechanism_manager.native_bulk_support

        self._setup_rpc()

        # REVISIT(rkukura): Use stevedore for these?
        self.network_scheduler = importutils.import_object(
            cfg.CONF.network_scheduler_driver
        )

        LOG.info(_("Modular L2 Plugin initialization complete"))

    def _setup_rpc(self):
        self.notifier = rpc.AgentNotifierApi(topics.AGENT)
        self.agent_notifiers[const.AGENT_TYPE_DHCP] = (
            dhcp_rpc_agent_api.DhcpAgentNotifyAPI()
        )

    def start_rpc_listener(self):
        self.callbacks = rpc.RpcCallbacks(self.notifier, self.type_manager)
        self.topic = topics.PLUGIN
        self.conn = c_rpc.create_connection(new=True)
        self.dispatcher = self.callbacks.create_rpc_dispatcher()
        self.conn.create_consumer(self.topic, self.dispatcher,
                                  fanout=False)
        return self.conn.consume_in_thread()

    def _process_provider_segment(self, segment):
        network_type = self._get_attribute(segment, provider.NETWORK_TYPE)
        physical_network = self._get_attribute(segment,
                                               provider.PHYSICAL_NETWORK)
        segmentation_id = self._get_attribute(segment,
                                              provider.SEGMENTATION_ID)

        if attributes.is_attr_set(network_type):
            segment = {api.NETWORK_TYPE: network_type,
                       api.PHYSICAL_NETWORK: physical_network,
                       api.SEGMENTATION_ID: segmentation_id}
            self.type_manager.validate_provider_segment(segment)
            return segment

        msg = _("network_type required")
        raise exc.InvalidInput(error_message=msg)

    def _process_provider_create(self, network):
        segments = []

        if any(attributes.is_attr_set(network.get(f))
               for f in (provider.NETWORK_TYPE, provider.PHYSICAL_NETWORK,
                         provider.SEGMENTATION_ID)):
            # Verify that multiprovider and provider attributes are not set
            # at the same time.
            if attributes.is_attr_set(network.get(mpnet.SEGMENTS)):
                raise mpnet.SegmentsSetInConjunctionWithProviders()

            network_type = self._get_attribute(network, provider.NETWORK_TYPE)
            physical_network = self._get_attribute(network,
                                                   provider.PHYSICAL_NETWORK)
            segmentation_id = self._get_attribute(network,
                                                  provider.SEGMENTATION_ID)
            segments = [{provider.NETWORK_TYPE: network_type,
                         provider.PHYSICAL_NETWORK: physical_network,
                         provider.SEGMENTATION_ID: segmentation_id}]
        elif attributes.is_attr_set(network.get(mpnet.SEGMENTS)):
            segments = network[mpnet.SEGMENTS]
        else:
            return

        return [self._process_provider_segment(s) for s in segments]

    def _get_attribute(self, attrs, key):
        value = attrs.get(key)
        if value is attributes.ATTR_NOT_SPECIFIED:
            value = None
        return value

    def _extend_network_dict_provider(self, context, network):
        id = network['id']
        segments = db.get_network_segments(context.session, id)
        if not segments:
            LOG.error(_("Network %s has no segments"), id)
            network[provider.NETWORK_TYPE] = None
            network[provider.PHYSICAL_NETWORK] = None
            network[provider.SEGMENTATION_ID] = None
        elif len(segments) > 1:
            network[mpnet.SEGMENTS] = [
                {provider.NETWORK_TYPE: segment[api.NETWORK_TYPE],
                 provider.PHYSICAL_NETWORK: segment[api.PHYSICAL_NETWORK],
                 provider.SEGMENTATION_ID: segment[api.SEGMENTATION_ID]}
                for segment in segments]
        else:
            segment = segments[0]
            network[provider.NETWORK_TYPE] = segment[api.NETWORK_TYPE]
            network[provider.PHYSICAL_NETWORK] = segment[api.PHYSICAL_NETWORK]
            network[provider.SEGMENTATION_ID] = segment[api.SEGMENTATION_ID]

    def _filter_nets_provider(self, context, nets, filters):
        # TODO(rkukura): Implement filtering.
        return nets

    def _process_port_binding(self, mech_context, attrs):
        binding = mech_context._binding
        port = mech_context.current
        self._update_port_dict_binding(port, binding)

        host = attrs and attrs.get(portbindings.HOST_ID)
        host_set = attributes.is_attr_set(host)

        vnic_type = attrs and attrs.get(portbindings.VNIC_TYPE)
        vnic_type_set = attributes.is_attr_set(vnic_type)

        # CLI can't send {}, so treat None as {}
        profile = attrs and attrs.get(portbindings.PROFILE)
        profile_set = profile is not attributes.ATTR_NOT_SPECIFIED
        if profile_set and not profile:
            profile = {}

        if binding.vif_type != portbindings.VIF_TYPE_UNBOUND:
            if (not host_set and not vnic_type_set and not profile_set and
<<<<<<< HEAD
                binding.segment and
                self.mechanism_manager.validate_port_binding(mech_context)):
=======
                binding.segment):
>>>>>>> b4b3c973
                return False
            self._delete_port_binding(mech_context)

        # Return True only if an agent notification is needed.
        # This will happen if a new host, vnic_type, or profile was specified
        # that differs from the current one. Note that host_set is True
        # even if the host is an empty string
        ret_value = ((host_set and binding.get('host') != host) or
                     (vnic_type_set and
                      binding.get('vnic_type') != vnic_type) or
                     (profile_set and self._get_profile(binding) != profile))

        if host_set:
            binding.host = host
            port[portbindings.HOST_ID] = host

        if vnic_type_set:
            binding.vnic_type = vnic_type
            port[portbindings.VNIC_TYPE] = vnic_type

        if profile_set:
            binding.profile = jsonutils.dumps(profile)
            if len(binding.profile) > models.BINDING_PROFILE_LEN:
                msg = _("binding:profile value too large")
                raise exc.InvalidInput(error_message=msg)
            port[portbindings.PROFILE] = profile

        # To try to [re]bind if host is non-empty.
        if binding.host:
            self.mechanism_manager.bind_port(mech_context)
            self._update_port_dict_binding(port, binding)

        return ret_value

    def _update_port_dict_binding(self, port, binding):
        port[portbindings.HOST_ID] = binding.host
        port[portbindings.VNIC_TYPE] = binding.vnic_type
        port[portbindings.PROFILE] = self._get_profile(binding)
        port[portbindings.VIF_TYPE] = binding.vif_type
        port[portbindings.VIF_DETAILS] = self._get_vif_details(binding)

    def _get_vif_details(self, binding):
        if binding.vif_details:
            try:
                return jsonutils.loads(binding.vif_details)
            except Exception:
                LOG.error(_("Serialized vif_details DB value '%(value)s' "
                            "for port %(port)s is invalid"),
                          {'value': binding.vif_details,
                           'port': binding.port_id})
        return {}

    def _get_profile(self, binding):
        if binding.profile:
            try:
                return jsonutils.loads(binding.profile)
            except Exception:
                LOG.error(_("Serialized profile DB value '%(value)s' for "
                            "port %(port)s is invalid"),
                          {'value': binding.profile,
                           'port': binding.port_id})
        return {}

    def _delete_port_binding(self, mech_context):
        binding = mech_context._binding
        binding.vif_type = portbindings.VIF_TYPE_UNBOUND
        binding.vif_details = ''
        binding.driver = None
        binding.segment = None
        port = mech_context.current
        self._update_port_dict_binding(port, binding)

    def _ml2_extend_port_dict_binding(self, port_res, port_db):
        # None when called during unit tests for other plugins.
        if port_db.port_binding:
            self._update_port_dict_binding(port_res, port_db.port_binding)

    db_base_plugin_v2.NeutronDbPluginV2.register_dict_extend_funcs(
        attributes.PORTS, ['_ml2_extend_port_dict_binding'])

    # Note - The following hook methods have "ml2" in their names so
    # that they are not called twice during unit tests due to global
    # registration of hooks in portbindings_db.py used by other
    # plugins.

    def _ml2_port_model_hook(self, context, original_model, query):
        query = query.outerjoin(models.PortBinding,
                                (original_model.id ==
                                 models.PortBinding.port_id))
        return query

    def _ml2_port_result_filter_hook(self, query, filters):
        values = filters and filters.get(portbindings.HOST_ID, [])
        if not values:
            return query
        return query.filter(models.PortBinding.host.in_(values))

    db_base_plugin_v2.NeutronDbPluginV2.register_model_query_hook(
        models_v2.Port,
        "ml2_port_bindings",
        '_ml2_port_model_hook',
        None,
        '_ml2_port_result_filter_hook')

    def _notify_port_updated(self, mech_context):
        port = mech_context._port
        segment = mech_context.bound_segment
        if not segment:
            # REVISIT(rkukura): This should notify agent to unplug port
            network = mech_context.network.current
            LOG.warning(_("In _notify_port_updated(), no bound segment for "
                          "port %(port_id)s on network %(network_id)s"),
                        {'port_id': port['id'],
                         'network_id': network['id']})
            return
        self.notifier.port_update(mech_context._plugin_context, port,
                                  segment[api.NETWORK_TYPE],
                                  segment[api.SEGMENTATION_ID],
                                  segment[api.PHYSICAL_NETWORK])

    # TODO(apech): Need to override bulk operations

    def create_network(self, context, network):
        net_data = network['network']
        segments = self._process_provider_create(net_data)
        tenant_id = self._get_tenant_id_for_create(context, net_data)

        session = context.session
        with session.begin(subtransactions=True):
            self._ensure_default_security_group(context, tenant_id)
            result = super(Ml2Plugin, self).create_network(context, network)
            network_id = result['id']
            self._process_l3_create(context, result, net_data)
            # REVISIT(rkukura): Consider moving all segment management
            # to TypeManager.
            if segments:
                for segment in segments:
                    self.type_manager.reserve_provider_segment(session,
                                                               segment)
                    db.add_network_segment(session, network_id, segment)
            else:
                segment = self.type_manager.allocate_tenant_segment(session)
                db.add_network_segment(session, network_id, segment)
            self._extend_network_dict_provider(context, result)
            mech_context = driver_context.NetworkContext(self, context,
                                                         result)
            self.mechanism_manager.create_network_precommit(mech_context)

        try:
            self.mechanism_manager.create_network_postcommit(mech_context)
        except ml2_exc.MechanismDriverError:
            with excutils.save_and_reraise_exception():
                LOG.error(_("mechanism_manager.create_network_postcommit "
                            "failed, deleting network '%s'"), result['id'])
                self.delete_network(context, result['id'])
        return result

    def update_network(self, context, id, network):
        provider._raise_if_updates_provider_attributes(network['network'])

        session = context.session
        with session.begin(subtransactions=True):
            original_network = super(Ml2Plugin, self).get_network(context, id)
            updated_network = super(Ml2Plugin, self).update_network(context,
                                                                    id,
                                                                    network)
            self._process_l3_update(context, updated_network,
                                    network['network'])
            self._extend_network_dict_provider(context, updated_network)
            mech_context = driver_context.NetworkContext(
                self, context, updated_network,
                original_network=original_network)
            self.mechanism_manager.update_network_precommit(mech_context)

        # TODO(apech) - handle errors raised by update_network, potentially
        # by re-calling update_network with the previous attributes. For
        # now the error is propogated to the caller, which is expected to
        # either undo/retry the operation or delete the resource.
        self.mechanism_manager.update_network_postcommit(mech_context)
        return updated_network

    def get_network(self, context, id, fields=None):
        session = context.session
        with session.begin(subtransactions=True):
            result = super(Ml2Plugin, self).get_network(context, id, None)
            self._extend_network_dict_provider(context, result)

        return self._fields(result, fields)

    def get_networks(self, context, filters=None, fields=None,
                     sorts=None, limit=None, marker=None, page_reverse=False):
        session = context.session
        with session.begin(subtransactions=True):
            nets = super(Ml2Plugin,
                         self).get_networks(context, filters, None, sorts,
                                            limit, marker, page_reverse)
            for net in nets:
                self._extend_network_dict_provider(context, net)

            nets = self._filter_nets_provider(context, nets, filters)
            nets = self._filter_nets_l3(context, nets, filters)

        return [self._fields(net, fields) for net in nets]

    def delete_network(self, context, id):
        # REVISIT(rkukura) The super(Ml2Plugin, self).delete_network()
        # function is not used because it auto-deletes ports and
        # subnets from the DB without invoking the derived class's
        # delete_port() or delete_subnet(), preventing mechanism
        # drivers from being called. This approach should be revisited
        # when the API layer is reworked during icehouse.

        LOG.debug(_("Deleting network %s"), id)
        session = context.session
        while True:
            try:
                with session.begin(subtransactions=True):
                    # Get ports to auto-delete.
                    ports = (session.query(models_v2.Port).
                             enable_eagerloads(False).
                             filter_by(network_id=id).
                             with_lockmode('update').all())
                    LOG.debug(_("Ports to auto-delete: %s"), ports)
                    only_auto_del = all(p.device_owner
                                        in db_base_plugin_v2.
                                        AUTO_DELETE_PORT_OWNERS
                                        for p in ports)
                    if not only_auto_del:
                        LOG.debug(_("Tenant-owned ports exist"))
                        raise exc.NetworkInUse(net_id=id)

                    # Get subnets to auto-delete.
                    subnets = (session.query(models_v2.Subnet).
                               enable_eagerloads(False).
                               filter_by(network_id=id).
                               with_lockmode('update').all())
                    LOG.debug(_("Subnets to auto-delete: %s"), subnets)

                    if not (ports or subnets):
                        network = self.get_network(context, id)
                        mech_context = driver_context.NetworkContext(self,
                                                                     context,
                                                                     network)
                        self.mechanism_manager.delete_network_precommit(
                            mech_context)

                        record = self._get_network(context, id)
                        LOG.debug(_("Deleting network record %s"), record)
                        session.delete(record)

                        for segment in mech_context.network_segments:
                            self.type_manager.release_segment(session, segment)

                        # The segment records are deleted via cascade from the
                        # network record, so explicit removal is not necessary.
                        LOG.debug(_("Committing transaction"))
                        break
            except os_db.exception.DBError as e:
                with excutils.save_and_reraise_exception() as ctxt:
                    if isinstance(e.inner_exception, sql_exc.IntegrityError):
                        ctxt.reraise = False
                        msg = _("A concurrent port creation has occurred")
                        LOG.warning(msg)
                        continue

            for port in ports:
                try:
                    self.delete_port(context, port.id)
                except Exception:
                    with excutils.save_and_reraise_exception():
                        LOG.exception(_("Exception auto-deleting port %s"),
                                      port.id)

            for subnet in subnets:
                try:
                    self.delete_subnet(context, subnet.id)
                except Exception:
                    with excutils.save_and_reraise_exception():
                        LOG.exception(_("Exception auto-deleting subnet %s"),
                                      subnet.id)

        try:
            self.mechanism_manager.delete_network_postcommit(mech_context)
        except ml2_exc.MechanismDriverError:
            # TODO(apech) - One or more mechanism driver failed to
            # delete the network.  Ideally we'd notify the caller of
            # the fact that an error occurred.
            LOG.error(_("mechanism_manager.delete_network_postcommit failed"))
        self.notifier.network_delete(context, id)

    def create_subnet(self, context, subnet):
        session = context.session
        with session.begin(subtransactions=True):
            result = super(Ml2Plugin, self).create_subnet(context, subnet)
            mech_context = driver_context.SubnetContext(self, context, result)
            self.mechanism_manager.create_subnet_precommit(mech_context)

        try:
            self.mechanism_manager.create_subnet_postcommit(mech_context)
        except ml2_exc.MechanismDriverError:
            with excutils.save_and_reraise_exception():
                LOG.error(_("mechanism_manager.create_subnet_postcommit "
                            "failed, deleting subnet '%s'"), result['id'])
                self.delete_subnet(context, result['id'])
        return result

    def update_subnet(self, context, id, subnet):
        session = context.session
        with session.begin(subtransactions=True):
            original_subnet = super(Ml2Plugin, self).get_subnet(context, id)
            updated_subnet = super(Ml2Plugin, self).update_subnet(
                context, id, subnet)
            mech_context = driver_context.SubnetContext(
                self, context, updated_subnet, original_subnet=original_subnet)
            self.mechanism_manager.update_subnet_precommit(mech_context)

        # TODO(apech) - handle errors raised by update_subnet, potentially
        # by re-calling update_subnet with the previous attributes. For
        # now the error is propogated to the caller, which is expected to
        # either undo/retry the operation or delete the resource.
        self.mechanism_manager.update_subnet_postcommit(mech_context)
        return updated_subnet

    def delete_subnet(self, context, id):
        # REVISIT(rkukura) The super(Ml2Plugin, self).delete_subnet()
        # function is not used because it auto-deletes ports from the
        # DB without invoking the derived class's delete_port(),
        # preventing mechanism drivers from being called. This
        # approach should be revisited when the API layer is reworked
        # during icehouse.

        LOG.debug(_("Deleting subnet %s"), id)
        session = context.session
        while True:
            with session.begin(subtransactions=True):
                subnet = self.get_subnet(context, id)
                # Get ports to auto-delete.
                allocated = (session.query(models_v2.IPAllocation).
                             filter_by(subnet_id=id).
                             join(models_v2.Port).
                             filter_by(network_id=subnet['network_id']).
                             with_lockmode('update').all())
                LOG.debug(_("Ports to auto-delete: %s"), allocated)
                only_auto_del = all(not a.port_id or
                                    a.ports.device_owner in db_base_plugin_v2.
                                    AUTO_DELETE_PORT_OWNERS
                                    for a in allocated)
                if not only_auto_del:
                    LOG.debug(_("Tenant-owned ports exist"))
                    raise exc.SubnetInUse(subnet_id=id)

                if not allocated:
                    mech_context = driver_context.SubnetContext(self, context,
                                                                subnet)
                    self.mechanism_manager.delete_subnet_precommit(
                        mech_context)

                    LOG.debug(_("Deleting subnet record"))
                    record = self._get_subnet(context, id)
                    session.delete(record)

                    LOG.debug(_("Committing transaction"))
                    break

            for a in allocated:
                try:
                    self.delete_port(context, a.port_id)
                except Exception:
                    with excutils.save_and_reraise_exception():
                        LOG.exception(_("Exception auto-deleting port %s"),
                                      a.port_id)

        try:
            self.mechanism_manager.delete_subnet_postcommit(mech_context)
        except ml2_exc.MechanismDriverError:
            # TODO(apech) - One or more mechanism driver failed to
            # delete the subnet.  Ideally we'd notify the caller of
            # the fact that an error occurred.
            LOG.error(_("mechanism_manager.delete_subnet_postcommit failed"))

    def create_port(self, context, port):
        attrs = port['port']
        attrs['status'] = const.PORT_STATUS_DOWN

        session = context.session
        with session.begin(subtransactions=True):
            self._ensure_default_security_group_on_port(context, port)
            sgids = self._get_security_groups_on_port(context, port)
            dhcp_opts = port['port'].get(edo_ext.EXTRADHCPOPTS, [])
            result = super(Ml2Plugin, self).create_port(context, port)
            self._process_port_create_security_group(context, result, sgids)
            network = self.get_network(context, result['network_id'])
            mech_context = driver_context.PortContext(self, context, result,
                                                      network)
            self._process_port_binding(mech_context, attrs)
            result[addr_pair.ADDRESS_PAIRS] = (
                self._process_create_allowed_address_pairs(
                    context, result,
                    attrs.get(addr_pair.ADDRESS_PAIRS)))
            self._process_port_create_extra_dhcp_opts(context, result,
                                                      dhcp_opts)
            self.mechanism_manager.create_port_precommit(mech_context)

        try:
            self.mechanism_manager.create_port_postcommit(mech_context)
        except ml2_exc.MechanismDriverError:
            with excutils.save_and_reraise_exception():
                LOG.error(_("mechanism_manager.create_port_postcommit "
                            "failed, deleting port '%s'"), result['id'])
                self.delete_port(context, result['id'])
        self.notify_security_groups_member_updated(context, result)
        return result

    def update_port(self, context, id, port):
        attrs = port['port']
        need_port_update_notify = False

        session = context.session
        changed_fixed_ips = 'fixed_ips' in port['port']
        with session.begin(subtransactions=True):
            try:
                port_db = (session.query(models_v2.Port).
                           enable_eagerloads(False).
                           filter_by(id=id).with_lockmode('update').one())
            except sa_exc.NoResultFound:
                raise exc.PortNotFound(port_id=id)
            original_port = self._make_port_dict(port_db)
            updated_port = super(Ml2Plugin, self).update_port(context, id,
                                                              port)
            if addr_pair.ADDRESS_PAIRS in port['port']:
                need_port_update_notify |= (
                    self.update_address_pairs_on_port(context, id, port,
                                                      original_port,
                                                      updated_port))
            elif changed_fixed_ips:
                self._check_fixed_ips_and_address_pairs_no_overlap(
                    context, updated_port)
            need_port_update_notify |= self.update_security_group_on_port(
                context, id, port, original_port, updated_port)
            network = self.get_network(context, original_port['network_id'])
            need_port_update_notify |= self._update_extra_dhcp_opts_on_port(
                context, id, port, updated_port)
            mech_context = driver_context.PortContext(
                self, context, updated_port, network,
                original_port=original_port)
            need_port_update_notify |= self._process_port_binding(
                mech_context, attrs)
            self.mechanism_manager.update_port_precommit(mech_context)

        # TODO(apech) - handle errors raised by update_port, potentially
        # by re-calling update_port with the previous attributes. For
        # now the error is propogated to the caller, which is expected to
        # either undo/retry the operation or delete the resource.
        self.mechanism_manager.update_port_postcommit(mech_context)

        need_port_update_notify |= self.is_security_group_member_updated(
            context, original_port, updated_port)

        if original_port['admin_state_up'] != updated_port['admin_state_up']:
            need_port_update_notify = True

        if need_port_update_notify:
            self._notify_port_updated(mech_context)

        return updated_port

    def delete_port(self, context, id, l3_port_check=True):
        LOG.debug(_("Deleting port %s"), id)
        l3plugin = manager.NeutronManager.get_service_plugins().get(
            service_constants.L3_ROUTER_NAT)
        if l3plugin and l3_port_check:
            l3plugin.prevent_l3_port_deletion(context, id)

        session = context.session
<<<<<<< HEAD
        with session.begin(subtransactions=True):
            if l3plugin:
                l3plugin.disassociate_floatingips(context, id)
=======
        # REVISIT: Serialize this operation with a semaphore to prevent
        # undesired eventlet yields leading to 'lock wait timeout' errors
        with contextlib.nested(lockutils.lock('db-access'),
                               session.begin(subtransactions=True)):
>>>>>>> b4b3c973
            try:
                port_db = (session.query(models_v2.Port).
                           enable_eagerloads(False).
                           filter_by(id=id).with_lockmode('update').one())
            except sa_exc.NoResultFound:
                # the port existed when l3plugin.prevent_l3_port_deletion
                # was called but now is already gone
                LOG.debug(_("The port '%s' was deleted"), id)
                return
            port = self._make_port_dict(port_db)

            network = self.get_network(context, port['network_id'])
            mech_context = driver_context.PortContext(self, context, port,
                                                      network)
            self.mechanism_manager.delete_port_precommit(mech_context)
            self._delete_port_security_group_bindings(context, id)
            LOG.debug(_("Calling base delete_port"))
            if l3plugin:
                l3plugin.disassociate_floatingips(context, id)

            super(Ml2Plugin, self).delete_port(context, id)

        try:
            self.mechanism_manager.delete_port_postcommit(mech_context)
        except ml2_exc.MechanismDriverError:
            # TODO(apech) - One or more mechanism driver failed to
            # delete the port.  Ideally we'd notify the caller of the
            # fact that an error occurred.
            LOG.error(_("mechanism_manager.delete_port_postcommit failed"))
        self.notify_security_groups_member_updated(context, port)

    def update_port_status(self, context, port_id, status):
        updated = False
        session = context.session
        # REVISIT: Serialize this operation with a semaphore to prevent
        # undesired eventlet yields leading to 'lock wait timeout' errors
        with contextlib.nested(lockutils.lock('db-access'),
                               session.begin(subtransactions=True)):
            port = db.get_port(session, port_id)
            if not port:
                LOG.warning(_("Port %(port)s updated up by agent not found"),
                            {'port': port_id})
                return False
            if port.status != status:
                original_port = self._make_port_dict(port)
                port.status = status
                updated_port = self._make_port_dict(port)
                network = self.get_network(context,
                                           original_port['network_id'])
                mech_context = driver_context.PortContext(
                    self, context, updated_port, network,
                    original_port=original_port)
                self.mechanism_manager.update_port_precommit(mech_context)
                updated = True

        if updated:
            self.mechanism_manager.update_port_postcommit(mech_context)

        return True

    def port_bound_to_host(self, port_id, host):
        port_host = db.get_port_binding_host(port_id)
        return (port_host == host)<|MERGE_RESOLUTION|>--- conflicted
+++ resolved
@@ -42,10 +42,7 @@
 from neutron.openstack.common import excutils
 from neutron.openstack.common import importutils
 from neutron.openstack.common import jsonutils
-<<<<<<< HEAD
-=======
 from neutron.openstack.common import lockutils
->>>>>>> b4b3c973
 from neutron.openstack.common import log
 from neutron.openstack.common import rpc as c_rpc
 from neutron.plugins.common import constants as service_constants
@@ -229,12 +226,7 @@
 
         if binding.vif_type != portbindings.VIF_TYPE_UNBOUND:
             if (not host_set and not vnic_type_set and not profile_set and
-<<<<<<< HEAD
-                binding.segment and
-                self.mechanism_manager.validate_port_binding(mech_context)):
-=======
                 binding.segment):
->>>>>>> b4b3c973
                 return False
             self._delete_port_binding(mech_context)
 
@@ -709,16 +701,10 @@
             l3plugin.prevent_l3_port_deletion(context, id)
 
         session = context.session
-<<<<<<< HEAD
-        with session.begin(subtransactions=True):
-            if l3plugin:
-                l3plugin.disassociate_floatingips(context, id)
-=======
         # REVISIT: Serialize this operation with a semaphore to prevent
         # undesired eventlet yields leading to 'lock wait timeout' errors
         with contextlib.nested(lockutils.lock('db-access'),
                                session.begin(subtransactions=True)):
->>>>>>> b4b3c973
             try:
                 port_db = (session.query(models_v2.Port).
                            enable_eagerloads(False).
