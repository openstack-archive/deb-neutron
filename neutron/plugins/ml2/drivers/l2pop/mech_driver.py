# Copyright (c) 2013 OpenStack Foundation.
# All Rights Reserved.
#
#    Licensed under the Apache License, Version 2.0 (the "License"); you may
#    not use this file except in compliance with the License. You may obtain
#    a copy of the License at
#
#         http://www.apache.org/licenses/LICENSE-2.0
#
#    Unless required by applicable law or agreed to in writing, software
#    distributed under the License is distributed on an "AS IS" BASIS, WITHOUT
#    WARRANTIES OR CONDITIONS OF ANY KIND, either express or implied. See the
#    License for the specific language governing permissions and limitations
#    under the License.
#
# @author: Sylvain Afchain, eNovance SAS
# @author: Francois Eleouet, Orange
# @author: Mathieu Rohon, Orange

from oslo.config import cfg

from neutron.common import constants as const
from neutron import context as n_context
from neutron.db import api as db_api
from neutron.openstack.common import log as logging
from neutron.plugins.ml2 import driver_api as api
from neutron.plugins.ml2.drivers.l2pop import config  # noqa
from neutron.plugins.ml2.drivers.l2pop import db as l2pop_db
from neutron.plugins.ml2.drivers.l2pop import rpc as l2pop_rpc

LOG = logging.getLogger(__name__)


class L2populationMechanismDriver(api.MechanismDriver,
                                  l2pop_db.L2populationDbMixin):

    def initialize(self):
        LOG.debug(_("Experimental L2 population driver"))
        self.rpc_ctx = n_context.get_admin_context_without_session()

    def _get_port_fdb_entries(self, port):
        return [[port['mac_address'],
                 ip['ip_address']] for ip in port['fixed_ips']]

    def delete_port_precommit(self, context):
        self.remove_fdb_entries = self._update_port_down(context)

    def delete_port_postcommit(self, context):
        l2pop_rpc.L2populationAgentNotify.remove_fdb_entries(
            self.rpc_ctx, self.remove_fdb_entries)

    def _get_diff_ips(self, orig, port):
        orig_ips = set([ip['ip_address'] for ip in orig['fixed_ips']])
        port_ips = set([ip['ip_address'] for ip in port['fixed_ips']])

        # check if an ip has been added or removed
        orig_chg_ips = orig_ips.difference(port_ips)
        port_chg_ips = port_ips.difference(orig_ips)

        if orig_chg_ips or port_chg_ips:
            return orig_chg_ips, port_chg_ips

    def _fixed_ips_changed(self, context, orig, port):
        diff_ips = self._get_diff_ips(orig, port)
        if not diff_ips:
            return
        orig_ips, port_ips = diff_ips

        port_infos = self._get_port_infos(context, orig)
        if not port_infos:
            return
        agent, agent_ip, segment, port_fdb_entries = port_infos

        orig_mac_ip = [[port['mac_address'], ip] for ip in orig_ips]
        port_mac_ip = [[port['mac_address'], ip] for ip in port_ips]

        upd_fdb_entries = {port['network_id']: {agent_ip: {}}}

        ports = upd_fdb_entries[port['network_id']][agent_ip]
        if orig_mac_ip:
            ports['before'] = orig_mac_ip

        if port_mac_ip:
            ports['after'] = port_mac_ip

        l2pop_rpc.L2populationAgentNotify.update_fdb_entries(
            self.rpc_ctx, {'chg_ip': upd_fdb_entries})

        return True

    def update_port_postcommit(self, context):
        port = context.current
        orig = context.original

        if port['status'] == orig['status']:
            self._fixed_ips_changed(context, orig, port)
<<<<<<< HEAD

        if port['status'] == const.PORT_STATUS_ACTIVE:
=======
        elif port['status'] == const.PORT_STATUS_ACTIVE:
>>>>>>> dbd7e472
            self._update_port_up(context)
        elif port['status'] == const.PORT_STATUS_DOWN:
            fdb_entries = self._update_port_down(context)
            l2pop_rpc.L2populationAgentNotify.remove_fdb_entries(
                self.rpc_ctx, fdb_entries)

    def _get_port_infos(self, context, port):
        agent_host = port['binding:host_id']
        if not agent_host:
            return

        session = db_api.get_session()
        agent = self.get_agent_by_host(session, agent_host)
        if not agent:
            return

        agent_ip = self.get_agent_ip(agent)
        if not agent_ip:
            LOG.warning(_("Unable to retrieve the agent ip, check the agent "
                          "configuration."))
            return

        segment = context.bound_segment
        if not segment:
            LOG.warning(_("Port %(port)s updated by agent %(agent)s "
                          "isn't bound to any segment"),
                        {'port': port['id'], 'agent': agent})
            return

        tunnel_types = self.get_agent_tunnel_types(agent)
        if segment['network_type'] not in tunnel_types:
            return

        fdb_entries = self._get_port_fdb_entries(port)

        return agent, agent_ip, segment, fdb_entries

    def _update_port_up(self, context):
        port_context = context.current
        port_infos = self._get_port_infos(context, port_context)
        if not port_infos:
            return
        agent, agent_ip, segment, port_fdb_entries = port_infos

        agent_host = port_context['binding:host_id']
        network_id = port_context['network_id']

        session = db_api.get_session()
        agent_ports = self.get_agent_network_port_count(session, agent_host,
                                                        network_id)

        other_fdb_entries = {network_id:
                             {'segment_id': segment['segmentation_id'],
                              'network_type': segment['network_type'],
                              'ports': {agent_ip: []}}}

        if agent_ports == 1 or (
                self.get_agent_uptime(agent) < cfg.CONF.l2pop.agent_boot_time):
            # First port plugged on current agent in this network,
            # we have to provide it with the whole list of fdb entries
            agent_fdb_entries = {network_id:
                                 {'segment_id': segment['segmentation_id'],
                                  'network_type': segment['network_type'],
                                  'ports': {}}}
            ports = agent_fdb_entries[network_id]['ports']

            network_ports = self.get_network_ports(session, network_id)
            for network_port in network_ports:
                binding, agent = network_port
                if agent.host == agent_host:
                    continue

                ip = self.get_agent_ip(agent)
                if not ip:
                    LOG.debug(_("Unable to retrieve the agent ip, check "
                                "the agent %(agent_host)s configuration."),
                              {'agent_host': agent.host})
                    continue

                agent_ports = ports.get(ip, [const.FLOODING_ENTRY])
                agent_ports += self._get_port_fdb_entries(binding.port)
                ports[ip] = agent_ports

            # And notify other agents to add flooding entry
            other_fdb_entries[network_id]['ports'][agent_ip].append(
                const.FLOODING_ENTRY)

            if ports.keys():
                l2pop_rpc.L2populationAgentNotify.add_fdb_entries(
                    self.rpc_ctx, agent_fdb_entries, agent_host)

        # Notify other agents to add fdb rule for current port
        other_fdb_entries[network_id]['ports'][agent_ip] += port_fdb_entries

        l2pop_rpc.L2populationAgentNotify.add_fdb_entries(self.rpc_ctx,
                                                          other_fdb_entries)

    def _update_port_down(self, context):
        port_context = context.current
        port_infos = self._get_port_infos(context, port_context)
        if not port_infos:
            return
        agent, agent_ip, segment, port_fdb_entries = port_infos

        agent_host = port_context['binding:host_id']
        network_id = port_context['network_id']

        session = db_api.get_session()
        agent_ports = self.get_agent_network_port_count(session, agent_host,
                                                        network_id)

        other_fdb_entries = {network_id:
                             {'segment_id': segment['segmentation_id'],
                              'network_type': segment['network_type'],
                              'ports': {agent_ip: []}}}

        if agent_ports == 1:
            # Agent is removing its last port in this network,
            # other agents needs to be notified to delete their flooding entry.
            other_fdb_entries[network_id]['ports'][agent_ip].append(
                const.FLOODING_ENTRY)

        # Notify other agents to remove fdb rule for current port
        fdb_entries = self._get_port_fdb_entries(port_context)
        other_fdb_entries[network_id]['ports'][agent_ip] += fdb_entries

        return other_fdb_entries<|MERGE_RESOLUTION|>--- conflicted
+++ resolved
@@ -94,12 +94,7 @@
 
         if port['status'] == orig['status']:
             self._fixed_ips_changed(context, orig, port)
-<<<<<<< HEAD
-
-        if port['status'] == const.PORT_STATUS_ACTIVE:
-=======
         elif port['status'] == const.PORT_STATUS_ACTIVE:
->>>>>>> dbd7e472
             self._update_port_up(context)
         elif port['status'] == const.PORT_STATUS_DOWN:
             fdb_entries = self._update_port_down(context)
