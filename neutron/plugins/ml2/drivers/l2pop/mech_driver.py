--- conflicted
+++ resolved
@@ -49,13 +49,9 @@
         # available in delete_port_postcommit. in delete_port_postcommit
         # agent_active_ports will be equal to 0, and the _update_port_down
         # won't need agent_active_ports_count_for_flooding anymore
-<<<<<<< HEAD
-        self.remove_fdb_entries = self._update_port_down(context, 1)
-=======
         port_context = context.current
         fdb_entries = self._update_port_down(context, port_context, 1)
         self.deleted_ports[context.current['id']] = fdb_entries
->>>>>>> b4b3c973
 
     def delete_port_postcommit(self, context):
         fanout_msg = self.deleted_ports.pop(context.current['id'], None)
@@ -219,14 +215,8 @@
         l2pop_rpc.L2populationAgentNotify.add_fdb_entries(self.rpc_ctx,
                                                           other_fdb_entries)
 
-<<<<<<< HEAD
-    def _update_port_down(self, context,
-                          agent_active_ports_count_for_flooding=0):
-        port_context = context.current
-=======
     def _update_port_down(self, context, port_context,
                           agent_active_ports_count_for_flooding=0):
->>>>>>> b4b3c973
         port_infos = self._get_port_infos(context, port_context)
         if not port_infos:
             return
@@ -243,10 +233,6 @@
                              {'segment_id': segment['segmentation_id'],
                               'network_type': segment['network_type'],
                               'ports': {agent_ip: []}}}
-<<<<<<< HEAD
-
-=======
->>>>>>> b4b3c973
         if agent_active_ports == agent_active_ports_count_for_flooding:
             # Agent is removing its last activated port in this network,
             # other agents needs to be notified to delete their flooding entry.
