--- conflicted
+++ resolved
@@ -41,14 +41,9 @@
         self.migrated_ports = {}
 
     def _get_port_fdb_entries(self, port):
-<<<<<<< HEAD
-        return [[port['mac_address'],
-                 ip['ip_address']] for ip in port['fixed_ips']]
-=======
         return [l2pop_rpc.PortInfo(mac_address=port['mac_address'],
                                    ip_address=ip['ip_address'])
                 for ip in port['fixed_ips']]
->>>>>>> eecc864d
 
     def delete_port_postcommit(self, context):
         port = context.current
