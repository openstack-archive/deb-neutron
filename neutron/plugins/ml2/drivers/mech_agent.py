# Copyright (c) 2013 OpenStack Foundation
# All Rights Reserved.
#
#    Licensed under the Apache License, Version 2.0 (the "License"); you may
#    not use this file except in compliance with the License. You may obtain
#    a copy of the License at
#
#         http://www.apache.org/licenses/LICENSE-2.0
#
#    Unless required by applicable law or agreed to in writing, software
#    distributed under the License is distributed on an "AS IS" BASIS, WITHOUT
#    WARRANTIES OR CONDITIONS OF ANY KIND, either express or implied. See the
#    License for the specific language governing permissions and limitations
#    under the License.

from abc import ABCMeta, abstractmethod

import six

from neutron.extensions import portbindings
from neutron.openstack.common import log
from neutron.plugins.ml2 import driver_api as api

LOG = log.getLogger(__name__)


@six.add_metaclass(ABCMeta)
class AgentMechanismDriverBase(api.MechanismDriver):
    """Base class for drivers that attach to networks using an L2 agent.

    The AgentMechanismDriverBase provides common code for mechanism
    drivers that integrate the ml2 plugin with L2 agents. Port binding
    with this driver requires the driver's associated agent to be
    running on the port's host, and that agent to have connectivity to
    at least one segment of the port's network.

    MechanismDrivers using this base class must pass the agent type to
<<<<<<< HEAD
    __init__(), and must implement try_to_bind_segment_for_agent() and
    check_segment_for_agent().
=======
    __init__(), and must implement try_to_bind_segment_for_agent().
>>>>>>> b4b3c973
    """

    def __init__(self, agent_type,
                 supported_vnic_types=[portbindings.VNIC_NORMAL]):
        """Initialize base class for specific L2 agent type.

        :param agent_type: Constant identifying agent type in agents_db
        :param supported_vnic_types: The binding:vnic_type values we can bind
        """
        self.agent_type = agent_type
        self.supported_vnic_types = supported_vnic_types

    def initialize(self):
        pass

    def bind_port(self, context):
        LOG.debug(_("Attempting to bind port %(port)s on "
                    "network %(network)s"),
                  {'port': context.current['id'],
                   'network': context.network.current['id']})
        vnic_type = context.current.get(portbindings.VNIC_TYPE,
                                        portbindings.VNIC_NORMAL)
        if vnic_type not in self.supported_vnic_types:
            LOG.debug(_("Refusing to bind due to unsupported vnic_type: %s"),
                      vnic_type)
            return
        for agent in context.host_agents(self.agent_type):
            LOG.debug(_("Checking agent: %s"), agent)
            if agent['alive']:
                for segment in context.network.network_segments:
                    if self.try_to_bind_segment_for_agent(context, segment,
                                                          agent):
                        LOG.debug(_("Bound using segment: %s"), segment)
                        return
            else:
                LOG.warning(_("Attempting to bind with dead agent: %s"),
                            agent)

    @abstractmethod
    def try_to_bind_segment_for_agent(self, context, segment, agent):
        """Try to bind with segment for agent.

        :param context: PortContext instance describing the port
        :param segment: segment dictionary describing segment to bind
        :param agent: agents_db entry describing agent to bind
        :returns: True iff segment has been bound for agent

        Called inside transaction during bind_port() so that derived
        MechanismDrivers can use agent_db data along with built-in
        knowledge of the corresponding agent's capabilities to attempt
        to bind to the specified network segment for the agent.

        If the segment can be bound for the agent, this function must
        call context.set_binding() with appropriate values and then
        return True. Otherwise, it must return False.
        """


@six.add_metaclass(ABCMeta)
class SimpleAgentMechanismDriverBase(AgentMechanismDriverBase):
    """Base class for simple drivers using an L2 agent.

    The SimpleAgentMechanismDriverBase provides common code for
    mechanism drivers that integrate the ml2 plugin with L2 agents,
    where the binding:vif_type and binding:vif_details values are the
    same for all bindings. Port binding with this driver requires the
    driver's associated agent to be running on the port's host, and
    that agent to have connectivity to at least one segment of the
    port's network.

    MechanismDrivers using this base class must pass the agent type
    and the values for binding:vif_type and binding:vif_details to
    __init__(), and must implement check_segment_for_agent().
    """

    def __init__(self, agent_type, vif_type, vif_details,
                 supported_vnic_types=[portbindings.VNIC_NORMAL]):
        """Initialize base class for specific L2 agent type.

        :param agent_type: Constant identifying agent type in agents_db
        :param vif_type: Value for binding:vif_type when bound
        :param vif_details: Dictionary with details for VIF driver when bound
        :param supported_vnic_types: The binding:vnic_type values we can bind
        """
        super(SimpleAgentMechanismDriverBase, self).__init__(
            agent_type, supported_vnic_types)
        self.vif_type = vif_type
        self.vif_details = vif_details

    def try_to_bind_segment_for_agent(self, context, segment, agent):
        if self.check_segment_for_agent(segment, agent):
            context.set_binding(segment[api.ID],
                                self.vif_type,
                                self.vif_details)
            return True
        else:
            return False

    @abstractmethod
    def try_to_bind_segment_for_agent(self, context, segment, agent):
        """Try to bind with segment for agent.

        :param context: PortContext instance describing the port
        :param segment: segment dictionary describing segment to bind
        :param agent: agents_db entry describing agent to bind
        :returns: True iff segment has been bound for agent

        Called inside transaction during bind_port() so that derived
        MechanismDrivers can use agent_db data along with built-in
        knowledge of the corresponding agent's capabilities to attempt
        to bind to the specified network segment for the agent.

        If the segment can be bound for the agent, this function must
        call context.set_binding() with appropriate values and then
        return True. Otherwise, it must return False.
        """

    @abstractmethod
    def check_segment_for_agent(self, segment, agent):
        """Check if segment can be bound for agent.

        :param segment: segment dictionary describing segment to bind
        :param agent: agents_db entry describing agent to bind
        :returns: True iff segment can be bound for agent

<<<<<<< HEAD
        Called inside transaction during validate_port_binding() so
        that derived MechanismDrivers can use agent_db data along with
        built-in knowledge of the corresponding agent's capabilities
        to determine whether or not the specified network segment can
        be bound for the agent.
        """


@six.add_metaclass(ABCMeta)
class SimpleAgentMechanismDriverBase(AgentMechanismDriverBase):
    """Base class for simple drivers using an L2 agent.

    The SimpleAgentMechanismDriverBase provides common code for
    mechanism drivers that integrate the ml2 plugin with L2 agents,
    where the binding:vif_type and binding:vif_details values are the
    same for all bindings. Port binding with this driver requires the
    driver's associated agent to be running on the port's host, and
    that agent to have connectivity to at least one segment of the
    port's network.

    MechanismDrivers using this base class must pass the agent type
    and the values for binding:vif_type and binding:vif_details to
    __init__(). They must implement check_segment_for_agent() as
    defined in AgentMechanismDriverBase, which will be called during
    both binding establishment and validation.
    """

    def __init__(self, agent_type, vif_type, vif_details,
                 supported_vnic_types=[portbindings.VNIC_NORMAL]):
        """Initialize base class for specific L2 agent type.

        :param agent_type: Constant identifying agent type in agents_db
        :param vif_type: Value for binding:vif_type when bound
        :param vif_details: Dictionary with details for VIF driver when bound
        :param supported_vnic_types: The binding:vnic_type values we can bind
        """
        super(SimpleAgentMechanismDriverBase, self).__init__(
            agent_type, supported_vnic_types)
        self.vif_type = vif_type
        self.vif_details = vif_details

    def try_to_bind_segment_for_agent(self, context, segment, agent):
        if self.check_segment_for_agent(segment, agent):
            context.set_binding(segment[api.ID],
                                self.vif_type,
                                self.vif_details)
=======
        Called inside transaction during bind_port so that derived
        MechanismDrivers can use agent_db data along with built-in
        knowledge of the corresponding agent's capabilities to
        determine whether or not the specified network segment can be
        bound for the agent.
        """
>>>>>>> b4b3c973
<|MERGE_RESOLUTION|>--- conflicted
+++ resolved
@@ -35,12 +35,7 @@
     at least one segment of the port's network.
 
     MechanismDrivers using this base class must pass the agent type to
-<<<<<<< HEAD
-    __init__(), and must implement try_to_bind_segment_for_agent() and
-    check_segment_for_agent().
-=======
     __init__(), and must implement try_to_bind_segment_for_agent().
->>>>>>> b4b3c973
     """
 
     def __init__(self, agent_type,
@@ -166,42 +161,11 @@
         :param agent: agents_db entry describing agent to bind
         :returns: True iff segment can be bound for agent
 
-<<<<<<< HEAD
-        Called inside transaction during validate_port_binding() so
-        that derived MechanismDrivers can use agent_db data along with
-        built-in knowledge of the corresponding agent's capabilities
-        to determine whether or not the specified network segment can
-        be bound for the agent.
-        """
-
-
-@six.add_metaclass(ABCMeta)
-class SimpleAgentMechanismDriverBase(AgentMechanismDriverBase):
-    """Base class for simple drivers using an L2 agent.
-
-    The SimpleAgentMechanismDriverBase provides common code for
-    mechanism drivers that integrate the ml2 plugin with L2 agents,
-    where the binding:vif_type and binding:vif_details values are the
-    same for all bindings. Port binding with this driver requires the
-    driver's associated agent to be running on the port's host, and
-    that agent to have connectivity to at least one segment of the
-    port's network.
-
-    MechanismDrivers using this base class must pass the agent type
-    and the values for binding:vif_type and binding:vif_details to
-    __init__(). They must implement check_segment_for_agent() as
-    defined in AgentMechanismDriverBase, which will be called during
-    both binding establishment and validation.
-    """
-
-    def __init__(self, agent_type, vif_type, vif_details,
-                 supported_vnic_types=[portbindings.VNIC_NORMAL]):
-        """Initialize base class for specific L2 agent type.
-
-        :param agent_type: Constant identifying agent type in agents_db
-        :param vif_type: Value for binding:vif_type when bound
-        :param vif_details: Dictionary with details for VIF driver when bound
-        :param supported_vnic_types: The binding:vnic_type values we can bind
+        Called inside transaction during bind_port so that derived
+        MechanismDrivers can use agent_db data along with built-in
+        knowledge of the corresponding agent's capabilities to
+        determine whether or not the specified network segment can be
+        bound for the agent.
         """
         super(SimpleAgentMechanismDriverBase, self).__init__(
             agent_type, supported_vnic_types)
@@ -212,12 +176,4 @@
         if self.check_segment_for_agent(segment, agent):
             context.set_binding(segment[api.ID],
                                 self.vif_type,
-                                self.vif_details)
-=======
-        Called inside transaction during bind_port so that derived
-        MechanismDrivers can use agent_db data along with built-in
-        knowledge of the corresponding agent's capabilities to
-        determine whether or not the specified network segment can be
-        bound for the agent.
-        """
->>>>>>> b4b3c973
+                                self.vif_details)