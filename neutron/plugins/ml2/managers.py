# Copyright (c) 2013 OpenStack Foundation
# All Rights Reserved.
#
#    Licensed under the Apache License, Version 2.0 (the "License"); you may
#    not use this file except in compliance with the License. You may obtain
#    a copy of the License at
#
#         http://www.apache.org/licenses/LICENSE-2.0
#
#    Unless required by applicable law or agreed to in writing, software
#    distributed under the License is distributed on an "AS IS" BASIS, WITHOUT
#    WARRANTIES OR CONDITIONS OF ANY KIND, either express or implied. See the
#    License for the specific language governing permissions and limitations
#    under the License.

from oslo.config import cfg
import stevedore

from neutron.common import exceptions as exc
from neutron.extensions import portbindings
from neutron.openstack.common import log
from neutron.plugins.ml2.common import exceptions as ml2_exc
from neutron.plugins.ml2 import driver_api as api


LOG = log.getLogger(__name__)


class TypeManager(stevedore.named.NamedExtensionManager):
    """Manage network segment types using drivers."""

    def __init__(self):
        # Mapping from type name to DriverManager
        self.drivers = {}

        LOG.info(_("Configured type driver names: %s"),
                 cfg.CONF.ml2.type_drivers)
        super(TypeManager, self).__init__('neutron.ml2.type_drivers',
                                          cfg.CONF.ml2.type_drivers,
                                          invoke_on_load=True)
        LOG.info(_("Loaded type driver names: %s"), self.names())
        self._register_types()
        self._check_tenant_network_types(cfg.CONF.ml2.tenant_network_types)

    def _register_types(self):
        for ext in self:
            network_type = ext.obj.get_type()
            if network_type in self.drivers:
                LOG.error(_("Type driver '%(new_driver)s' ignored because type"
                            " driver '%(old_driver)s' is already registered"
                            " for type '%(type)s'"),
                          {'new_driver': ext.name,
                           'old_driver': self.drivers[network_type].name,
                           'type': network_type})
            else:
                self.drivers[network_type] = ext
        LOG.info(_("Registered types: %s"), self.drivers.keys())

    def _check_tenant_network_types(self, types):
        self.tenant_network_types = []
        for network_type in types:
            if network_type in self.drivers:
                self.tenant_network_types.append(network_type)
            else:
                msg = _("No type driver for tenant network_type: %s. "
                        "Service terminated!") % network_type
                LOG.error(msg)
                raise SystemExit(msg)
        LOG.info(_("Tenant network_types: %s"), self.tenant_network_types)

    def initialize(self):
        for network_type, driver in self.drivers.iteritems():
            LOG.info(_("Initializing driver for type '%s'"), network_type)
            driver.obj.initialize()

    def validate_provider_segment(self, segment):
        network_type = segment[api.NETWORK_TYPE]
        driver = self.drivers.get(network_type)
        if driver:
            driver.obj.validate_provider_segment(segment)
        else:
            msg = _("network_type value '%s' not supported") % network_type
            raise exc.InvalidInput(error_message=msg)

    def reserve_provider_segment(self, session, segment):
        network_type = segment.get(api.NETWORK_TYPE)
        driver = self.drivers.get(network_type)
        driver.obj.reserve_provider_segment(session, segment)

    def allocate_tenant_segment(self, session):
        for network_type in self.tenant_network_types:
            driver = self.drivers.get(network_type)
            segment = driver.obj.allocate_tenant_segment(session)
            if segment:
                return segment
        raise exc.NoNetworkAvailable()

    def release_segment(self, session, segment):
        network_type = segment.get(api.NETWORK_TYPE)
        driver = self.drivers.get(network_type)
        driver.obj.release_segment(session, segment)


class MechanismManager(stevedore.named.NamedExtensionManager):
    """Manage networking mechanisms using drivers."""

    def __init__(self):
        # Registered mechanism drivers, keyed by name.
        self.mech_drivers = {}
        # Ordered list of mechanism drivers, defining
        # the order in which the drivers are called.
        self.ordered_mech_drivers = []

        LOG.info(_("Configured mechanism driver names: %s"),
                 cfg.CONF.ml2.mechanism_drivers)
        super(MechanismManager, self).__init__('neutron.ml2.mechanism_drivers',
                                               cfg.CONF.ml2.mechanism_drivers,
                                               invoke_on_load=True,
                                               name_order=True)
        LOG.info(_("Loaded mechanism driver names: %s"), self.names())
        self._register_mechanisms()

    def _register_mechanisms(self):
        """Register all mechanism drivers.

        This method should only be called once in the MechanismManager
        constructor.
        """
        for ext in self:
            self.mech_drivers[ext.name] = ext
            self.ordered_mech_drivers.append(ext)
        LOG.info(_("Registered mechanism drivers: %s"),
                 [driver.name for driver in self.ordered_mech_drivers])

    def initialize(self):
        # For ML2 to support bulk operations, each driver must support them
        self.native_bulk_support = True
        for driver in self.ordered_mech_drivers:
            LOG.info(_("Initializing mechanism driver '%s'"), driver.name)
            driver.obj.initialize()
            self.native_bulk_support &= getattr(driver.obj,
                                                'native_bulk_support', True)

    def _call_on_drivers(self, method_name, context,
                         continue_on_failure=False):
        """Helper method for calling a method across all mechanism drivers.

        :param method_name: name of the method to call
        :param context: context parameter to pass to each method call
        :param continue_on_failure: whether or not to continue to call
        all mechanism drivers once one has raised an exception
        :raises: neutron.plugins.ml2.common.MechanismDriverError
        if any mechanism driver call fails.
        """
        error = False
        for driver in self.ordered_mech_drivers:
            try:
                getattr(driver.obj, method_name)(context)
            except Exception:
                LOG.exception(
                    _("Mechanism driver '%(name)s' failed in %(method)s"),
                    {'name': driver.name, 'method': method_name}
                )
                error = True
                if not continue_on_failure:
                    break
        if error:
            raise ml2_exc.MechanismDriverError(
                method=method_name
            )

    def create_network_precommit(self, context):
        """Notify all mechanism drivers during network creation.

        :raises: neutron.plugins.ml2.common.MechanismDriverError
        if any mechanism driver create_network_precommit call fails.

        Called within the database transaction. If a mechanism driver
        raises an exception, then a MechanismDriverError is propogated
        to the caller, triggering a rollback. There is no guarantee
        that all mechanism drivers are called in this case.
        """
        self._call_on_drivers("create_network_precommit", context)

    def create_network_postcommit(self, context):
        """Notify all mechanism drivers after network creation.

        :raises: neutron.plugins.ml2.common.MechanismDriverError
        if any mechanism driver create_network_postcommit call fails.

        Called after the database transaction. If a mechanism driver
        raises an exception, then a MechanismDriverError is propagated
        to the caller, where the network will be deleted, triggering
        any required cleanup. There is no guarantee that all mechanism
        drivers are called in this case.
        """
        self._call_on_drivers("create_network_postcommit", context)

    def update_network_precommit(self, context):
        """Notify all mechanism drivers during network update.

        :raises: neutron.plugins.ml2.common.MechanismDriverError
        if any mechanism driver update_network_precommit call fails.

        Called within the database transaction. If a mechanism driver
        raises an exception, then a MechanismDriverError is propogated
        to the caller, triggering a rollback. There is no guarantee
        that all mechanism drivers are called in this case.
        """
        self._call_on_drivers("update_network_precommit", context)

    def update_network_postcommit(self, context):
        """Notify all mechanism drivers after network update.

        :raises: neutron.plugins.ml2.common.MechanismDriverError
        if any mechanism driver update_network_postcommit call fails.

        Called after the database transaction. If a mechanism driver
        raises an exception, then a MechanismDriverError is propagated
        to the caller, where an error is returned to the user. The
        user is expected to take the appropriate action, whether by
        retrying the call or deleting the network. There is no
        guarantee that all mechanism drivers are called in this case.
        """
        self._call_on_drivers("update_network_postcommit", context)

    def delete_network_precommit(self, context):
        """Notify all mechanism drivers during network deletion.

        :raises: neutron.plugins.ml2.common.MechanismDriverError
        if any mechanism driver delete_network_precommit call fails.

        Called within the database transaction. If a mechanism driver
        raises an exception, then a MechanismDriverError is propogated
        to the caller, triggering a rollback. There is no guarantee
        that all mechanism drivers are called in this case.
        """
        self._call_on_drivers("delete_network_precommit", context)

    def delete_network_postcommit(self, context):
        """Notify all mechanism drivers after network deletion.

        :raises: neutron.plugins.ml2.common.MechanismDriverError
        if any mechanism driver delete_network_postcommit call fails.

        Called after the database transaction. If any mechanism driver
        raises an error, then the error is logged but we continue to
        call every other mechanism driver. A MechanismDriverError is
        then reraised at the end to notify the caller of a failure. In
        general we expect the caller to ignore the error, as the
        network resource has already been deleted from the database
        and it doesn't make sense to undo the action by recreating the
        network.
        """
        self._call_on_drivers("delete_network_postcommit", context,
                              continue_on_failure=True)

    def create_subnet_precommit(self, context):
        """Notify all mechanism drivers during subnet creation.

        :raises: neutron.plugins.ml2.common.MechanismDriverError
        if any mechanism driver create_subnet_precommit call fails.

        Called within the database transaction. If a mechanism driver
        raises an exception, then a MechanismDriverError is propogated
        to the caller, triggering a rollback. There is no guarantee
        that all mechanism drivers are called in this case.
        """
        self._call_on_drivers("create_subnet_precommit", context)

    def create_subnet_postcommit(self, context):
        """Notify all mechanism drivers after subnet creation.

        :raises: neutron.plugins.ml2.common.MechanismDriverError
        if any mechanism driver create_subnet_postcommit call fails.

        Called after the database transaction. If a mechanism driver
        raises an exception, then a MechanismDriverError is propagated
        to the caller, where the subnet will be deleted, triggering
        any required cleanup. There is no guarantee that all mechanism
        drivers are called in this case.
        """
        self._call_on_drivers("create_subnet_postcommit", context)

    def update_subnet_precommit(self, context):
        """Notify all mechanism drivers during subnet update.

        :raises: neutron.plugins.ml2.common.MechanismDriverError
        if any mechanism driver update_subnet_precommit call fails.

        Called within the database transaction. If a mechanism driver
        raises an exception, then a MechanismDriverError is propogated
        to the caller, triggering a rollback. There is no guarantee
        that all mechanism drivers are called in this case.
        """
        self._call_on_drivers("update_subnet_precommit", context)

    def update_subnet_postcommit(self, context):
        """Notify all mechanism drivers after subnet update.

        :raises: neutron.plugins.ml2.common.MechanismDriverError
        if any mechanism driver update_subnet_postcommit call fails.

        Called after the database transaction. If a mechanism driver
        raises an exception, then a MechanismDriverError is propagated
        to the caller, where an error is returned to the user. The
        user is expected to take the appropriate action, whether by
        retrying the call or deleting the subnet. There is no
        guarantee that all mechanism drivers are called in this case.
        """
        self._call_on_drivers("update_subnet_postcommit", context)

    def delete_subnet_precommit(self, context):
        """Notify all mechanism drivers during subnet deletion.

        :raises: neutron.plugins.ml2.common.MechanismDriverError
        if any mechanism driver delete_subnet_precommit call fails.

        Called within the database transaction. If a mechanism driver
        raises an exception, then a MechanismDriverError is propogated
        to the caller, triggering a rollback. There is no guarantee
        that all mechanism drivers are called in this case.
        """
        self._call_on_drivers("delete_subnet_precommit", context)

    def delete_subnet_postcommit(self, context):
        """Notify all mechanism drivers after subnet deletion.

        :raises: neutron.plugins.ml2.common.MechanismDriverError
        if any mechanism driver delete_subnet_postcommit call fails.

        Called after the database transaction. If any mechanism driver
        raises an error, then the error is logged but we continue to
        call every other mechanism driver. A MechanismDriverError is
        then reraised at the end to notify the caller of a failure. In
        general we expect the caller to ignore the error, as the
        subnet resource has already been deleted from the database
        and it doesn't make sense to undo the action by recreating the
        subnet.
        """
        self._call_on_drivers("delete_subnet_postcommit", context,
                              continue_on_failure=True)

    def create_port_precommit(self, context):
        """Notify all mechanism drivers during port creation.

        :raises: neutron.plugins.ml2.common.MechanismDriverError
        if any mechanism driver create_port_precommit call fails.

        Called within the database transaction. If a mechanism driver
        raises an exception, then a MechanismDriverError is propogated
        to the caller, triggering a rollback. There is no guarantee
        that all mechanism drivers are called in this case.
        """
        self._call_on_drivers("create_port_precommit", context)

    def create_port_postcommit(self, context):
        """Notify all mechanism drivers of port creation.

        :raises: neutron.plugins.ml2.common.MechanismDriverError
        if any mechanism driver create_port_postcommit call fails.

        Called after the database transaction. Errors raised by
        mechanism drivers are left to propagate to the caller, where
        the port will be deleted, triggering any required
        cleanup. There is no guarantee that all mechanism drivers are
        called in this case.
        """
        self._call_on_drivers("create_port_postcommit", context)

    def update_port_precommit(self, context):
        """Notify all mechanism drivers during port update.

        :raises: neutron.plugins.ml2.common.MechanismDriverError
        if any mechanism driver update_port_precommit call fails.

        Called within the database transaction. If a mechanism driver
        raises an exception, then a MechanismDriverError is propogated
        to the caller, triggering a rollback. There is no guarantee
        that all mechanism drivers are called in this case.
        """
        self._call_on_drivers("update_port_precommit", context)

    def update_port_postcommit(self, context):
        """Notify all mechanism drivers after port update.

        :raises: neutron.plugins.ml2.common.MechanismDriverError
        if any mechanism driver update_port_postcommit call fails.

        Called after the database transaction. If a mechanism driver
        raises an exception, then a MechanismDriverError is propagated
        to the caller, where an error is returned to the user. The
        user is expected to take the appropriate action, whether by
        retrying the call or deleting the port. There is no
        guarantee that all mechanism drivers are called in this case.
        """
        self._call_on_drivers("update_port_postcommit", context)

    def delete_port_precommit(self, context):
        """Notify all mechanism drivers during port deletion.

        :raises: neutron.plugins.ml2.common.MechanismDriverError
        if any mechanism driver delete_port_precommit call fails.

        Called within the database transaction. If a mechanism driver
        raises an exception, then a MechanismDriverError is propogated
        to the caller, triggering a rollback. There is no guarantee
        that all mechanism drivers are called in this case.
        """
        self._call_on_drivers("delete_port_precommit", context)

    def delete_port_postcommit(self, context):
        """Notify all mechanism drivers after port deletion.

        :raises: neutron.plugins.ml2.common.MechanismDriverError
        if any mechanism driver delete_port_postcommit call fails.

        Called after the database transaction. If any mechanism driver
        raises an error, then the error is logged but we continue to
        call every other mechanism driver. A MechanismDriverError is
        then reraised at the end to notify the caller of a failure. In
        general we expect the caller to ignore the error, as the
        port resource has already been deleted from the database
        and it doesn't make sense to undo the action by recreating the
        port.
        """
        self._call_on_drivers("delete_port_postcommit", context,
                              continue_on_failure=True)

    def bind_port(self, context):
        """Attempt to bind a port using registered mechanism drivers.

        :param context: PortContext instance describing the port

        Called inside transaction context on session, prior to
        create_port_precommit or update_port_precommit, to
        attempt to establish a port binding.
        """
        binding = context._binding
        LOG.debug(_("Attempting to bind port %(port)s on host %(host)s "
                    "for vnic_type %(vnic_type)s with profile %(profile)s"),
                  {'port': context._port['id'],
                   'host': binding.host,
                   'vnic_type': binding.vnic_type,
                   'profile': binding.profile})
        for driver in self.ordered_mech_drivers:
            try:
                driver.obj.bind_port(context)
                if binding.segment:
                    binding.driver = driver.name
                    LOG.debug(_("Bound port: %(port)s, host: %(host)s, "
                                "vnic_type: %(vnic_type)s, "
                                "profile: %(profile)s"
                                "driver: %(driver)s, vif_type: %(vif_type)s, "
                                "vif_details: %(vif_details)s, "
                                "segment: %(segment)s"),
                              {'port': context._port['id'],
                               'host': binding.host,
                               'vnic_type': binding.vnic_type,
                               'profile': binding.profile,
                               'driver': binding.driver,
                               'vif_type': binding.vif_type,
                               'vif_details': binding.vif_details,
                               'segment': binding.segment})
                    return
            except Exception:
                LOG.exception(_("Mechanism driver %s failed in "
                                "bind_port"),
                              driver.name)
        binding.vif_type = portbindings.VIF_TYPE_BINDING_FAILED
        LOG.warning(_("Failed to bind port %(port)s on host %(host)s"),
                    {'port': context._port['id'],
<<<<<<< HEAD
                     'host': binding.host})

    def validate_port_binding(self, context):
        """Check whether existing port binding is still valid.

        :param context: PortContext instance describing the port
        :returns: True if binding is valid, otherwise False

        Called inside transaction context on session to validate that
        the bound MechanismDriver's existing binding for the port is
        still valid.
        """
        binding = context._binding
        driver = self.mech_drivers.get(binding.driver, None)
        if driver:
            try:
                return driver.obj.validate_port_binding(context)
            except Exception:
                LOG.exception(_("Mechanism driver %s failed in "
                                "validate_port_binding"),
                              driver.name)
        return False

    def unbind_port(self, context):
        """Undo existing port binding.

        :param context: PortContext instance describing the port

        Called inside transaction context on session to notify the
        bound MechanismDriver that its existing binding for the port
        is no longer valid.
        """
        binding = context._binding
        driver = self.mech_drivers.get(binding.driver, None)
        if driver:
            try:
                driver.obj.unbind_port(context)
            except Exception:
                LOG.exception(_("Mechanism driver %s failed in "
                                "unbind_port"),
                              driver.name)
        binding.vif_type = portbindings.VIF_TYPE_UNBOUND
        binding.vif_details = ''
        binding.driver = None
        binding.segment = None
=======
                     'host': binding.host})
>>>>>>> b4b3c973
<|MERGE_RESOLUTION|>--- conflicted
+++ resolved
@@ -470,52 +470,4 @@
         binding.vif_type = portbindings.VIF_TYPE_BINDING_FAILED
         LOG.warning(_("Failed to bind port %(port)s on host %(host)s"),
                     {'port': context._port['id'],
-<<<<<<< HEAD
-                     'host': binding.host})
-
-    def validate_port_binding(self, context):
-        """Check whether existing port binding is still valid.
-
-        :param context: PortContext instance describing the port
-        :returns: True if binding is valid, otherwise False
-
-        Called inside transaction context on session to validate that
-        the bound MechanismDriver's existing binding for the port is
-        still valid.
-        """
-        binding = context._binding
-        driver = self.mech_drivers.get(binding.driver, None)
-        if driver:
-            try:
-                return driver.obj.validate_port_binding(context)
-            except Exception:
-                LOG.exception(_("Mechanism driver %s failed in "
-                                "validate_port_binding"),
-                              driver.name)
-        return False
-
-    def unbind_port(self, context):
-        """Undo existing port binding.
-
-        :param context: PortContext instance describing the port
-
-        Called inside transaction context on session to notify the
-        bound MechanismDriver that its existing binding for the port
-        is no longer valid.
-        """
-        binding = context._binding
-        driver = self.mech_drivers.get(binding.driver, None)
-        if driver:
-            try:
-                driver.obj.unbind_port(context)
-            except Exception:
-                LOG.exception(_("Mechanism driver %s failed in "
-                                "unbind_port"),
-                              driver.name)
-        binding.vif_type = portbindings.VIF_TYPE_UNBOUND
-        binding.vif_details = ''
-        binding.driver = None
-        binding.segment = None
-=======
-                     'host': binding.host})
->>>>>>> b4b3c973
+                     'host': binding.host})