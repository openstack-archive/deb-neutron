# vim: tabstop=4 shiftwidth=4 softtabstop=4

# Copyright 2013 Cloudbase Solutions SRL
# All Rights Reserved.
#
#    Licensed under the Apache License, Version 2.0 (the "License"); you may
#    not use this file except in compliance with the License. You may obtain
#    a copy of the License at
#
#         http://www.apache.org/licenses/LICENSE-2.0
#
#    Unless required by applicable law or agreed to in writing, software
#    distributed under the License is distributed on an "AS IS" BASIS, WITHOUT
#    WARRANTIES OR CONDITIONS OF ANY KIND, either express or implied. See the
#    License for the specific language governing permissions and limitations
#    under the License.
# @author: Alessandro Pilotti, Cloudbase Solutions Srl
# @author: Claudiu Belu, Cloudbase Solutions Srl

from neutron.plugins.hyperv.agent import utils


class HyperVUtilsV2(utils.HyperVUtils):

    _EXTERNAL_PORT = 'Msvm_ExternalEthernetPort'
    _ETHERNET_SWITCH_PORT = 'Msvm_EthernetSwitchPort'
    _PORT_ALLOC_SET_DATA = 'Msvm_EthernetPortAllocationSettingData'
    _PORT_VLAN_SET_DATA = 'Msvm_EthernetSwitchPortVlanSettingData'
    _PORT_SECURITY_SET_DATA = 'Msvm_EthernetSwitchPortSecuritySettingData'
    _PORT_ALLOC_ACL_SET_DATA = 'Msvm_EthernetSwitchPortAclSettingData'
    _PORT_EXT_ACL_SET_DATA = _PORT_ALLOC_ACL_SET_DATA
    _LAN_ENDPOINT = 'Msvm_LANEndpoint'
    _STATE_DISABLED = 3
    _OPERATION_MODE_ACCESS = 1

    _VIRTUAL_SYSTEM_SETTING_DATA = 'Msvm_VirtualSystemSettingData'
    _VM_SUMMARY_ENABLED_STATE = 100
    _HYPERV_VM_STATE_ENABLED = 2

    _ACL_DIR_IN = 1
    _ACL_DIR_OUT = 2

    _ACL_TYPE_IPV4 = 2
    _ACL_TYPE_IPV6 = 3

    _ACL_ACTION_ALLOW = 1
    _ACL_ACTION_DENY = 2
    _ACL_ACTION_METER = 3

<<<<<<< HEAD
=======
    _METRIC_ENABLED = 2
    _NET_IN_METRIC_NAME = 'Filtered Incoming Network Traffic'
    _NET_OUT_METRIC_NAME = 'Filtered Outgoing Network Traffic'

>>>>>>> b4b3c973
    _ACL_APPLICABILITY_LOCAL = 1
    _ACL_APPLICABILITY_REMOTE = 2

    _ACL_DEFAULT = 'ANY'
    _IPV4_ANY = '0.0.0.0/0'
    _IPV6_ANY = '::/0'
    _TCP_PROTOCOL = 'tcp'
    _UDP_PROTOCOL = 'udp'
    _MAX_WEIGHT = 65500

    _wmi_namespace = '//./root/virtualization/v2'

    def __init__(self):
        super(HyperVUtilsV2, self).__init__()

    def connect_vnic_to_vswitch(self, vswitch_name, switch_port_name):
        vnic = self._get_vnic_settings(switch_port_name)
        vswitch = self._get_vswitch(vswitch_name)

        port, found = self._get_switch_port_allocation(switch_port_name, True)
        port.HostResource = [vswitch.path_()]
        port.Parent = vnic.path_()
        if not found:
            vm = self._get_vm_from_res_setting_data(vnic)
            self._add_virt_resource(vm, port)
        else:
            self._modify_virt_resource(port)

    def _modify_virt_resource(self, res_setting_data):
        vs_man_svc = self._conn.Msvm_VirtualSystemManagementService()[0]
        (job_path, out_set_data, ret_val) = vs_man_svc.ModifyResourceSettings(
            ResourceSettings=[res_setting_data.GetText_(1)])
        self._check_job_status(ret_val, job_path)

    def _add_virt_resource(self, vm, res_setting_data):
        vs_man_svc = self._conn.Msvm_VirtualSystemManagementService()[0]
        (job_path, out_set_data, ret_val) = vs_man_svc.AddResourceSettings(
            vm.path_(), [res_setting_data.GetText_(1)])
        self._check_job_status(ret_val, job_path)

    def _remove_virt_resource(self, res_setting_data):
        vs_man_svc = self._conn.Msvm_VirtualSystemManagementService()[0]
        (job, ret_val) = vs_man_svc.RemoveResourceSettings(
            ResourceSettings=[res_setting_data.path_()])
        self._check_job_status(ret_val, job)

    def _add_virt_feature(self, element, res_setting_data):
        vs_man_svc = self._conn.Msvm_VirtualSystemManagementService()[0]
        (job_path, out_set_data, ret_val) = vs_man_svc.AddFeatureSettings(
            element.path_(), [res_setting_data.GetText_(1)])
        self._check_job_status(ret_val, job_path)

    def _remove_virt_feature(self, feature_resource):
        vs_man_svc = self._conn.Msvm_VirtualSystemManagementService()[0]
        (job_path, ret_val) = vs_man_svc.RemoveFeatureSettings(
            FeatureSettings=[feature_resource.path_()])
        self._check_job_status(ret_val, job_path)

    def disconnect_switch_port(
            self, vswitch_name, switch_port_name, delete_port):
        """Disconnects the switch port."""
        sw_port, found = self._get_switch_port_allocation(switch_port_name)
        if not sw_port:
            # Port not found. It happens when the VM was already deleted.
            return

        if delete_port:
            self._remove_virt_resource(sw_port)
        else:
            sw_port.EnabledState = self._STATE_DISABLED
            self._modify_virt_resource(sw_port)

    def _get_vswitch(self, vswitch_name):
        vswitch = self._conn.Msvm_VirtualEthernetSwitch(
            ElementName=vswitch_name)
        if not len(vswitch):
            raise utils.HyperVException(msg=_('VSwitch not found: %s') %
                                        vswitch_name)
        return vswitch[0]

    def _get_vswitch_external_port(self, vswitch):
        vswitch_ports = vswitch.associators(
            wmi_result_class=self._ETHERNET_SWITCH_PORT)
        for vswitch_port in vswitch_ports:
            lan_endpoints = vswitch_port.associators(
                wmi_result_class=self._LAN_ENDPOINT)
            if len(lan_endpoints):
                lan_endpoints = lan_endpoints[0].associators(
                    wmi_result_class=self._LAN_ENDPOINT)
                if len(lan_endpoints):
                    ext_port = lan_endpoints[0].associators(
                        wmi_result_class=self._EXTERNAL_PORT)
                    if ext_port:
                        return vswitch_port

    def set_vswitch_port_vlan_id(self, vlan_id, switch_port_name):
        port_alloc, found = self._get_switch_port_allocation(switch_port_name)
        if not found:
            raise utils.HyperVException(
                msg=_('Port Allocation not found: %s') % switch_port_name)

        vs_man_svc = self._conn.Msvm_VirtualSystemManagementService()[0]
        vlan_settings = self._get_vlan_setting_data_from_port_alloc(port_alloc)
        if vlan_settings:
            # Removing the feature because it cannot be modified
            # due to a wmi exception.
            (job_path, ret_val) = vs_man_svc.RemoveFeatureSettings(
                FeatureSettings=[vlan_settings.path_()])
            self._check_job_status(ret_val, job_path)

        (vlan_settings, found) = self._get_vlan_setting_data(switch_port_name)
        vlan_settings.AccessVlanId = vlan_id
        vlan_settings.OperationMode = self._OPERATION_MODE_ACCESS
        (job_path, out, ret_val) = vs_man_svc.AddFeatureSettings(
            port_alloc.path_(), [vlan_settings.GetText_(1)])
        self._check_job_status(ret_val, job_path)

    def _get_vlan_setting_data_from_port_alloc(self, port_alloc):
        return self._get_first_item(port_alloc.associators(
            wmi_result_class=self._PORT_VLAN_SET_DATA))

    def _get_vlan_setting_data(self, switch_port_name, create=True):
        return self._get_setting_data(
            self._PORT_VLAN_SET_DATA,
            switch_port_name, create)

    def _get_switch_port_allocation(self, switch_port_name, create=False):
        return self._get_setting_data(
            self._PORT_ALLOC_SET_DATA,
            switch_port_name, create)

    def _get_setting_data(self, class_name, element_name, create=True):
        element_name = element_name.replace("'", '"')
        q = self._conn.query("SELECT * FROM %(class_name)s WHERE "
                             "ElementName = '%(element_name)s'" %
                             {"class_name": class_name,
                              "element_name": element_name})
        data = self._get_first_item(q)
        found = data is not None
        if not data and create:
            data = self._get_default_setting_data(class_name)
            data.ElementName = element_name
        return data, found

    def _get_default_setting_data(self, class_name):
        return self._conn.query("SELECT * FROM %s WHERE InstanceID "
                                "LIKE '%%\\Default'" % class_name)[0]

    def _get_first_item(self, obj):
        if obj:
            return obj[0]

    def enable_port_metrics_collection(self, switch_port_name):
        port, found = self._get_switch_port_allocation(switch_port_name, False)
        if not found:
            return

        # Add the ACLs only if they don't already exist
        acls = port.associators(wmi_result_class=self._PORT_ALLOC_ACL_SET_DATA)
        for acl_type in [self._ACL_TYPE_IPV4, self._ACL_TYPE_IPV6]:
            for acl_dir in [self._ACL_DIR_IN, self._ACL_DIR_OUT]:
                _acls = self._filter_acls(
                    acls, self._ACL_ACTION_METER, acl_dir, acl_type)

                if not _acls:
                    acl = self._create_acl(
                        acl_dir, acl_type, self._ACL_ACTION_METER)
                    self._add_virt_feature(port, acl)

<<<<<<< HEAD
=======
    def enable_control_metrics(self, switch_port_name):
        port, found = self._get_switch_port_allocation(switch_port_name, False)
        if not found:
            return

        metric_svc = self._conn.Msvm_MetricService()[0]
        metric_names = [self._NET_IN_METRIC_NAME, self._NET_OUT_METRIC_NAME]

        for metric_name in metric_names:
            metric_def = self._conn.CIM_BaseMetricDefinition(Name=metric_name)
            if metric_def:
                metric_svc.ControlMetrics(
                    Subject=port.path_(),
                    Definition=metric_def[0].path_(),
                    MetricCollectionEnabled=self._METRIC_ENABLED)

    def can_enable_control_metrics(self, switch_port_name):
        port, found = self._get_switch_port_allocation(switch_port_name, False)
        if not found:
            return False

        if not self._is_port_vm_started(port):
            return False

        # all 4 meter ACLs must be existent first. (2 x direction)
        acls = port.associators(wmi_result_class=self._PORT_ALLOC_ACL_SET_DATA)
        acls = [a for a in acls if a.Action == self._ACL_ACTION_METER]
        if len(acls) < 2:
            return False
        return True

    def _is_port_vm_started(self, port):
        vs_man_svc = self._conn.Msvm_VirtualSystemManagementService()[0]
        vmsettings = port.associators(
            wmi_result_class=self._VIRTUAL_SYSTEM_SETTING_DATA)
        #See http://msdn.microsoft.com/en-us/library/cc160706%28VS.85%29.aspx
        (ret_val, summary_info) = vs_man_svc.GetSummaryInformation(
            [self._VM_SUMMARY_ENABLED_STATE],
            [v.path_() for v in vmsettings])
        if ret_val or not summary_info:
            raise utils.HyperVException(msg=_('Cannot get VM summary data '
                                              'for: %s') % port.ElementName)

        return summary_info[0].EnabledState is self._HYPERV_VM_STATE_ENABLED

>>>>>>> b4b3c973
    def create_security_rule(self, switch_port_name, direction, acl_type,
                             local_port, protocol, remote_address):
        port, found = self._get_switch_port_allocation(switch_port_name, False)
        if not found:
            return

        # Add the ACLs only if they don't already exist
        acls = port.associators(wmi_result_class=self._PORT_EXT_ACL_SET_DATA)
        weight = self._get_new_weight(acls)
        self._bind_security_rule(
            port, direction, acl_type, self._ACL_ACTION_ALLOW, local_port,
            protocol, remote_address, weight)

    def remove_security_rule(self, switch_port_name, direction, acl_type,
                             local_port, protocol, remote_address):
        port, found = self._get_switch_port_allocation(switch_port_name, False)
        if not found:
            # Port not found. It happens when the VM was already deleted.
            return

        acls = port.associators(wmi_result_class=self._PORT_EXT_ACL_SET_DATA)
        filtered_acls = self._filter_security_acls(
            acls, self._ACL_ACTION_ALLOW, direction, acl_type, local_port,
            protocol, remote_address)

        for acl in filtered_acls:
            self._remove_virt_feature(acl)

    def create_default_reject_all_rules(self, switch_port_name):
        port, found = self._get_switch_port_allocation(switch_port_name, False)
        if not found:
            raise utils.HyperVException(
                msg=_('Port Allocation not found: %s') % switch_port_name)

        acls = port.associators(wmi_result_class=self._PORT_EXT_ACL_SET_DATA)
        filtered_acls = [v for v in acls if v.Action == self._ACL_ACTION_DENY]

        # 2 directions x 2 address types x 2 protocols = 8 ACLs
        if len(filtered_acls) >= 8:
            return

        for acl in filtered_acls:
            self._remove_virt_feature(acl)

        weight = 0
        ipv4_pair = (self._ACL_TYPE_IPV4, self._IPV4_ANY)
        ipv6_pair = (self._ACL_TYPE_IPV6, self._IPV6_ANY)
        for direction in [self._ACL_DIR_IN, self._ACL_DIR_OUT]:
            for acl_type, address in [ipv4_pair, ipv6_pair]:
                for protocol in [self._TCP_PROTOCOL, self._UDP_PROTOCOL]:
                    self._bind_security_rule(
                        port, direction, acl_type, self._ACL_ACTION_DENY,
                        self._ACL_DEFAULT, protocol, address, weight)
                    weight += 1

    def _bind_security_rule(self, port, direction, acl_type, action,
                            local_port, protocol, remote_address, weight):
        acls = port.associators(wmi_result_class=self._PORT_EXT_ACL_SET_DATA)
        filtered_acls = self._filter_security_acls(
            acls, action, direction, acl_type, local_port, protocol,
            remote_address)

        for acl in filtered_acls:
            self._remove_virt_feature(acl)

        acl = self._create_security_acl(
            direction, acl_type, action, local_port, protocol, remote_address,
            weight)

        self._add_virt_feature(port, acl)

    def _create_acl(self, direction, acl_type, action):
        acl = self._get_default_setting_data(self._PORT_ALLOC_ACL_SET_DATA)
        acl.set(Direction=direction,
                AclType=acl_type,
                Action=action,
                Applicability=self._ACL_APPLICABILITY_LOCAL)
        return acl

    def _create_security_acl(self, direction, acl_type, action, local_port,
                             protocol, remote_ip_address, weight):
        acl = self._create_acl(direction, acl_type, action)
        (remote_address, remote_prefix_length) = remote_ip_address.split('/')
        acl.set(Applicability=self._ACL_APPLICABILITY_REMOTE,
                RemoteAddress=remote_address,
                RemoteAddressPrefixLength=remote_prefix_length)
        return acl

    def _filter_acls(self, acls, action, direction, acl_type, remote_addr=""):
        return [v for v in acls
                if v.Action == action and
                v.Direction == direction and
                v.AclType == acl_type and
                v.RemoteAddress == remote_addr]

    def _filter_security_acls(self, acls, acl_action, direction, acl_type,
                              local_port, protocol, remote_addr=""):
        (remote_address, remote_prefix_length) = remote_addr.split('/')
        remote_prefix_length = int(remote_prefix_length)

        return [v for v in acls
                if v.Direction == direction and
                v.Action in [self._ACL_ACTION_ALLOW, self._ACL_ACTION_DENY] and
                v.AclType == acl_type and
                v.RemoteAddress == remote_address and
                v.RemoteAddressPrefixLength == remote_prefix_length]

    def _get_new_weight(self, acls):
        return 0


class HyperVUtilsV2R2(HyperVUtilsV2):
    _PORT_EXT_ACL_SET_DATA = 'Msvm_EthernetSwitchPortExtendedAclSettingData'
    _MAX_WEIGHT = 65500

    def create_security_rule(self, switch_port_name, direction, acl_type,
                             local_port, protocol, remote_address):
        protocols = [protocol]
        if protocol is self._ACL_DEFAULT:
            protocols = [self._TCP_PROTOCOL, self._UDP_PROTOCOL]

        for proto in protocols:
            super(HyperVUtilsV2R2, self).create_security_rule(
                switch_port_name, direction, acl_type, local_port,
                proto, remote_address)

    def remove_security_rule(self, switch_port_name, direction, acl_type,
                             local_port, protocol, remote_address):
        protocols = [protocol]
        if protocol is self._ACL_DEFAULT:
            protocols = ['tcp', 'udp']

        for proto in protocols:
            super(HyperVUtilsV2R2, self).remove_security_rule(
                switch_port_name, direction, acl_type,
                local_port, proto, remote_address)

    def _create_security_acl(self, direction, acl_type, action, local_port,
                             protocol, remote_addr, weight):
        acl = self._get_default_setting_data(self._PORT_EXT_ACL_SET_DATA)
        acl.set(Direction=direction,
                Action=action,
                LocalPort=str(local_port),
                Protocol=protocol,
                RemoteIPAddress=remote_addr,
                IdleSessionTimeout=0,
                Weight=weight)
        return acl

    def _filter_security_acls(self, acls, action, direction, acl_type,
                              local_port, protocol, remote_addr=""):
        return [v for v in acls
                if v.Action == action and
                v.Direction == direction and
<<<<<<< HEAD
                v.LocalPort in [str(local_port), self._ACL_DEFAULT] and
                v.Protocol in [protocol] and
                v.RemoteIPAddress == remote_addr]

    def _get_new_weight(self, acls):
=======
                v.LocalPort == str(local_port) and
                v.Protocol == protocol and
                v.RemoteIPAddress == remote_addr]

    def _get_new_weight(self, acls):
        acls = [a for a in acls if a.Action is not self._ACL_ACTION_DENY]
>>>>>>> b4b3c973
        if not acls:
            return self._MAX_WEIGHT - 1

        weights = [a.Weight for a in acls]
        min_weight = min(weights)
        for weight in range(min_weight, self._MAX_WEIGHT):
            if weight not in weights:
                return weight

        return min_weight - 1<|MERGE_RESOLUTION|>--- conflicted
+++ resolved
@@ -47,13 +47,10 @@
     _ACL_ACTION_DENY = 2
     _ACL_ACTION_METER = 3
 
-<<<<<<< HEAD
-=======
     _METRIC_ENABLED = 2
     _NET_IN_METRIC_NAME = 'Filtered Incoming Network Traffic'
     _NET_OUT_METRIC_NAME = 'Filtered Outgoing Network Traffic'
 
->>>>>>> b4b3c973
     _ACL_APPLICABILITY_LOCAL = 1
     _ACL_APPLICABILITY_REMOTE = 2
 
@@ -223,8 +220,6 @@
                         acl_dir, acl_type, self._ACL_ACTION_METER)
                     self._add_virt_feature(port, acl)
 
-<<<<<<< HEAD
-=======
     def enable_control_metrics(self, switch_port_name):
         port, found = self._get_switch_port_allocation(switch_port_name, False)
         if not found:
@@ -270,7 +265,6 @@
 
         return summary_info[0].EnabledState is self._HYPERV_VM_STATE_ENABLED
 
->>>>>>> b4b3c973
     def create_security_rule(self, switch_port_name, direction, acl_type,
                              local_port, protocol, remote_address):
         port, found = self._get_switch_port_allocation(switch_port_name, False)
@@ -425,20 +419,12 @@
         return [v for v in acls
                 if v.Action == action and
                 v.Direction == direction and
-<<<<<<< HEAD
-                v.LocalPort in [str(local_port), self._ACL_DEFAULT] and
-                v.Protocol in [protocol] and
-                v.RemoteIPAddress == remote_addr]
-
-    def _get_new_weight(self, acls):
-=======
                 v.LocalPort == str(local_port) and
                 v.Protocol == protocol and
                 v.RemoteIPAddress == remote_addr]
 
     def _get_new_weight(self, acls):
         acls = [a for a in acls if a.Action is not self._ACL_ACTION_DENY]
->>>>>>> b4b3c973
         if not acls:
             return self._MAX_WEIGHT - 1
 
