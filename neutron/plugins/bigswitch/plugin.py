--- conflicted
+++ resolved
@@ -45,10 +45,7 @@
 """
 
 import copy
-<<<<<<< HEAD
-=======
 import httplib
->>>>>>> b4b3c973
 import re
 
 import eventlet
@@ -100,7 +97,6 @@
 
 class AgentNotifierApi(rpc.proxy.RpcProxy,
                        sg_rpc.SecurityGroupAgentRpcApiMixin):
-<<<<<<< HEAD
 
     BASE_RPC_API_VERSION = '1.1'
 
@@ -110,17 +106,6 @@
         self.topic_port_update = topics.get_topic_name(
             topic, topics.PORT, topics.UPDATE)
 
-=======
-
-    BASE_RPC_API_VERSION = '1.1'
-
-    def __init__(self, topic):
-        super(AgentNotifierApi, self).__init__(
-            topic=topic, default_version=self.BASE_RPC_API_VERSION)
-        self.topic_port_update = topics.get_topic_name(
-            topic, topics.PORT, topics.UPDATE)
-
->>>>>>> b4b3c973
     def port_update(self, context, port):
         self.fanout_cast(context,
                          self.make_msg('port_update',
@@ -146,313 +131,6 @@
 
     def get_port_and_sgs(self, port_id):
         """Get port from database with security group info."""
-<<<<<<< HEAD
-
-        LOG.debug(_("get_port_and_sgs() called for port_id %s"), port_id)
-        session = db.get_session()
-        sg_binding_port = sg_db.SecurityGroupPortBinding.port_id
-
-        with session.begin(subtransactions=True):
-            query = session.query(
-                models_v2.Port,
-                sg_db.SecurityGroupPortBinding.security_group_id
-            )
-            query = query.outerjoin(sg_db.SecurityGroupPortBinding,
-                                    models_v2.Port.id == sg_binding_port)
-            query = query.filter(models_v2.Port.id.startswith(port_id))
-            port_and_sgs = query.all()
-            if not port_and_sgs:
-                return
-            port = port_and_sgs[0][0]
-            plugin = manager.NeutronManager.get_plugin()
-            port_dict = plugin._make_port_dict(port)
-            port_dict['security_groups'] = [
-                sg_id for port_, sg_id in port_and_sgs if sg_id]
-            port_dict['security_group_rules'] = []
-            port_dict['security_group_source_groups'] = []
-            port_dict['fixed_ips'] = [ip['ip_address']
-                                      for ip in port['fixed_ips']]
-        return port_dict
-
-
-class NeutronRestProxyV2Base(db_base_plugin_v2.NeutronDbPluginV2,
-                             external_net_db.External_net_db_mixin,
-                             routerrule_db.RouterRule_db_mixin):
-
-    supported_extension_aliases = ["binding"]
-    servers = None
-
-    def __init__(self, server_timeout=None):
-        super(NeutronRestProxyV2Base, self).__init__()
-        # This base class is not intended to be instantiated directly.
-        # Extending class should set ServerPool.
-        if not self.servers:
-            LOG.warning(_("ServerPool not set!"))
-
-    def _send_all_data(self, send_ports=True, send_floating_ips=True,
-                       send_routers=True):
-        """Pushes all data to network ctrl (networks/ports, ports/attachments).
-
-        This gives the controller an option to re-sync it's persistent store
-        with neutron's current view of that data.
-        """
-        admin_context = qcontext.get_admin_context()
-        networks = []
-
-        all_networks = self.get_networks(admin_context) or []
-        for net in all_networks:
-            mapped_network = self._get_mapped_network_with_subnets(net)
-            flips_n_ports = {}
-            if send_floating_ips:
-                flips_n_ports = self._get_network_with_floatingips(
-                    mapped_network)
-
-            if send_ports:
-                ports = []
-                net_filter = {'network_id': [net.get('id')]}
-                net_ports = self.get_ports(admin_context,
-                                           filters=net_filter) or []
-                for port in net_ports:
-                    mapped_port = self._map_state_and_status(port)
-                    mapped_port['attachment'] = {
-                        'id': port.get('device_id'),
-                        'mac': port.get('mac_address'),
-                    }
-                    mapped_port = self._extend_port_dict_binding(admin_context,
-                                                                 mapped_port)
-                    ports.append(mapped_port)
-                flips_n_ports['ports'] = ports
-
-            if flips_n_ports:
-                networks.append(flips_n_ports)
-
-        resource = '/topology'
-        data = {
-            'networks': networks,
-        }
-
-        if send_routers:
-            routers = []
-            all_routers = self.get_routers(admin_context) or []
-            for router in all_routers:
-                interfaces = []
-                mapped_router = self._map_state_and_status(router)
-                router_filter = {
-                    'device_owner': ["network:router_interface"],
-                    'device_id': [router.get('id')]
-                }
-                router_ports = self.get_ports(admin_context,
-                                              filters=router_filter) or []
-                for port in router_ports:
-                    net_id = port.get('network_id')
-                    subnet_id = port['fixed_ips'][0]['subnet_id']
-                    intf_details = self._get_router_intf_details(admin_context,
-                                                                 net_id,
-                                                                 subnet_id)
-                    interfaces.append(intf_details)
-                mapped_router['interfaces'] = interfaces
-
-                routers.append(mapped_router)
-
-            data.update({'routers': routers})
-
-        errstr = _("Unable to update remote topology: %s")
-        return self.servers.rest_action('PUT', resource, data, errstr)
-
-    def _get_network_with_floatingips(self, network, context=None):
-        if context is None:
-            context = qcontext.get_admin_context()
-
-        net_id = network['id']
-        net_filter = {'floating_network_id': [net_id]}
-        fl_ips = self.get_floatingips(context,
-                                      filters=net_filter) or []
-        network['floatingips'] = fl_ips
-
-        return network
-
-    def _get_all_subnets_json_for_network(self, net_id, context=None):
-        if context is None:
-            context = qcontext.get_admin_context()
-        # start a sub-transaction to avoid breaking parent transactions
-        with context.session.begin(subtransactions=True):
-            subnets = self._get_subnets_by_network(context,
-                                                   net_id)
-        subnets_details = []
-        if subnets:
-            for subnet in subnets:
-                subnet_dict = self._make_subnet_dict(subnet)
-                mapped_subnet = self._map_state_and_status(subnet_dict)
-                subnets_details.append(mapped_subnet)
-
-        return subnets_details
-
-    def _get_mapped_network_with_subnets(self, network, context=None):
-        # if context is not provided, admin context is used
-        if context is None:
-            context = qcontext.get_admin_context()
-        network = self._map_state_and_status(network)
-        subnets = self._get_all_subnets_json_for_network(network['id'],
-                                                         context)
-        network['subnets'] = subnets
-        for subnet in (subnets or []):
-            if subnet['gateway_ip']:
-                # FIX: For backward compatibility with wire protocol
-                network['gateway'] = subnet['gateway_ip']
-                break
-        else:
-            network['gateway'] = ''
-        network[external_net.EXTERNAL] = self._network_is_external(
-            context, network['id'])
-        # include ML2 segmentation types
-        network['segmentation_types'] = getattr(self, "segmentation_types", "")
-        return network
-
-    def _send_create_network(self, network, context=None):
-        tenant_id = network['tenant_id']
-        mapped_network = self._get_mapped_network_with_subnets(network,
-                                                               context)
-        self.servers.rest_create_network(tenant_id, mapped_network)
-
-    def _send_update_network(self, network, context=None):
-        net_id = network['id']
-        tenant_id = network['tenant_id']
-        mapped_network = self._get_mapped_network_with_subnets(network,
-                                                               context)
-        net_fl_ips = self._get_network_with_floatingips(mapped_network,
-                                                        context)
-        self.servers.rest_update_network(tenant_id, net_id, net_fl_ips)
-
-    def _send_delete_network(self, network, context=None):
-        net_id = network['id']
-        tenant_id = network['tenant_id']
-        self.servers.rest_delete_network(tenant_id, net_id)
-
-    def _map_state_and_status(self, resource):
-        resource = copy.copy(resource)
-
-        resource['state'] = ('UP' if resource.pop('admin_state_up',
-                                                  True) else 'DOWN')
-        resource.pop('status', None)
-
-        return resource
-
-    def _warn_on_state_status(self, resource):
-        if resource.get('admin_state_up', True) is False:
-            LOG.warning(_("Setting admin_state_up=False is not supported "
-                          "in this plugin version. Ignoring setting for "
-                          "resource: %s"), resource)
-
-        if 'status' in resource:
-            if resource['status'] != const.NET_STATUS_ACTIVE:
-                LOG.warning(_("Operational status is internally set by the "
-                              "plugin. Ignoring setting status=%s."),
-                            resource['status'])
-
-    def _get_router_intf_details(self, context, intf_id, subnet_id):
-
-        # we will use the network id as interface's id
-        net_id = intf_id
-        network = self.get_network(context, net_id)
-        subnet = self.get_subnet(context, subnet_id)
-        mapped_network = self._get_mapped_network_with_subnets(network)
-        mapped_subnet = self._map_state_and_status(subnet)
-
-        data = {
-            'id': intf_id,
-            "network": mapped_network,
-            "subnet": mapped_subnet
-        }
-
-        return data
-
-    def _extend_port_dict_binding(self, context, port):
-        cfg_vif_type = cfg.CONF.NOVA.vif_type.lower()
-        if not cfg_vif_type in (portbindings.VIF_TYPE_OVS,
-                                portbindings.VIF_TYPE_IVS):
-            LOG.warning(_("Unrecognized vif_type in configuration "
-                          "[%s]. Defaulting to ovs."),
-                        cfg_vif_type)
-            cfg_vif_type = portbindings.VIF_TYPE_OVS
-        hostid = porttracker_db.get_port_hostid(context, port['id'])
-        if hostid:
-            port[portbindings.HOST_ID] = hostid
-            override = self._check_hostvif_override(hostid)
-            if override:
-                cfg_vif_type = override
-        port[portbindings.VIF_TYPE] = cfg_vif_type
-
-        port[portbindings.VIF_DETAILS] = {
-            # TODO(rkukura): Replace with new VIF security details
-            portbindings.CAP_PORT_FILTER:
-            'security-group' in self.supported_extension_aliases}
-        return port
-
-    def _check_hostvif_override(self, hostid):
-        for v in cfg.CONF.NOVA.vif_types:
-            if hostid in getattr(cfg.CONF.NOVA, "node_override_vif_" + v, []):
-                return v
-        return False
-
-    def _get_port_net_tenantid(self, context, port):
-        net = super(NeutronRestProxyV2Base,
-                    self).get_network(context, port["network_id"])
-        return net['tenant_id']
-
-    def async_port_create(self, tenant_id, net_id, port):
-        try:
-            self.servers.rest_create_port(tenant_id, net_id, port)
-        except servermanager.RemoteRestError as e:
-            LOG.error(
-                _("NeutronRestProxyV2: Unable to create port: %s"), e)
-            try:
-                self._set_port_status(port['id'], const.PORT_STATUS_ERROR)
-            except exceptions.PortNotFound:
-                # If port is already gone from DB and there was an error
-                # creating on the backend, everything is already consistent
-                pass
-            return
-        new_status = (const.PORT_STATUS_ACTIVE if port['state'] == 'UP'
-                      else const.PORT_STATUS_DOWN)
-        try:
-            self._set_port_status(port['id'], new_status)
-        except exceptions.PortNotFound:
-            # This port was deleted before the create made it to the controller
-            # so it now needs to be deleted since the normal delete request
-            # would have deleted an non-existent port.
-            self.servers.rest_delete_port(tenant_id, net_id, port['id'])
-
-    def _set_port_status(self, port_id, status):
-        session = db.get_session()
-        try:
-            port = session.query(models_v2.Port).filter_by(id=port_id).one()
-            port['status'] = status
-            session.flush()
-        except sqlexc.NoResultFound:
-            raise exceptions.PortNotFound(port_id=port_id)
-
-
-class NeutronRestProxyV2(NeutronRestProxyV2Base,
-                         addr_pair_db.AllowedAddressPairsMixin,
-                         extradhcpopt_db.ExtraDhcpOptMixin,
-                         agentschedulers_db.DhcpAgentSchedulerDbMixin,
-                         sg_rpc_base.SecurityGroupServerRpcMixin):
-
-    _supported_extension_aliases = ["external-net", "router", "binding",
-                                    "router_rules", "extra_dhcp_opt", "quotas",
-                                    "dhcp_agent_scheduler", "agent",
-                                    "security-group", "allowed-address-pairs"]
-
-    @property
-    def supported_extension_aliases(self):
-        if not hasattr(self, '_aliases'):
-            aliases = self._supported_extension_aliases[:]
-            sg_rpc.disable_security_group_extension_if_noop_driver(aliases)
-            self._aliases = aliases
-        return self._aliases
-
-    def __init__(self, server_timeout=None):
-=======
 
         LOG.debug(_("get_port_and_sgs() called for port_id %s"), port_id)
         session = db.get_session()
@@ -789,7 +467,6 @@
         return self._aliases
 
     def __init__(self, server_timeout=None):
->>>>>>> b4b3c973
         super(NeutronRestProxyV2, self).__init__()
         LOG.info(_('NeutronRestProxy: Starting plugin. Version=%s'),
                  version_string_with_vcs())
@@ -803,13 +480,10 @@
 
         # init network ctrl connections
         self.servers = servermanager.ServerPool(server_timeout)
-<<<<<<< HEAD
-=======
         self.servers.get_topo_function = self._get_all_data
         self.servers.get_topo_function_args = {'get_ports': True,
                                                'get_floating_ips': True,
                                                'get_routers': True}
->>>>>>> b4b3c973
 
         self.network_scheduler = importutils.import_object(
             cfg.CONF.network_scheduler_driver
@@ -1006,11 +680,7 @@
         net = super(NeutronRestProxyV2,
                     self).get_network(context, new_port["network_id"])
         if self.add_meta_server_route:
-<<<<<<< HEAD
-            if new_port['device_owner'] == 'network:dhcp':
-=======
             if new_port['device_owner'] == const.DEVICE_OWNER_DHCP:
->>>>>>> b4b3c973
                 destination = METADATA_SERVER_IP + '/32'
                 self._add_host_route(context, destination, new_port)
 
@@ -1134,27 +804,11 @@
         with context.session.begin(subtransactions=True):
             self.disassociate_floatingips(context, port_id)
             self._delete_port_security_group_bindings(context, port_id)
-<<<<<<< HEAD
-            super(NeutronRestProxyV2, self).delete_port(context, port_id)
-
-    def _delete_port(self, context, port_id):
-        port = super(NeutronRestProxyV2, self).get_port(context, port_id)
-
-        # Tenant ID must come from network in case the network is shared
-        tenant_id = self._get_port_net_tenantid(context, port)
-
-        # Delete from DB
-        ret_val = super(NeutronRestProxyV2,
-                        self)._delete_port(context, port_id)
-        self.servers.rest_delete_port(tenant_id, port['network_id'], port_id)
-        return ret_val
-=======
             port = super(NeutronRestProxyV2, self).get_port(context, port_id)
             # Tenant ID must come from network in case the network is shared
             tenid = self._get_port_net_tenantid(context, port)
             self._delete_port(context, port_id)
             self.servers.rest_delete_port(tenid, port['network_id'], port_id)
->>>>>>> b4b3c973
 
     def create_subnet(self, context, subnet):
         LOG.debug(_("NeutronRestProxyV2: create_subnet() called"))
