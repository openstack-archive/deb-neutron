--- conflicted
+++ resolved
@@ -58,11 +58,7 @@
 INACTIVE = "INACTIVE"
 ERROR = "ERROR"
 
-<<<<<<< HEAD
-ACTIVE_PENDING = (
-=======
 ACTIVE_PENDING_STATUSES = (
->>>>>>> b4b3c973
     ACTIVE,
     PENDING_CREATE,
     PENDING_UPDATE
