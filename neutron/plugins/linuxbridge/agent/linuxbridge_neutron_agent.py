#!/usr/bin/env python
# Copyright 2012 Cisco Systems, Inc.
# All Rights Reserved.
#
#    Licensed under the Apache License, Version 2.0 (the "License"); you may
#    not use this file except in compliance with the License. You may obtain
#    a copy of the License at
#
#         http://www.apache.org/licenses/LICENSE-2.0
#
#    Unless required by applicable law or agreed to in writing, software
#    distributed under the License is distributed on an "AS IS" BASIS, WITHOUT
#    WARRANTIES OR CONDITIONS OF ANY KIND, either express or implied. See the
#    License for the specific language governing permissions and limitations
#    under the License.
#
#
# Performs per host Linux Bridge configuration for Neutron.
# Based on the structure of the OpenVSwitch agent in the
# Neutron OpenVSwitch Plugin.

import os
import sys
import time

import eventlet
eventlet.monkey_patch()

from oslo.config import cfg
<<<<<<< HEAD
=======
from oslo import messaging
>>>>>>> eecc864d
from six import moves

from neutron.agent import l2population_rpc as l2pop_rpc
from neutron.agent.linux import ip_lib
from neutron.agent.linux import utils
from neutron.agent import rpc as agent_rpc
from neutron.agent import securitygroups_rpc as sg_rpc
from neutron.common import config as common_config
from neutron.common import constants
from neutron.common import exceptions
from neutron.common import topics
from neutron.common import utils as q_utils
from neutron import context
from neutron.i18n import _LE, _LI, _LW
from neutron.openstack.common import log as logging
from neutron.openstack.common import loopingcall
from neutron.plugins.common import constants as p_const
from neutron.plugins.linuxbridge.common import config  # noqa
from neutron.plugins.linuxbridge.common import constants as lconst


LOG = logging.getLogger(__name__)

BRIDGE_NAME_PREFIX = "brq"
BRIDGE_FS = "/sys/devices/virtual/net/"
BRIDGE_NAME_PLACEHOLDER = "bridge_name"
BRIDGE_INTERFACES_FS = BRIDGE_FS + BRIDGE_NAME_PLACEHOLDER + "/brif/"
DEVICE_NAME_PLACEHOLDER = "device_name"
BRIDGE_PORT_FS_FOR_DEVICE = BRIDGE_FS + DEVICE_NAME_PLACEHOLDER + "/brport"
VXLAN_INTERFACE_PREFIX = "vxlan-"


class NetworkSegment:
    def __init__(self, network_type, physical_network, segmentation_id):
        self.network_type = network_type
        self.physical_network = physical_network
        self.segmentation_id = segmentation_id


class LinuxBridgeManager:
    def __init__(self, interface_mappings, root_helper):
        self.interface_mappings = interface_mappings
        self.root_helper = root_helper
        self.ip = ip_lib.IPWrapper(self.root_helper)
        # VXLAN related parameters:
        self.local_ip = cfg.CONF.VXLAN.local_ip
        self.vxlan_mode = lconst.VXLAN_NONE
        if cfg.CONF.VXLAN.enable_vxlan:
            self.local_int = self.get_interface_by_ip(self.local_ip)
            if self.local_int:
                self.check_vxlan_support()
            else:
                LOG.warning(_LW('VXLAN is enabled, a valid local_ip '
                                'must be provided'))
        # Store network mapping to segments
        self.network_map = {}

    def interface_exists_on_bridge(self, bridge, interface):
        directory = '/sys/class/net/%s/brif' % bridge
        for filename in os.listdir(directory):
            if filename == interface:
                return True
        return False

    def get_bridge_name(self, network_id):
        if not network_id:
            LOG.warning(_LW("Invalid Network ID, will lead to incorrect bridge"
                            "name"))
        bridge_name = BRIDGE_NAME_PREFIX + network_id[0:11]
        return bridge_name

    def get_subinterface_name(self, physical_interface, vlan_id):
        if not vlan_id:
            LOG.warning(_LW("Invalid VLAN ID, will lead to incorrect "
                            "subinterface name"))
        subinterface_name = '%s.%s' % (physical_interface, vlan_id)
        return subinterface_name

    def get_tap_device_name(self, interface_id):
        if not interface_id:
            LOG.warning(_LW("Invalid Interface ID, will lead to incorrect "
                            "tap device name"))
        tap_device_name = constants.TAP_DEVICE_PREFIX + interface_id[0:11]
        return tap_device_name

    def get_vxlan_device_name(self, segmentation_id):
        if 0 <= int(segmentation_id) <= constants.MAX_VXLAN_VNI:
            return VXLAN_INTERFACE_PREFIX + str(segmentation_id)
        else:
            LOG.warning(_LW("Invalid Segmentation ID: %s, will lead to "
                            "incorrect vxlan device name"), segmentation_id)

    def get_all_neutron_bridges(self):
        neutron_bridge_list = []
        bridge_list = os.listdir(BRIDGE_FS)
        for bridge in bridge_list:
            if bridge.startswith(BRIDGE_NAME_PREFIX):
                neutron_bridge_list.append(bridge)
        return neutron_bridge_list

    def get_interfaces_on_bridge(self, bridge_name):
        if ip_lib.device_exists(bridge_name):
            bridge_interface_path = BRIDGE_INTERFACES_FS.replace(
                BRIDGE_NAME_PLACEHOLDER, bridge_name)
            return os.listdir(bridge_interface_path)
        else:
            return []

    def get_tap_devices_count(self, bridge_name):
            bridge_interface_path = BRIDGE_INTERFACES_FS.replace(
                BRIDGE_NAME_PLACEHOLDER, bridge_name)
            try:
                if_list = os.listdir(bridge_interface_path)
                return len([interface for interface in if_list if
                            interface.startswith(constants.TAP_DEVICE_PREFIX)])
            except OSError:
                return 0

    def get_interface_by_ip(self, ip):
        for device in self.ip.get_devices():
            if device.addr.list(to=ip):
                return device.name

    def get_bridge_for_tap_device(self, tap_device_name):
        bridges = self.get_all_neutron_bridges()
        for bridge in bridges:
            interfaces = self.get_interfaces_on_bridge(bridge)
            if tap_device_name in interfaces:
                return bridge

        return None

    def is_device_on_bridge(self, device_name):
        if not device_name:
            return False
        else:
            bridge_port_path = BRIDGE_PORT_FS_FOR_DEVICE.replace(
                DEVICE_NAME_PLACEHOLDER, device_name)
            return os.path.exists(bridge_port_path)

    def ensure_vlan_bridge(self, network_id, physical_interface, vlan_id):
        """Create a vlan and bridge unless they already exist."""
        interface = self.ensure_vlan(physical_interface, vlan_id)
        bridge_name = self.get_bridge_name(network_id)
        ips, gateway = self.get_interface_details(interface)
        if self.ensure_bridge(bridge_name, interface, ips, gateway):
            return interface

    def ensure_vxlan_bridge(self, network_id, segmentation_id):
        """Create a vxlan and bridge unless they already exist."""
        interface = self.ensure_vxlan(segmentation_id)
        if not interface:
            LOG.error(_LE("Failed creating vxlan interface for "
                          "%(segmentation_id)s"),
                      {segmentation_id: segmentation_id})
            return
        bridge_name = self.get_bridge_name(network_id)
        self.ensure_bridge(bridge_name, interface)
        return interface

    def get_interface_details(self, interface):
        device = self.ip.device(interface)
        ips = device.addr.list(scope='global')

        # Update default gateway if necessary
        gateway = device.route.get_gateway(scope='global')
        return ips, gateway

    def ensure_flat_bridge(self, network_id, physical_interface):
        """Create a non-vlan bridge unless it already exists."""
        bridge_name = self.get_bridge_name(network_id)
        ips, gateway = self.get_interface_details(physical_interface)
        if self.ensure_bridge(bridge_name, physical_interface, ips, gateway):
            return physical_interface

    def ensure_local_bridge(self, network_id):
        """Create a local bridge unless it already exists."""
        bridge_name = self.get_bridge_name(network_id)
        return self.ensure_bridge(bridge_name)

    def ensure_vlan(self, physical_interface, vlan_id):
        """Create a vlan unless it already exists."""
        interface = self.get_subinterface_name(physical_interface, vlan_id)
        if not ip_lib.device_exists(interface):
            LOG.debug("Creating subinterface %(interface)s for "
                      "VLAN %(vlan_id)s on interface "
                      "%(physical_interface)s",
                      {'interface': interface, 'vlan_id': vlan_id,
                       'physical_interface': physical_interface})
            if utils.execute(['ip', 'link', 'add', 'link',
                              physical_interface,
                              'name', interface, 'type', 'vlan', 'id',
                              vlan_id], root_helper=self.root_helper):
                return
            if utils.execute(['ip', 'link', 'set',
                              interface, 'up'], root_helper=self.root_helper):
                return
            LOG.debug("Done creating subinterface %s", interface)
        return interface

    def ensure_vxlan(self, segmentation_id):
        """Create a vxlan unless it already exists."""
        interface = self.get_vxlan_device_name(segmentation_id)
        if not ip_lib.device_exists(interface):
            LOG.debug("Creating vxlan interface %(interface)s for "
                      "VNI %(segmentation_id)s",
                      {'interface': interface,
                       'segmentation_id': segmentation_id})
            args = {'dev': self.local_int}
            if self.vxlan_mode == lconst.VXLAN_MCAST:
                args['group'] = cfg.CONF.VXLAN.vxlan_group
            if cfg.CONF.VXLAN.ttl:
                args['ttl'] = cfg.CONF.VXLAN.ttl
            if cfg.CONF.VXLAN.tos:
                args['tos'] = cfg.CONF.VXLAN.tos
            if cfg.CONF.VXLAN.l2_population:
                args['proxy'] = True
            int_vxlan = self.ip.add_vxlan(interface, segmentation_id, **args)
            int_vxlan.link.set_up()
            LOG.debug("Done creating vxlan interface %s", interface)
        return interface

    def update_interface_ip_details(self, destination, source, ips,
                                    gateway):
        if ips or gateway:
            dst_device = self.ip.device(destination)
            src_device = self.ip.device(source)

        # Append IP's to bridge if necessary
        if ips:
            for ip in ips:
                dst_device.addr.add(ip_version=ip['ip_version'],
                                    cidr=ip['cidr'],
                                    broadcast=ip['broadcast'])

        if gateway:
            # Ensure that the gateway can be updated by changing the metric
            metric = 100
            if 'metric' in gateway:
                metric = gateway['metric'] - 1
            dst_device.route.add_gateway(gateway=gateway['gateway'],
                                         metric=metric)
            src_device.route.delete_gateway(gateway=gateway['gateway'])

        # Remove IP's from interface
        if ips:
            for ip in ips:
                src_device.addr.delete(ip_version=ip['ip_version'],
                                       cidr=ip['cidr'])

    def _bridge_exists_and_ensure_up(self, bridge_name):
        """Check if the bridge exists and make sure it is up."""
        br = ip_lib.IPDevice(bridge_name, self.root_helper)
        br.set_log_fail_as_error(False)
        try:
            # If the device doesn't exist this will throw a RuntimeError
            br.link.set_up()
        except RuntimeError:
            return False
        return True

    def ensure_bridge(self, bridge_name, interface=None, ips=None,
                      gateway=None):
        """Create a bridge unless it already exists."""
        # _bridge_exists_and_ensure_up instead of device_exists is used here
        # because there are cases where the bridge exists but it's not UP,
        # for example:
        # 1) A greenthread was executing this function and had not yet executed
        # "ip link set bridge_name up" before eventlet switched to this
        # thread running the same function
        # 2) The Nova VIF driver was running concurrently and had just created
        #    the bridge, but had not yet put it UP
        if not self._bridge_exists_and_ensure_up(bridge_name):
            LOG.debug("Starting bridge %(bridge_name)s for subinterface "
                      "%(interface)s",
                      {'bridge_name': bridge_name, 'interface': interface})
            if utils.execute(['brctl', 'addbr', bridge_name],
                             root_helper=self.root_helper):
                return
            if utils.execute(['brctl', 'setfd', bridge_name,
                              str(0)], root_helper=self.root_helper):
                return
            if utils.execute(['brctl', 'stp', bridge_name,
                              'off'], root_helper=self.root_helper):
                return
            if utils.execute(['ip', 'link', 'set', bridge_name,
                              'up'], root_helper=self.root_helper):
                return
            LOG.debug("Done starting bridge %(bridge_name)s for "
                      "subinterface %(interface)s",
                      {'bridge_name': bridge_name, 'interface': interface})

        if not interface:
            return bridge_name

        # Update IP info if necessary
        self.update_interface_ip_details(bridge_name, interface, ips, gateway)

        # Check if the interface is part of the bridge
        if not self.interface_exists_on_bridge(bridge_name, interface):
            try:
                # Check if the interface is not enslaved in another bridge
                if self.is_device_on_bridge(interface):
                    bridge = self.get_bridge_for_tap_device(interface)
                    utils.execute(['brctl', 'delif', bridge, interface],
                                  root_helper=self.root_helper)

                utils.execute(['brctl', 'addif', bridge_name, interface],
                              root_helper=self.root_helper)
            except Exception as e:
                LOG.error(_LE("Unable to add %(interface)s to %(bridge_name)s"
                              "! Exception: %(e)s"),
                          {'interface': interface, 'bridge_name': bridge_name,
                           'e': e})
                return
        return bridge_name

    def ensure_physical_in_bridge(self, network_id,
                                  network_type,
                                  physical_network,
                                  segmentation_id):
        if network_type == p_const.TYPE_VXLAN:
            if self.vxlan_mode == lconst.VXLAN_NONE:
                LOG.error(_LE("Unable to add vxlan interface for network %s"),
                          network_id)
                return
            return self.ensure_vxlan_bridge(network_id, segmentation_id)

        physical_interface = self.interface_mappings.get(physical_network)
        if not physical_interface:
            LOG.error(_LE("No mapping for physical network %s"),
                      physical_network)
            return
        if network_type == p_const.TYPE_FLAT:
            return self.ensure_flat_bridge(network_id, physical_interface)
        elif network_type == p_const.TYPE_VLAN:
            return self.ensure_vlan_bridge(network_id, physical_interface,
                                           segmentation_id)
        else:
            LOG.error(_LE("Unknown network_type %(network_type)s for network "
                          "%(network_id)s."), {network_type: network_type,
                                             network_id: network_id})

    def add_tap_interface(self, network_id, network_type, physical_network,
                          segmentation_id, tap_device_name):
        """Add tap interface.

        If a VIF has been plugged into a network, this function will
        add the corresponding tap device to the relevant bridge.
        """
        if not ip_lib.device_exists(tap_device_name):
            LOG.debug("Tap device: %s does not exist on "
                      "this host, skipped", tap_device_name)
            return False

        bridge_name = self.get_bridge_name(network_id)
        if network_type == p_const.TYPE_LOCAL:
            self.ensure_local_bridge(network_id)
        elif not self.ensure_physical_in_bridge(network_id,
                                                network_type,
                                                physical_network,
                                                segmentation_id):
            return False

        # Check if device needs to be added to bridge
        tap_device_in_bridge = self.get_bridge_for_tap_device(tap_device_name)
        if not tap_device_in_bridge:
            data = {'tap_device_name': tap_device_name,
                    'bridge_name': bridge_name}
            LOG.debug("Adding device %(tap_device_name)s to bridge "
                      "%(bridge_name)s", data)
            if utils.execute(['brctl', 'addif', bridge_name, tap_device_name],
                             root_helper=self.root_helper):
                return False
        else:
            data = {'tap_device_name': tap_device_name,
                    'bridge_name': bridge_name}
            LOG.debug("%(tap_device_name)s already exists on bridge "
                      "%(bridge_name)s", data)
        return True

    def add_interface(self, network_id, network_type, physical_network,
                      segmentation_id, port_id):
        self.network_map[network_id] = NetworkSegment(network_type,
                                                      physical_network,
                                                      segmentation_id)
        tap_device_name = self.get_tap_device_name(port_id)
        return self.add_tap_interface(network_id, network_type,
                                      physical_network, segmentation_id,
                                      tap_device_name)

    def delete_vlan_bridge(self, bridge_name):
        if ip_lib.device_exists(bridge_name):
            interfaces_on_bridge = self.get_interfaces_on_bridge(bridge_name)
            for interface in interfaces_on_bridge:
                self.remove_interface(bridge_name, interface)

                if interface.startswith(VXLAN_INTERFACE_PREFIX):
                    self.delete_vxlan(interface)
                    continue

                for physical_interface in self.interface_mappings.itervalues():
                    if (interface.startswith(physical_interface)):
                        ips, gateway = self.get_interface_details(bridge_name)
                        if ips:
                            # This is a flat network or a VLAN interface that
                            # was setup outside of neutron => return IP's from
                            # bridge to interface
                            self.update_interface_ip_details(interface,
                                                             bridge_name,
                                                             ips, gateway)
                        elif physical_interface != interface:
                            self.delete_vlan(interface)

            LOG.debug("Deleting bridge %s", bridge_name)
            if utils.execute(['ip', 'link', 'set', bridge_name, 'down'],
                             root_helper=self.root_helper):
                return
            if utils.execute(['brctl', 'delbr', bridge_name],
                             root_helper=self.root_helper):
                return
            LOG.debug("Done deleting bridge %s", bridge_name)

        else:
            LOG.error(_LE("Cannot delete bridge %s, does not exist"),
                      bridge_name)

    def remove_empty_bridges(self):
        for network_id in self.network_map.keys():
            bridge_name = self.get_bridge_name(network_id)
            if not self.get_tap_devices_count(bridge_name):
                self.delete_vlan_bridge(bridge_name)
                del self.network_map[network_id]

    def remove_interface(self, bridge_name, interface_name):
        if ip_lib.device_exists(bridge_name):
            if not self.is_device_on_bridge(interface_name):
                return True
            LOG.debug("Removing device %(interface_name)s from bridge "
                      "%(bridge_name)s",
                      {'interface_name': interface_name,
                       'bridge_name': bridge_name})
            if utils.execute(['brctl', 'delif', bridge_name, interface_name],
                             root_helper=self.root_helper):
                return False
            LOG.debug("Done removing device %(interface_name)s from bridge "
                      "%(bridge_name)s",
                      {'interface_name': interface_name,
                       'bridge_name': bridge_name})
            return True
        else:
            LOG.debug("Cannot remove device %(interface_name)s bridge "
                      "%(bridge_name)s does not exist",
                      {'interface_name': interface_name,
                       'bridge_name': bridge_name})
            return False

    def delete_vlan(self, interface):
        if ip_lib.device_exists(interface):
            LOG.debug("Deleting subinterface %s for vlan", interface)
            if utils.execute(['ip', 'link', 'set', interface, 'down'],
                             root_helper=self.root_helper):
                return
            if utils.execute(['ip', 'link', 'delete', interface],
                             root_helper=self.root_helper):
                return
            LOG.debug("Done deleting subinterface %s", interface)

    def delete_vxlan(self, interface):
        if ip_lib.device_exists(interface):
            LOG.debug("Deleting vxlan interface %s for vlan",
                      interface)
            int_vxlan = self.ip.device(interface)
            int_vxlan.link.set_down()
            int_vxlan.link.delete()
            LOG.debug("Done deleting vxlan interface %s", interface)

    def get_tap_devices(self):
        devices = set()
        for device in os.listdir(BRIDGE_FS):
            if device.startswith(constants.TAP_DEVICE_PREFIX):
                devices.add(device)
        return devices

    def vxlan_ucast_supported(self):
        if not cfg.CONF.VXLAN.l2_population:
            return False
        if not ip_lib.iproute_arg_supported(
                ['bridge', 'fdb'], 'append', self.root_helper):
            LOG.warning(_LW('Option "%(option)s" must be supported by command '
                            '"%(command)s" to enable %(mode)s mode') %
                        {'option': 'append',
                         'command': 'bridge fdb',
                         'mode': 'VXLAN UCAST'})
            return False
<<<<<<< HEAD
        for segmentation_id in moves.xrange(1, constants.MAX_VXLAN_VNI + 1):
=======

        test_iface = None
        for seg_id in moves.xrange(1, constants.MAX_VXLAN_VNI + 1):
>>>>>>> eecc864d
            if not ip_lib.device_exists(
                    self.get_vxlan_device_name(seg_id)):
                test_iface = self.ensure_vxlan(seg_id)
                break
        else:
            LOG.error(_LE('No valid Segmentation ID to perform UCAST test.'))
            return False

        try:
            utils.execute(
                cmd=['bridge', 'fdb', 'append', constants.FLOODING_ENTRY[0],
                     'dev', test_iface, 'dst', '1.1.1.1'],
                root_helper=self.root_helper, log_fail_as_error=False)
            return True
        except RuntimeError:
            return False
        finally:
            self.delete_vxlan(test_iface)

    def vxlan_mcast_supported(self):
        if not cfg.CONF.VXLAN.vxlan_group:
            LOG.warning(_LW('VXLAN muticast group must be provided in '
                            'vxlan_group option to enable VXLAN MCAST mode'))
            return False
        if not ip_lib.iproute_arg_supported(
                ['ip', 'link', 'add', 'type', 'vxlan'],
                'proxy', self.root_helper):
            LOG.warning(_LW('Option "%(option)s" must be supported by command '
                            '"%(command)s" to enable %(mode)s mode') %
                        {'option': 'proxy',
                         'command': 'ip link add type vxlan',
                         'mode': 'VXLAN MCAST'})

            return False
        return True

    def vxlan_module_supported(self):
        try:
            utils.execute(cmd=['modinfo', 'vxlan'], log_fail_as_error=False)
            return True
        except RuntimeError:
            return False

    def check_vxlan_support(self):
        self.vxlan_mode = lconst.VXLAN_NONE
        if not self.vxlan_module_supported():
            LOG.error(_LE('Linux kernel vxlan module and iproute2 3.8 or '
                          'above are required to enable VXLAN.'))
            raise exceptions.VxlanNetworkUnsupported()

        if self.vxlan_ucast_supported():
            self.vxlan_mode = lconst.VXLAN_UCAST
        elif self.vxlan_mcast_supported():
            self.vxlan_mode = lconst.VXLAN_MCAST
        else:
            raise exceptions.VxlanNetworkUnsupported()
        LOG.debug('Using %s VXLAN mode', self.vxlan_mode)

    def fdb_ip_entry_exists(self, mac, ip, interface):
        entries = utils.execute(['ip', 'neigh', 'show', 'to', ip,
                                 'dev', interface],
                                root_helper=self.root_helper)
        return mac in entries

    def fdb_bridge_entry_exists(self, mac, interface, agent_ip=None):
        entries = utils.execute(['bridge', 'fdb', 'show', 'dev', interface],
                                root_helper=self.root_helper)
        if not agent_ip:
            return mac in entries

        return (agent_ip in entries and mac in entries)

    def add_fdb_ip_entry(self, mac, ip, interface):
        utils.execute(['ip', 'neigh', 'replace', ip, 'lladdr', mac,
                       'dev', interface, 'nud', 'permanent'],
                      root_helper=self.root_helper,
                      check_exit_code=False)

    def remove_fdb_ip_entry(self, mac, ip, interface):
        utils.execute(['ip', 'neigh', 'del', ip, 'lladdr', mac,
                       'dev', interface],
                      root_helper=self.root_helper,
                      check_exit_code=False)

    def add_fdb_bridge_entry(self, mac, agent_ip, interface, operation="add"):
        utils.execute(['bridge', 'fdb', operation, mac, 'dev', interface,
                       'dst', agent_ip],
                      root_helper=self.root_helper,
                      check_exit_code=False)

    def remove_fdb_bridge_entry(self, mac, agent_ip, interface):
        utils.execute(['bridge', 'fdb', 'del', mac, 'dev', interface,
                       'dst', agent_ip],
                      root_helper=self.root_helper,
                      check_exit_code=False)

    def add_fdb_entries(self, agent_ip, ports, interface):
        for mac, ip in ports:
            if mac != constants.FLOODING_ENTRY[0]:
                self.add_fdb_ip_entry(mac, ip, interface)
                self.add_fdb_bridge_entry(mac, agent_ip, interface)
            elif self.vxlan_mode == lconst.VXLAN_UCAST:
                if self.fdb_bridge_entry_exists(mac, interface):
                    self.add_fdb_bridge_entry(mac, agent_ip, interface,
                                              "append")
                else:
                    self.add_fdb_bridge_entry(mac, agent_ip, interface)

    def remove_fdb_entries(self, agent_ip, ports, interface):
        for mac, ip in ports:
            if mac != constants.FLOODING_ENTRY[0]:
                self.remove_fdb_ip_entry(mac, ip, interface)
                self.remove_fdb_bridge_entry(mac, agent_ip, interface)
            elif self.vxlan_mode == lconst.VXLAN_UCAST:
                self.remove_fdb_bridge_entry(mac, agent_ip, interface)


class LinuxBridgeRpcCallbacks(sg_rpc.SecurityGroupAgentRpcCallbackMixin,
                              l2pop_rpc.L2populationRpcCallBackMixin):

    # Set RPC API version to 1.0 by default.
    # history
    #   1.1 Support Security Group RPC
    target = messaging.Target(version='1.1')

    def __init__(self, context, agent):
        super(LinuxBridgeRpcCallbacks, self).__init__()
        self.context = context
        self.agent = agent
        self.sg_agent = agent

    def network_delete(self, context, **kwargs):
        LOG.debug("network_delete received")
        network_id = kwargs.get('network_id')
        bridge_name = self.agent.br_mgr.get_bridge_name(network_id)
        LOG.debug("Delete %s", bridge_name)
        self.agent.br_mgr.delete_vlan_bridge(bridge_name)

    def port_update(self, context, **kwargs):
        port_id = kwargs['port']['id']
        tap_name = self.agent.br_mgr.get_tap_device_name(port_id)
        # Put the tap name in the updated_devices set.
        # Do not store port details, as if they're used for processing
        # notifications there is no guarantee the notifications are
        # processed in the same order as the relevant API requests.
        self.agent.updated_devices.add(tap_name)
        LOG.debug("port_update RPC received for port: %s", port_id)

    def fdb_add(self, context, fdb_entries):
        LOG.debug("fdb_add received")
        for network_id, values in fdb_entries.items():
            segment = self.agent.br_mgr.network_map.get(network_id)
            if not segment:
                return

            if segment.network_type != p_const.TYPE_VXLAN:
                return

            interface = self.agent.br_mgr.get_vxlan_device_name(
                segment.segmentation_id)

            agent_ports = values.get('ports')
            for agent_ip, ports in agent_ports.items():
                if agent_ip == self.agent.br_mgr.local_ip:
                    continue

                self.agent.br_mgr.add_fdb_entries(agent_ip,
                                                  ports,
                                                  interface)

    def fdb_remove(self, context, fdb_entries):
        LOG.debug("fdb_remove received")
        for network_id, values in fdb_entries.items():
            segment = self.agent.br_mgr.network_map.get(network_id)
            if not segment:
                return

            if segment.network_type != p_const.TYPE_VXLAN:
                return

            interface = self.agent.br_mgr.get_vxlan_device_name(
                segment.segmentation_id)

            agent_ports = values.get('ports')
            for agent_ip, ports in agent_ports.items():
                if agent_ip == self.agent.br_mgr.local_ip:
                    continue

                self.agent.br_mgr.remove_fdb_entries(agent_ip,
                                                     ports,
                                                     interface)

    def _fdb_chg_ip(self, context, fdb_entries):
        LOG.debug("update chg_ip received")
        for network_id, agent_ports in fdb_entries.items():
            segment = self.agent.br_mgr.network_map.get(network_id)
            if not segment:
                return

            if segment.network_type != p_const.TYPE_VXLAN:
                return

            interface = self.agent.br_mgr.get_vxlan_device_name(
                segment.segmentation_id)

            for agent_ip, state in agent_ports.items():
                if agent_ip == self.agent.br_mgr.local_ip:
                    continue

                after = state.get('after')
                for mac, ip in after:
                    self.agent.br_mgr.add_fdb_ip_entry(mac, ip, interface)

                before = state.get('before')
                for mac, ip in before:
                    self.agent.br_mgr.remove_fdb_ip_entry(mac, ip, interface)

    def fdb_update(self, context, fdb_entries):
        LOG.debug("fdb_update received")
        for action, values in fdb_entries.items():
            method = '_fdb_' + action
            if not hasattr(self, method):
                raise NotImplementedError()

            getattr(self, method)(context, values)


class LinuxBridgePluginApi(agent_rpc.PluginApi,
                           sg_rpc.SecurityGroupServerRpcApiMixin):
    pass


class LinuxBridgeNeutronAgentRPC(sg_rpc.SecurityGroupAgentRpcMixin):

    def __init__(self, interface_mappings, polling_interval,
                 root_helper):
        self.polling_interval = polling_interval
        self.root_helper = root_helper
        self.setup_linux_bridge(interface_mappings)
        configurations = {'interface_mappings': interface_mappings}
        if self.br_mgr.vxlan_mode != lconst.VXLAN_NONE:
            configurations['tunneling_ip'] = self.br_mgr.local_ip
            configurations['tunnel_types'] = [p_const.TYPE_VXLAN]
            configurations['l2_population'] = cfg.CONF.VXLAN.l2_population
        self.agent_state = {
            'binary': 'neutron-linuxbridge-agent',
            'host': cfg.CONF.host,
            'topic': constants.L2_AGENT_TOPIC,
            'configurations': configurations,
            'agent_type': constants.AGENT_TYPE_LINUXBRIDGE,
            'start_flag': True}

        # stores received port_updates for processing by the main loop
        self.updated_devices = set()
        self.setup_rpc(interface_mappings.values())
        self.init_firewall()

    def _report_state(self):
        try:
            devices = len(self.br_mgr.get_tap_devices())
            self.agent_state.get('configurations')['devices'] = devices
            self.state_rpc.report_state(self.context,
                                        self.agent_state)
            self.agent_state.pop('start_flag', None)
        except Exception:
            LOG.exception(_LE("Failed reporting state!"))

    def setup_rpc(self, physical_interfaces):
        if physical_interfaces:
            mac = utils.get_interface_mac(physical_interfaces[0])
        else:
            devices = ip_lib.IPWrapper(self.root_helper).get_devices(True)
            if devices:
                mac = utils.get_interface_mac(devices[0].name)
            else:
                LOG.error(_LE("Unable to obtain MAC address for unique ID. "
                              "Agent terminated!"))
                exit(1)
        self.agent_id = '%s%s' % ('lb', (mac.replace(":", "")))
        LOG.info(_LI("RPC agent_id: %s"), self.agent_id)

        self.topic = topics.AGENT
        self.plugin_rpc = LinuxBridgePluginApi(topics.PLUGIN)
        self.state_rpc = agent_rpc.PluginReportStateAPI(topics.PLUGIN)
        # RPC network init
        self.context = context.get_admin_context_without_session()
        # Handle updates from service
        self.endpoints = [LinuxBridgeRpcCallbacks(self.context, self)]
        # Define the listening consumers for the agent
        consumers = [[topics.PORT, topics.UPDATE],
                     [topics.NETWORK, topics.DELETE],
                     [topics.SECURITY_GROUP, topics.UPDATE]]
        if cfg.CONF.VXLAN.l2_population:
            consumers.append([topics.L2POPULATION,
                              topics.UPDATE, cfg.CONF.host])
        self.connection = agent_rpc.create_consumers(self.endpoints,
                                                     self.topic,
                                                     consumers)
        report_interval = cfg.CONF.AGENT.report_interval
        if report_interval:
            heartbeat = loopingcall.FixedIntervalLoopingCall(
                self._report_state)
            heartbeat.start(interval=report_interval)

    def setup_linux_bridge(self, interface_mappings):
        self.br_mgr = LinuxBridgeManager(interface_mappings, self.root_helper)

    def remove_port_binding(self, network_id, interface_id):
        bridge_name = self.br_mgr.get_bridge_name(network_id)
        tap_device_name = self.br_mgr.get_tap_device_name(interface_id)
        return self.br_mgr.remove_interface(bridge_name, tap_device_name)

    def process_network_devices(self, device_info):
        resync_a = False
        resync_b = False

        self.prepare_devices_filter(device_info.get('added'))

        if device_info.get('updated'):
            self.refresh_firewall()

        # Updated devices are processed the same as new ones, as their
        # admin_state_up may have changed. The set union prevents duplicating
        # work when a device is new and updated in the same polling iteration.
        devices_added_updated = (set(device_info.get('added'))
                                 | set(device_info.get('updated')))
        if devices_added_updated:
            resync_a = self.treat_devices_added_updated(devices_added_updated)

        if device_info.get('removed'):
            resync_b = self.treat_devices_removed(device_info['removed'])
        # If one of the above operations fails => resync with plugin
        return (resync_a | resync_b)

    def treat_devices_added_updated(self, devices):
        try:
            devices_details_list = self.plugin_rpc.get_devices_details_list(
                self.context, devices, self.agent_id)
        except Exception as e:
            LOG.debug("Unable to get port details for "
                      "%(devices)s: %(e)s",
                      {'devices': devices, 'e': e})
            # resync is needed
            return True

        for device_details in devices_details_list:
            device = device_details['device']
            LOG.debug("Port %s added", device)

            if 'port_id' in device_details:
                LOG.info(_LI("Port %(device)s updated. Details: %(details)s"),
                         {'device': device, 'details': device_details})
                if device_details['admin_state_up']:
                    # create the networking for the port
                    network_type = device_details.get('network_type')
                    if network_type:
                        segmentation_id = device_details.get('segmentation_id')
                    else:
                        # compatibility with pre-Havana RPC vlan_id encoding
                        vlan_id = device_details.get('vlan_id')
                        (network_type,
                         segmentation_id) = lconst.interpret_vlan_id(vlan_id)
                    if self.br_mgr.add_interface(
                        device_details['network_id'],
                        network_type,
                        device_details['physical_network'],
                        segmentation_id,
                        device_details['port_id']):

                        # update plugin about port status
                        self.plugin_rpc.update_device_up(self.context,
                                                         device,
                                                         self.agent_id,
                                                         cfg.CONF.host)
                    else:
                        self.plugin_rpc.update_device_down(self.context,
                                                           device,
                                                           self.agent_id,
                                                           cfg.CONF.host)
                else:
                    self.remove_port_binding(device_details['network_id'],
                                             device_details['port_id'])
            else:
                LOG.info(_LI("Device %s not defined on plugin"), device)
        return False

    def treat_devices_removed(self, devices):
        resync = False
        self.remove_devices_filter(devices)
        for device in devices:
            LOG.info(_LI("Attachment %s removed"), device)
            details = None
            try:
                details = self.plugin_rpc.update_device_down(self.context,
                                                             device,
                                                             self.agent_id,
                                                             cfg.CONF.host)
            except Exception as e:
                LOG.debug("port_removed failed for %(device)s: %(e)s",
                          {'device': device, 'e': e})
                resync = True
            if details and details['exists']:
                LOG.info(_LI("Port %s updated."), device)
            else:
                LOG.debug("Device %s not defined on plugin", device)
            self.br_mgr.remove_empty_bridges()
        return resync

    def scan_devices(self, previous, sync):
        device_info = {}

        # Save and reinitialise the set variable that the port_update RPC uses.
        # This should be thread-safe as the greenthread should not yield
        # between these two statements.
        updated_devices = self.updated_devices
        self.updated_devices = set()

        current_devices = self.br_mgr.get_tap_devices()
        device_info['current'] = current_devices

        if previous is None:
            # This is the first iteration of daemon_loop().
            previous = {'added': set(),
                        'current': set(),
                        'updated': set(),
                        'removed': set()}

        if sync:
            # This is the first iteration, or the previous one had a problem.
            # Re-add all existing devices.
            device_info['added'] = current_devices

            # Retry cleaning devices that may not have been cleaned properly.
            # And clean any that disappeared since the previous iteration.
            device_info['removed'] = (previous['removed'] | previous['current']
                                      - current_devices)

            # Retry updating devices that may not have been updated properly.
            # And any that were updated since the previous iteration.
            # Only update devices that currently exist.
            device_info['updated'] = (previous['updated'] | updated_devices
                                      & current_devices)
        else:
            device_info['added'] = current_devices - previous['current']
            device_info['removed'] = previous['current'] - current_devices
            device_info['updated'] = updated_devices & current_devices

        return device_info

    def _device_info_has_changes(self, device_info):
        return (device_info.get('added')
                or device_info.get('updated')
                or device_info.get('removed'))

    def daemon_loop(self):
        LOG.info(_LI("LinuxBridge Agent RPC Daemon Started!"))
        device_info = None
        sync = True

        while True:
            start = time.time()

            device_info = self.scan_devices(previous=device_info, sync=sync)

            if sync:
                LOG.info(_LI("Agent out of sync with plugin!"))
                sync = False

            if self._device_info_has_changes(device_info):
                LOG.debug("Agent loop found changes! %s", device_info)
                try:
                    sync = self.process_network_devices(device_info)
                except Exception:
                    LOG.exception(_LE("Error in agent loop. Devices info: %s"),
                                  device_info)
                    sync = True

            # sleep till end of polling interval
            elapsed = (time.time() - start)
            if (elapsed < self.polling_interval):
                time.sleep(self.polling_interval - elapsed)
            else:
                LOG.debug("Loop iteration exceeded interval "
                          "(%(polling_interval)s vs. %(elapsed)s)!",
                          {'polling_interval': self.polling_interval,
                           'elapsed': elapsed})


def main():
    common_config.init(sys.argv[1:])

    common_config.setup_logging()
    try:
        interface_mappings = q_utils.parse_mappings(
            cfg.CONF.LINUX_BRIDGE.physical_interface_mappings)
    except ValueError as e:
        LOG.error(_LE("Parsing physical_interface_mappings failed: %s. "
                      "Agent terminated!"), e)
        sys.exit(1)
    LOG.info(_LI("Interface mappings: %s"), interface_mappings)

    polling_interval = cfg.CONF.AGENT.polling_interval
    root_helper = cfg.CONF.AGENT.root_helper
    agent = LinuxBridgeNeutronAgentRPC(interface_mappings,
                                       polling_interval,
                                       root_helper)
    LOG.info(_LI("Agent initialized successfully, now running... "))
    agent.daemon_loop()
    sys.exit(0)


if __name__ == "__main__":
    main()<|MERGE_RESOLUTION|>--- conflicted
+++ resolved
@@ -27,10 +27,7 @@
 eventlet.monkey_patch()
 
 from oslo.config import cfg
-<<<<<<< HEAD
-=======
 from oslo import messaging
->>>>>>> eecc864d
 from six import moves
 
 from neutron.agent import l2population_rpc as l2pop_rpc
@@ -526,13 +523,9 @@
                          'command': 'bridge fdb',
                          'mode': 'VXLAN UCAST'})
             return False
-<<<<<<< HEAD
-        for segmentation_id in moves.xrange(1, constants.MAX_VXLAN_VNI + 1):
-=======
 
         test_iface = None
         for seg_id in moves.xrange(1, constants.MAX_VXLAN_VNI + 1):
->>>>>>> eecc864d
             if not ip_lib.device_exists(
                     self.get_vxlan_device_name(seg_id)):
                 test_iface = self.ensure_vxlan(seg_id)
