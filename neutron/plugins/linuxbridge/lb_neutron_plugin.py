# Copyright (c) 2012 OpenStack Foundation.
#
# Licensed under the Apache License, Version 2.0 (the "License");
# you may not use this file except in compliance with the License.
# You may obtain a copy of the License at
#
#    http://www.apache.org/licenses/LICENSE-2.0
#
# Unless required by applicable law or agreed to in writing, software
# distributed under the License is distributed on an "AS IS" BASIS,
# WITHOUT WARRANTIES OR CONDITIONS OF ANY KIND, either express or
# implied.
# See the License for the specific language governing permissions and
# limitations under the License.

import sys

from oslo.config import cfg

from neutron.agent import securitygroups_rpc as sg_rpc
from neutron.api.rpc.agentnotifiers import dhcp_rpc_agent_api
from neutron.api.rpc.agentnotifiers import l3_rpc_agent_api
from neutron.api.v2 import attributes
from neutron.common import constants as q_const
from neutron.common import exceptions as q_exc
from neutron.common import rpc as q_rpc
from neutron.common import topics
from neutron.common import utils
from neutron.db import agents_db
from neutron.db import agentschedulers_db
from neutron.db import api as db_api
from neutron.db import db_base_plugin_v2
from neutron.db import dhcp_rpc_base
from neutron.db import external_net_db
from neutron.db import extraroute_db
from neutron.db import l3_agentschedulers_db
from neutron.db import l3_gwmode_db
from neutron.db import l3_rpc_base
from neutron.db import portbindings_db
from neutron.db import quota_db  # noqa
from neutron.db import securitygroups_rpc_base as sg_db_rpc
from neutron.extensions import portbindings
from neutron.extensions import providernet as provider
from neutron import manager
from neutron.openstack.common import importutils
from neutron.openstack.common import log as logging
from neutron.openstack.common import rpc
from neutron.openstack.common.rpc import proxy
from neutron.plugins.common import constants as svc_constants
from neutron.plugins.common import utils as plugin_utils
from neutron.plugins.linuxbridge.common import constants
from neutron.plugins.linuxbridge.db import l2network_db_v2 as db


LOG = logging.getLogger(__name__)


class LinuxBridgeRpcCallbacks(dhcp_rpc_base.DhcpRpcCallbackMixin,
                              l3_rpc_base.L3RpcCallbackMixin,
                              sg_db_rpc.SecurityGroupServerRpcCallbackMixin
                              ):

    # history
    #   1.1 Support Security Group RPC
    RPC_API_VERSION = '1.1'
    # Device names start with "tap"
    TAP_PREFIX_LEN = 3

    def create_rpc_dispatcher(self):
        '''Get the rpc dispatcher for this manager.

        If a manager would like to set an rpc API version, or support more than
        one class as the target of rpc messages, override this method.
        '''
        return q_rpc.PluginRpcDispatcher([self,
                                          agents_db.AgentExtRpcCallback()])

    @classmethod
    def get_port_from_device(cls, device):
        port = db.get_port_from_device(device[cls.TAP_PREFIX_LEN:])
        if port:
            port['device'] = device
        return port

    def get_device_details(self, rpc_context, **kwargs):
        """Agent requests device details."""
        agent_id = kwargs.get('agent_id')
        device = kwargs.get('device')
        LOG.debug(_("Device %(device)s details requested from %(agent_id)s"),
                  {'device': device, 'agent_id': agent_id})
        port = self.get_port_from_device(device)
        if port:
            binding = db.get_network_binding(db_api.get_session(),
                                             port['network_id'])
            (network_type,
             segmentation_id) = constants.interpret_vlan_id(binding.vlan_id)
            entry = {'device': device,
                     'network_type': network_type,
                     'physical_network': binding.physical_network,
                     'segmentation_id': segmentation_id,
                     'network_id': port['network_id'],
                     'port_id': port['id'],
                     'admin_state_up': port['admin_state_up']}
            if cfg.CONF.AGENT.rpc_support_old_agents:
                entry['vlan_id'] = binding.vlan_id
            new_status = (q_const.PORT_STATUS_ACTIVE if port['admin_state_up']
                          else q_const.PORT_STATUS_DOWN)
            if port['status'] != new_status:
                db.set_port_status(port['id'], new_status)
        else:
            entry = {'device': device}
            LOG.debug(_("%s can not be found in database"), device)
        return entry

    def update_device_down(self, rpc_context, **kwargs):
        """Device no longer exists on agent."""
        # TODO(garyk) - live migration and port status
        agent_id = kwargs.get('agent_id')
        device = kwargs.get('device')
        host = kwargs.get('host')
        port = self.get_port_from_device(device)
        LOG.debug(_("Device %(device)s no longer exists on %(agent_id)s"),
                  {'device': device, 'agent_id': agent_id})
        plugin = manager.NeutronManager.get_plugin()
        if port:
            entry = {'device': device,
                     'exists': True}
            if (host and not
                plugin.get_port_host(rpc_context, port['id']) == host):
                LOG.debug(_("Device %(device)s not bound to the"
                            " agent host %(host)s"),
                          {'device': device, 'host': host})
            elif port['status'] != q_const.PORT_STATUS_DOWN:
                # Set port status to DOWN
                db.set_port_status(port['id'], q_const.PORT_STATUS_DOWN)
        else:
            entry = {'device': device,
                     'exists': False}
            LOG.debug(_("%s can not be found in database"), device)
        return entry

    def update_device_up(self, rpc_context, **kwargs):
        """Device is up on agent."""
        agent_id = kwargs.get('agent_id')
        device = kwargs.get('device')
        host = kwargs.get('host')
<<<<<<< HEAD
        port = self.get_port_from_device.get_port(device)
=======
        port = self.get_port_from_device(device)
>>>>>>> dbd7e472
        LOG.debug(_("Device %(device)s up on %(agent_id)s"),
                  {'device': device, 'agent_id': agent_id})
        plugin = manager.NeutronManager.get_plugin()
        if port:
            if (host and
                not plugin.get_port_host(rpc_context, port['id']) == host):
                LOG.debug(_("Device %(device)s not bound to the"
                            " agent host %(host)s"),
                          {'device': device, 'host': host})
                return
            elif port['status'] != q_const.PORT_STATUS_ACTIVE:
                db.set_port_status(port['id'],
                                   q_const.PORT_STATUS_ACTIVE)
        else:
            LOG.debug(_("%s can not be found in database"), device)


class AgentNotifierApi(proxy.RpcProxy,
                       sg_rpc.SecurityGroupAgentRpcApiMixin):
    '''Agent side of the linux bridge rpc API.

    API version history:
        1.0 - Initial version.
        1.1 - Added get_active_networks_info, create_dhcp_port,
              and update_dhcp_port methods.


    '''

    BASE_RPC_API_VERSION = '1.1'

    def __init__(self, topic):
        super(AgentNotifierApi, self).__init__(
            topic=topic, default_version=self.BASE_RPC_API_VERSION)
        self.topic = topic
        self.topic_network_delete = topics.get_topic_name(topic,
                                                          topics.NETWORK,
                                                          topics.DELETE)
        self.topic_port_update = topics.get_topic_name(topic,
                                                       topics.PORT,
                                                       topics.UPDATE)

    def network_delete(self, context, network_id):
        self.fanout_cast(context,
                         self.make_msg('network_delete',
                                       network_id=network_id),
                         topic=self.topic_network_delete)

    def port_update(self, context, port, physical_network, vlan_id):
        network_type, segmentation_id = constants.interpret_vlan_id(vlan_id)
        kwargs = {'port': port,
                  'network_type': network_type,
                  'physical_network': physical_network,
                  'segmentation_id': segmentation_id}
        if cfg.CONF.AGENT.rpc_support_old_agents:
            kwargs['vlan_id'] = vlan_id
        msg = self.make_msg('port_update', **kwargs)
        self.fanout_cast(context, msg,
                         topic=self.topic_port_update)


class LinuxBridgePluginV2(db_base_plugin_v2.NeutronDbPluginV2,
                          external_net_db.External_net_db_mixin,
                          extraroute_db.ExtraRoute_db_mixin,
                          l3_gwmode_db.L3_NAT_db_mixin,
                          sg_db_rpc.SecurityGroupServerRpcMixin,
                          l3_agentschedulers_db.L3AgentSchedulerDbMixin,
                          agentschedulers_db.DhcpAgentSchedulerDbMixin,
                          portbindings_db.PortBindingMixin):
    """Implement the Neutron abstractions using Linux bridging.

    A new VLAN is created for each network.  An agent is relied upon
    to perform the actual Linux bridge configuration on each host.

    The provider extension is also supported. As discussed in
    https://bugs.launchpad.net/neutron/+bug/1023156, this class could
    be simplified, and filtering on extended attributes could be
    handled, by adding support for extended attributes to the
    NeutronDbPluginV2 base class. When that occurs, this class should
    be updated to take advantage of it.

    The port binding extension enables an external application relay
    information to and from the plugin.
    """

    # This attribute specifies whether the plugin supports or not
    # bulk/pagination/sorting operations. Name mangling is used in
    # order to ensure it is qualified by class
    __native_bulk_support = True
    __native_pagination_support = True
    __native_sorting_support = True

    _supported_extension_aliases = ["provider", "external-net", "router",
                                    "ext-gw-mode", "binding", "quotas",
                                    "security-group", "agent", "extraroute",
                                    "l3_agent_scheduler",
                                    "dhcp_agent_scheduler"]

    @property
    def supported_extension_aliases(self):
        if not hasattr(self, '_aliases'):
            aliases = self._supported_extension_aliases[:]
            sg_rpc.disable_security_group_extension_if_noop_driver(aliases)
            self._aliases = aliases
        return self._aliases

    def __init__(self):
        self.base_binding_dict = {
            portbindings.VIF_TYPE: portbindings.VIF_TYPE_BRIDGE,
            portbindings.CAPABILITIES: {
                portbindings.CAP_PORT_FILTER:
                'security-group' in self.supported_extension_aliases}}
        db.initialize()
        self._parse_network_vlan_ranges()
        db.sync_network_states(self.network_vlan_ranges)
        self.tenant_network_type = cfg.CONF.VLANS.tenant_network_type
        if self.tenant_network_type not in [constants.TYPE_LOCAL,
                                            constants.TYPE_VLAN,
                                            constants.TYPE_NONE]:
            LOG.error(_("Invalid tenant_network_type: %s. "
                        "Service terminated!"),
                      self.tenant_network_type)
            sys.exit(1)
        self._setup_rpc()
        self.network_scheduler = importutils.import_object(
            cfg.CONF.network_scheduler_driver
        )
        self.router_scheduler = importutils.import_object(
            cfg.CONF.router_scheduler_driver
        )
        LOG.debug(_("Linux Bridge Plugin initialization complete"))

    def _setup_rpc(self):
        # RPC support
        self.service_topics = {svc_constants.CORE: topics.PLUGIN,
                               svc_constants.L3_ROUTER_NAT: topics.L3PLUGIN}
        self.conn = rpc.create_connection(new=True)
        self.callbacks = LinuxBridgeRpcCallbacks()
        self.dispatcher = self.callbacks.create_rpc_dispatcher()
        for svc_topic in self.service_topics.values():
            self.conn.create_consumer(svc_topic, self.dispatcher, fanout=False)
        # Consume from all consumers in a thread
        self.conn.consume_in_thread()
        self.notifier = AgentNotifierApi(topics.AGENT)
        self.agent_notifiers[q_const.AGENT_TYPE_DHCP] = (
            dhcp_rpc_agent_api.DhcpAgentNotifyAPI()
        )
        self.agent_notifiers[q_const.AGENT_TYPE_L3] = (
            l3_rpc_agent_api.L3AgentNotify
        )

    def _parse_network_vlan_ranges(self):
        try:
            self.network_vlan_ranges = plugin_utils.parse_network_vlan_ranges(
                cfg.CONF.VLANS.network_vlan_ranges)
        except Exception as ex:
            LOG.error(_("%s. Agent terminated!"), ex)
            sys.exit(1)
        LOG.info(_("Network VLAN ranges: %s"), self.network_vlan_ranges)

    def _add_network_vlan_range(self, physical_network, vlan_min, vlan_max):
        self._add_network(physical_network)
        self.network_vlan_ranges[physical_network].append((vlan_min, vlan_max))

    def _add_network(self, physical_network):
        if physical_network not in self.network_vlan_ranges:
            self.network_vlan_ranges[physical_network] = []

    def _extend_network_dict_provider(self, context, network):
        binding = db.get_network_binding(context.session, network['id'])
        if binding.vlan_id == constants.FLAT_VLAN_ID:
            network[provider.NETWORK_TYPE] = constants.TYPE_FLAT
            network[provider.PHYSICAL_NETWORK] = binding.physical_network
            network[provider.SEGMENTATION_ID] = None
        elif binding.vlan_id == constants.LOCAL_VLAN_ID:
            network[provider.NETWORK_TYPE] = constants.TYPE_LOCAL
            network[provider.PHYSICAL_NETWORK] = None
            network[provider.SEGMENTATION_ID] = None
        else:
            network[provider.NETWORK_TYPE] = constants.TYPE_VLAN
            network[provider.PHYSICAL_NETWORK] = binding.physical_network
            network[provider.SEGMENTATION_ID] = binding.vlan_id

    def _process_provider_create(self, context, attrs):
        network_type = attrs.get(provider.NETWORK_TYPE)
        physical_network = attrs.get(provider.PHYSICAL_NETWORK)
        segmentation_id = attrs.get(provider.SEGMENTATION_ID)

        network_type_set = attributes.is_attr_set(network_type)
        physical_network_set = attributes.is_attr_set(physical_network)
        segmentation_id_set = attributes.is_attr_set(segmentation_id)

        if not (network_type_set or physical_network_set or
                segmentation_id_set):
            return (None, None, None)

        if not network_type_set:
            msg = _("provider:network_type required")
            raise q_exc.InvalidInput(error_message=msg)
        elif network_type == constants.TYPE_FLAT:
            if segmentation_id_set:
                msg = _("provider:segmentation_id specified for flat network")
                raise q_exc.InvalidInput(error_message=msg)
            else:
                segmentation_id = constants.FLAT_VLAN_ID
        elif network_type == constants.TYPE_VLAN:
            if not segmentation_id_set:
                msg = _("provider:segmentation_id required")
                raise q_exc.InvalidInput(error_message=msg)
            if not utils.is_valid_vlan_tag(segmentation_id):
                msg = (_("provider:segmentation_id out of range "
                         "(%(min_id)s through %(max_id)s)") %
                       {'min_id': q_const.MIN_VLAN_TAG,
                        'max_id': q_const.MAX_VLAN_TAG})
                raise q_exc.InvalidInput(error_message=msg)
        elif network_type == constants.TYPE_LOCAL:
            if physical_network_set:
                msg = _("provider:physical_network specified for local "
                        "network")
                raise q_exc.InvalidInput(error_message=msg)
            else:
                physical_network = None
            if segmentation_id_set:
                msg = _("provider:segmentation_id specified for local "
                        "network")
                raise q_exc.InvalidInput(error_message=msg)
            else:
                segmentation_id = constants.LOCAL_VLAN_ID
        else:
            msg = _("provider:network_type %s not supported") % network_type
            raise q_exc.InvalidInput(error_message=msg)

        if network_type in [constants.TYPE_VLAN, constants.TYPE_FLAT]:
            if physical_network_set:
                if physical_network not in self.network_vlan_ranges:
                    msg = (_("Unknown provider:physical_network %s") %
                           physical_network)
                    raise q_exc.InvalidInput(error_message=msg)
            elif 'default' in self.network_vlan_ranges:
                physical_network = 'default'
            else:
                msg = _("provider:physical_network required")
                raise q_exc.InvalidInput(error_message=msg)

        return (network_type, physical_network, segmentation_id)

    def create_network(self, context, network):
        (network_type, physical_network,
         vlan_id) = self._process_provider_create(context,
                                                  network['network'])

        session = context.session
        with session.begin(subtransactions=True):
            #set up default security groups
            tenant_id = self._get_tenant_id_for_create(
                context, network['network'])
            self._ensure_default_security_group(context, tenant_id)

            if not network_type:
                # tenant network
                network_type = self.tenant_network_type
                if network_type == constants.TYPE_NONE:
                    raise q_exc.TenantNetworksDisabled()
                elif network_type == constants.TYPE_VLAN:
                    physical_network, vlan_id = db.reserve_network(session)
                else:  # TYPE_LOCAL
                    vlan_id = constants.LOCAL_VLAN_ID
            else:
                # provider network
                if network_type in [constants.TYPE_VLAN, constants.TYPE_FLAT]:
                    db.reserve_specific_network(session, physical_network,
                                                vlan_id)
                # no reservation needed for TYPE_LOCAL
            net = super(LinuxBridgePluginV2, self).create_network(context,
                                                                  network)
            db.add_network_binding(session, net['id'],
                                   physical_network, vlan_id)
            self._process_l3_create(context, net, network['network'])
            self._extend_network_dict_provider(context, net)
            # note - exception will rollback entire transaction
        return net

    def update_network(self, context, id, network):
        provider._raise_if_updates_provider_attributes(network['network'])

        session = context.session
        with session.begin(subtransactions=True):
            net = super(LinuxBridgePluginV2, self).update_network(context, id,
                                                                  network)
            self._process_l3_update(context, net, network['network'])
            self._extend_network_dict_provider(context, net)
        return net

    def delete_network(self, context, id):
        session = context.session
        with session.begin(subtransactions=True):
            binding = db.get_network_binding(session, id)
            super(LinuxBridgePluginV2, self).delete_network(context, id)
            if binding.vlan_id != constants.LOCAL_VLAN_ID:
                db.release_network(session, binding.physical_network,
                                   binding.vlan_id, self.network_vlan_ranges)
            # the network_binding record is deleted via cascade from
            # the network record, so explicit removal is not necessary
        self.notifier.network_delete(context, id)

    def get_network(self, context, id, fields=None):
        session = context.session
        with session.begin(subtransactions=True):
            net = super(LinuxBridgePluginV2, self).get_network(context,
                                                               id, None)
            self._extend_network_dict_provider(context, net)
        return self._fields(net, fields)

    def get_networks(self, context, filters=None, fields=None,
                     sorts=None, limit=None, marker=None, page_reverse=False):
        session = context.session
        with session.begin(subtransactions=True):
            nets = super(LinuxBridgePluginV2,
                         self).get_networks(context, filters, None, sorts,
                                            limit, marker, page_reverse)
            for net in nets:
                self._extend_network_dict_provider(context, net)

        return [self._fields(net, fields) for net in nets]

    def create_port(self, context, port):
        session = context.session
        port_data = port['port']
        with session.begin(subtransactions=True):
            self._ensure_default_security_group_on_port(context, port)
            sgids = self._get_security_groups_on_port(context, port)
            # Set port status as 'DOWN'. This will be updated by agent
            port['port']['status'] = q_const.PORT_STATUS_DOWN

            port = super(LinuxBridgePluginV2,
                         self).create_port(context, port)
            self._process_portbindings_create_and_update(context,
                                                         port_data,
                                                         port)
            self._process_port_create_security_group(
                context, port, sgids)
        self.notify_security_groups_member_updated(context, port)
        return port

    def update_port(self, context, id, port):
        original_port = self.get_port(context, id)
        session = context.session
        need_port_update_notify = False

        with session.begin(subtransactions=True):
            updated_port = super(LinuxBridgePluginV2, self).update_port(
                context, id, port)
            self._process_portbindings_create_and_update(context,
                                                         port['port'],
                                                         updated_port)
            need_port_update_notify = self.update_security_group_on_port(
                context, id, port, original_port, updated_port)

        need_port_update_notify |= self.is_security_group_member_updated(
            context, original_port, updated_port)

        if original_port['admin_state_up'] != updated_port['admin_state_up']:
            need_port_update_notify = True

        if need_port_update_notify:
            self._notify_port_updated(context, updated_port)
        return updated_port

    def delete_port(self, context, id, l3_port_check=True):

        # if needed, check to see if this is a port owned by
        # and l3-router.  If so, we should prevent deletion.
        if l3_port_check:
            self.prevent_l3_port_deletion(context, id)

        session = context.session
        with session.begin(subtransactions=True):
            self.disassociate_floatingips(context, id)
            port = self.get_port(context, id)
            self._delete_port_security_group_bindings(context, id)
            super(LinuxBridgePluginV2, self).delete_port(context, id)

        self.notify_security_groups_member_updated(context, port)

    def _notify_port_updated(self, context, port):
        binding = db.get_network_binding(context.session,
                                         port['network_id'])
        self.notifier.port_update(context, port,
                                  binding.physical_network,
                                  binding.vlan_id)<|MERGE_RESOLUTION|>--- conflicted
+++ resolved
@@ -144,11 +144,7 @@
         agent_id = kwargs.get('agent_id')
         device = kwargs.get('device')
         host = kwargs.get('host')
-<<<<<<< HEAD
-        port = self.get_port_from_device.get_port(device)
-=======
         port = self.get_port_from_device(device)
->>>>>>> dbd7e472
         LOG.debug(_("Device %(device)s up on %(agent_id)s"),
                   {'device': device, 'agent_id': agent_id})
         plugin = manager.NeutronManager.get_plugin()
