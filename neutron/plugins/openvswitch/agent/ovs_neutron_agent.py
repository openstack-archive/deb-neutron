#!/usr/bin/env python
# vim: tabstop=4 shiftwidth=4 softtabstop=4
# Copyright 2011 Nicira Networks, Inc.
# All Rights Reserved.
#
#    Licensed under the Apache License, Version 2.0 (the "License"); you may
#    not use this file except in compliance with the License. You may obtain
#    a copy of the License at
#
#         http://www.apache.org/licenses/LICENSE-2.0
#
#    Unless required by applicable law or agreed to in writing, software
#    distributed under the License is distributed on an "AS IS" BASIS, WITHOUT
#    WARRANTIES OR CONDITIONS OF ANY KIND, either express or implied. See the
#    License for the specific language governing permissions and limitations
#    under the License.
# @author: Somik Behera, Nicira Networks, Inc.
# @author: Brad Hall, Nicira Networks, Inc.
# @author: Dan Wendlandt, Nicira Networks, Inc.
# @author: Dave Lapsley, Nicira Networks, Inc.
# @author: Aaron Rosen, Nicira Networks, Inc.
# @author: Seetharama Ayyadevara, Freescale Semiconductor, Inc.
# @author: Kyle Mestery, Cisco Systems, Inc.

import distutils.version as dist_version
import sys
import time

import eventlet
from oslo.config import cfg

from neutron.agent import l2population_rpc
from neutron.agent.linux import ip_lib
from neutron.agent.linux import ovs_lib
<<<<<<< HEAD
=======
from neutron.agent.linux import polling
>>>>>>> dbd7e472
from neutron.agent.linux import utils
from neutron.agent import rpc as agent_rpc
from neutron.agent import securitygroups_rpc as sg_rpc
from neutron.common import config as logging_config
from neutron.common import constants as q_const
from neutron.common import legacy
from neutron.common import topics
from neutron.common import utils as q_utils
from neutron import context
from neutron.extensions import securitygroup as ext_sg
from neutron.openstack.common import log as logging
from neutron.openstack.common import loopingcall
from neutron.openstack.common.rpc import common as rpc_common
from neutron.openstack.common.rpc import dispatcher
from neutron.plugins.openvswitch.common import config  # noqa
from neutron.plugins.openvswitch.common import constants


LOG = logging.getLogger(__name__)

# A placeholder for dead vlans.
DEAD_VLAN_TAG = str(q_const.MAX_VLAN_TAG + 1)


# A class to represent a VIF (i.e., a port that has 'iface-id' and 'vif-mac'
# attributes set).
class LocalVLANMapping:
    def __init__(self, vlan, network_type, physical_network, segmentation_id,
                 vif_ports=None):
        if vif_ports is None:
            vif_ports = {}
        self.vlan = vlan
        self.network_type = network_type
        self.physical_network = physical_network
        self.segmentation_id = segmentation_id
        self.vif_ports = vif_ports
        # set of tunnel ports on which packets should be flooded
        self.tun_ofports = set()

    def __str__(self):
        return ("lv-id = %s type = %s phys-net = %s phys-id = %s" %
                (self.vlan, self.network_type, self.physical_network,
                 self.segmentation_id))


class Port(object):
    """Represents a neutron port.

    Class stores port data in a ORM-free way, so attributres are
    still available even if a row has been deleted.
    """

    def __init__(self, p):
        self.id = p.id
        self.network_id = p.network_id
        self.device_id = p.device_id
        self.admin_state_up = p.admin_state_up
        self.status = p.status

    def __eq__(self, other):
        '''Compare only fields that will cause us to re-wire.'''
        try:
            return (self and other
                    and self.id == other.id
                    and self.admin_state_up == other.admin_state_up)
        except Exception:
            return False

    def __ne__(self, other):
        return not self.__eq__(other)

    def __hash__(self):
        return hash(self.id)


class OVSPluginApi(agent_rpc.PluginApi,
                   sg_rpc.SecurityGroupServerRpcApiMixin):
    pass


class OVSSecurityGroupAgent(sg_rpc.SecurityGroupAgentRpcMixin):
    def __init__(self, context, plugin_rpc, root_helper):
        self.context = context
        self.plugin_rpc = plugin_rpc
        self.root_helper = root_helper
        self.init_firewall()


class OVSNeutronAgent(sg_rpc.SecurityGroupAgentRpcCallbackMixin,
                      l2population_rpc.L2populationRpcCallBackMixin):
    '''Implements OVS-based tunneling, VLANs and flat networks.

    Two local bridges are created: an integration bridge (defaults to
    'br-int') and a tunneling bridge (defaults to 'br-tun'). An
    additional bridge is created for each physical network interface
    used for VLANs and/or flat networks.

    All VM VIFs are plugged into the integration bridge. VM VIFs on a
    given virtual network share a common "local" VLAN (i.e. not
    propagated externally). The VLAN id of this local VLAN is mapped
    to the physical networking details realizing that virtual network.

    For virtual networks realized as GRE tunnels, a Logical Switch
    (LS) identifier and is used to differentiate tenant traffic on
    inter-HV tunnels. A mesh of tunnels is created to other
    Hypervisors in the cloud. These tunnels originate and terminate on
    the tunneling bridge of each hypervisor. Port patching is done to
    connect local VLANs on the integration bridge to inter-hypervisor
    tunnels on the tunnel bridge.

    For each virtual networks realized as a VLANs or flat network, a
    veth is used to connect the local VLAN on the integration bridge
    with the physical network bridge, with flow rules adding,
    modifying, or stripping VLAN tags as necessary.
    '''

    # history
    #   1.0 Initial version
    #   1.1 Support Security Group RPC
    RPC_API_VERSION = '1.1'

    def __init__(self, integ_br, tun_br, local_ip,
                 bridge_mappings, root_helper,
                 polling_interval, tunnel_types=None,
                 veth_mtu=None, l2_population=False,
                 minimize_polling=False,
                 ovsdb_monitor_respawn_interval=(
                     constants.DEFAULT_OVSDBMON_RESPAWN)):
        '''Constructor.

        :param integ_br: name of the integration bridge.
        :param tun_br: name of the tunnel bridge.
        :param local_ip: local IP address of this hypervisor.
        :param bridge_mappings: mappings from physical network name to bridge.
        :param root_helper: utility to use when running shell cmds.
        :param polling_interval: interval (secs) to poll DB.
        :param tunnel_types: A list of tunnel types to enable support for in
               the agent. If set, will automatically set enable_tunneling to
               True.
        :param veth_mtu: MTU size for veth interfaces.
        :param minimize_polling: Optional, whether to minimize polling by
               monitoring ovsdb for interface changes.
        :param ovsdb_monitor_respawn_interval: Optional, when using polling
               minimization, the number of seconds to wait before respawning
               the ovsdb monitor.
        '''
        self.veth_mtu = veth_mtu
        self.root_helper = root_helper
        self.available_local_vlans = set(xrange(q_const.MIN_VLAN_TAG,
                                                q_const.MAX_VLAN_TAG))
        self.tunnel_types = tunnel_types or []
        self.l2_pop = l2_population
        self.agent_state = {
            'binary': 'neutron-openvswitch-agent',
            'host': cfg.CONF.host,
            'topic': q_const.L2_AGENT_TOPIC,
            'configurations': {'bridge_mappings': bridge_mappings,
                               'tunnel_types': self.tunnel_types,
                               'tunneling_ip': local_ip,
                               'l2_population': self.l2_pop},
            'agent_type': q_const.AGENT_TYPE_OVS,
            'start_flag': True}

        # Keep track of int_br's device count for use by _report_state()
        self.int_br_device_count = 0

        self.int_br = ovs_lib.OVSBridge(integ_br, self.root_helper)
        self.setup_rpc()
        self.setup_integration_br()
        self.setup_physical_bridges(bridge_mappings)
        self.local_vlan_map = {}
        self.tun_br_ofports = {constants.TYPE_GRE: {},
                               constants.TYPE_VXLAN: {}}

        self.polling_interval = polling_interval
        self.minimize_polling = minimize_polling
        self.ovsdb_monitor_respawn_interval = ovsdb_monitor_respawn_interval

        if tunnel_types:
            self.enable_tunneling = True
        else:
            self.enable_tunneling = False
        self.local_ip = local_ip
        self.tunnel_count = 0
        self.vxlan_udp_port = cfg.CONF.AGENT.vxlan_udp_port
        self._check_ovs_version()
        if self.enable_tunneling:
            self.setup_tunnel_br(tun_br)
        # Collect additional bridges to monitor
        self.ancillary_brs = self.setup_ancillary_bridges(integ_br, tun_br)

        # Security group agent supprot
        self.sg_agent = OVSSecurityGroupAgent(self.context,
                                              self.plugin_rpc,
                                              root_helper)
        # Initialize iteration counter
        self.iter_num = 0

    def _check_ovs_version(self):
        if constants.TYPE_VXLAN in self.tunnel_types:
            check_ovs_version(constants.MINIMUM_OVS_VXLAN_VERSION,
                              self.root_helper)

    def _report_state(self):
        # How many devices are likely used by a VM
        self.agent_state.get('configurations')['devices'] = (
            self.int_br_device_count)
        try:
            self.state_rpc.report_state(self.context,
                                        self.agent_state)
            self.agent_state.pop('start_flag', None)
        except Exception:
            LOG.exception(_("Failed reporting state!"))

    def setup_rpc(self):
        mac = self.int_br.get_local_port_mac()
        self.agent_id = '%s%s' % ('ovs', (mac.replace(":", "")))
        self.topic = topics.AGENT
        self.plugin_rpc = OVSPluginApi(topics.PLUGIN)
        self.state_rpc = agent_rpc.PluginReportStateAPI(topics.PLUGIN)

        # RPC network init
        self.context = context.get_admin_context_without_session()
        # Handle updates from service
        self.dispatcher = self.create_rpc_dispatcher()
        # Define the listening consumers for the agent
        consumers = [[topics.PORT, topics.UPDATE],
                     [topics.NETWORK, topics.DELETE],
                     [constants.TUNNEL, topics.UPDATE],
                     [topics.SECURITY_GROUP, topics.UPDATE]]
        if self.l2_pop:
            consumers.append([topics.L2POPULATION,
                              topics.UPDATE, cfg.CONF.host])
        self.connection = agent_rpc.create_consumers(self.dispatcher,
                                                     self.topic,
                                                     consumers)
        report_interval = cfg.CONF.AGENT.report_interval
        if report_interval:
            heartbeat = loopingcall.FixedIntervalLoopingCall(
                self._report_state)
            heartbeat.start(interval=report_interval)

    def get_net_uuid(self, vif_id):
        for network_id, vlan_mapping in self.local_vlan_map.iteritems():
            if vif_id in vlan_mapping.vif_ports:
                return network_id

    def network_delete(self, context, **kwargs):
        LOG.debug(_("network_delete received"))
        network_id = kwargs.get('network_id')
        LOG.debug(_("Delete %s"), network_id)
        # The network may not be defined on this agent
        lvm = self.local_vlan_map.get(network_id)
        if lvm:
            self.reclaim_local_vlan(network_id)
        else:
            LOG.debug(_("Network %s not used on agent."), network_id)

    def port_update(self, context, **kwargs):
        LOG.debug(_("port_update received"))
        port = kwargs.get('port')
        # Validate that port is on OVS
        vif_port = self.int_br.get_vif_port_by_id(port['id'])
        if not vif_port:
            return

        if ext_sg.SECURITYGROUPS in port:
            self.sg_agent.refresh_firewall()
        network_type = kwargs.get('network_type')
        segmentation_id = kwargs.get('segmentation_id')
        physical_network = kwargs.get('physical_network')
        self.treat_vif_port(vif_port, port['id'], port['network_id'],
                            network_type, physical_network,
                            segmentation_id, port['admin_state_up'])
        try:
            if port['admin_state_up']:
                # update plugin about port status
                self.plugin_rpc.update_device_up(self.context, port['id'],
                                                 self.agent_id,
                                                 cfg.CONF.host)
            else:
                # update plugin about port status
                self.plugin_rpc.update_device_down(self.context, port['id'],
                                                   self.agent_id,
                                                   cfg.CONF.host)
        except rpc_common.Timeout:
            LOG.error(_("RPC timeout while updating port %s"), port['id'])

    def tunnel_update(self, context, **kwargs):
        LOG.debug(_("tunnel_update received"))
        if not self.enable_tunneling:
            return
        tunnel_ip = kwargs.get('tunnel_ip')
        tunnel_id = kwargs.get('tunnel_id', tunnel_ip)
        if not tunnel_id:
            tunnel_id = tunnel_ip
        tunnel_type = kwargs.get('tunnel_type')
        if not tunnel_type:
            LOG.error(_("No tunnel_type specified, cannot create tunnels"))
            return
        if tunnel_type not in self.tunnel_types:
            LOG.error(_("tunnel_type %s not supported by agent"), tunnel_type)
            return
        if tunnel_ip == self.local_ip:
            return
        tun_name = '%s-%s' % (tunnel_type, tunnel_id)
        if not self.l2_pop:
            self.setup_tunnel_port(tun_name, tunnel_ip, tunnel_type)

    def fdb_add(self, context, fdb_entries):
        LOG.debug(_("fdb_add received"))
        for network_id, values in fdb_entries.items():
            lvm = self.local_vlan_map.get(network_id)
            if not lvm:
                # Agent doesn't manage any port in this network
                continue
            agent_ports = values.get('ports')
            agent_ports.pop(self.local_ip, None)
            if len(agent_ports):
                self.tun_br.defer_apply_on()
                for agent_ip, ports in agent_ports.items():
                    # Ensure we have a tunnel port with this remote agent
                    ofport = self.tun_br_ofports[
                        lvm.network_type].get(agent_ip)
                    if not ofport:
                        port_name = '%s-%s' % (lvm.network_type, agent_ip)
                        ofport = self.setup_tunnel_port(port_name, agent_ip,
                                                        lvm.network_type)
                        if ofport == 0:
                            continue
                    for port in ports:
                        self._add_fdb_flow(port, agent_ip, lvm, ofport)
                self.tun_br.defer_apply_off()

    def fdb_remove(self, context, fdb_entries):
        LOG.debug(_("fdb_remove received"))
        for network_id, values in fdb_entries.items():
            lvm = self.local_vlan_map.get(network_id)
            if not lvm:
                # Agent doesn't manage any more ports in this network
                continue
            agent_ports = values.get('ports')
            agent_ports.pop(self.local_ip, None)
            if len(agent_ports):
                self.tun_br.defer_apply_on()
                for agent_ip, ports in agent_ports.items():
                    ofport = self.tun_br_ofports[
                        lvm.network_type].get(agent_ip)
                    if not ofport:
                        continue
                    for port in ports:
                        self._del_fdb_flow(port, agent_ip, lvm, ofport)
                self.tun_br.defer_apply_off()

    def _add_fdb_flow(self, port_info, agent_ip, lvm, ofport):
        if port_info == q_const.FLOODING_ENTRY:
            lvm.tun_ofports.add(ofport)
            ofports = ','.join(lvm.tun_ofports)
            self.tun_br.mod_flow(table=constants.FLOOD_TO_TUN,
                                 priority=1,
                                 dl_vlan=lvm.vlan,
                                 actions="strip_vlan,set_tunnel:%s,"
                                 "output:%s" % (lvm.segmentation_id, ofports))
        else:
            # TODO(feleouet): add ARP responder entry
            self.tun_br.add_flow(table=constants.UCAST_TO_TUN,
                                 priority=2,
                                 dl_vlan=lvm.vlan,
                                 dl_dst=port_info[0],
                                 actions="strip_vlan,set_tunnel:%s,output:%s" %
                                 (lvm.segmentation_id, ofport))

    def _del_fdb_flow(self, port_info, agent_ip, lvm, ofport):
        if port_info == q_const.FLOODING_ENTRY:
            lvm.tun_ofports.remove(ofport)
            if len(lvm.tun_ofports) > 0:
                ofports = ','.join(lvm.tun_ofports)
                self.tun_br.mod_flow(table=constants.FLOOD_TO_TUN,
                                     priority=1,
                                     dl_vlan=lvm.vlan,
                                     actions="strip_vlan,"
                                     "set_tunnel:%s,output:%s" %
                                     (lvm.segmentation_id, ofports))
            else:
                # This local vlan doesn't require any more tunelling
                self.tun_br.delete_flows(table=constants.FLOOD_TO_TUN,
                                         dl_vlan=lvm.vlan)
            # Check if this tunnel port is still used
            self.cleanup_tunnel_port(ofport, lvm.network_type)
        else:
            #TODO(feleouet): remove ARP responder entry
            self.tun_br.delete_flows(table=constants.UCAST_TO_TUN,
                                     dl_vlan=lvm.vlan,
                                     dl_dst=port_info[0])

    def fdb_update(self, context, fdb_entries):
        LOG.debug(_("fdb_update received"))
        for action, values in fdb_entries.items():
            method = '_fdb_' + action
            if not hasattr(self, method):
                raise NotImplementedError()

            getattr(self, method)(context, values)

    def create_rpc_dispatcher(self):
        '''Get the rpc dispatcher for this manager.

        If a manager would like to set an rpc API version, or support more than
        one class as the target of rpc messages, override this method.
        '''
        return dispatcher.RpcDispatcher([self])

    def provision_local_vlan(self, net_uuid, network_type, physical_network,
                             segmentation_id):
        '''Provisions a local VLAN.

        :param net_uuid: the uuid of the network associated with this vlan.
        :param network_type: the network type ('gre', 'vxlan', 'vlan', 'flat',
                                               'local')
        :param physical_network: the physical network for 'vlan' or 'flat'
        :param segmentation_id: the VID for 'vlan' or tunnel ID for 'tunnel'
        '''

        if not self.available_local_vlans:
            LOG.error(_("No local VLAN available for net-id=%s"), net_uuid)
            return
        lvid = self.available_local_vlans.pop()
        LOG.info(_("Assigning %(vlan_id)s as local vlan for "
                   "net-id=%(net_uuid)s"),
                 {'vlan_id': lvid, 'net_uuid': net_uuid})
        self.local_vlan_map[net_uuid] = LocalVLANMapping(lvid, network_type,
                                                         physical_network,
                                                         segmentation_id)

        if network_type in constants.TUNNEL_NETWORK_TYPES:
            if self.enable_tunneling:
                # outbound broadcast/multicast
                ofports = ','.join(self.tun_br_ofports[network_type].values())
                if ofports:
                    self.tun_br.mod_flow(table=constants.FLOOD_TO_TUN,
                                         priority=1,
                                         dl_vlan=lvid,
                                         actions="strip_vlan,"
                                         "set_tunnel:%s,output:%s" %
                                         (segmentation_id, ofports))
                # inbound from tunnels: set lvid in the right table
                # and resubmit to Table LEARN_FROM_TUN for mac learning
                self.tun_br.add_flow(table=constants.TUN_TABLE[network_type],
                                     priority=1,
                                     tun_id=segmentation_id,
                                     actions="mod_vlan_vid:%s,resubmit(,%s)" %
                                     (lvid, constants.LEARN_FROM_TUN))
            else:
                LOG.error(_("Cannot provision %(network_type)s network for "
                          "net-id=%(net_uuid)s - tunneling disabled"),
                          {'network_type': network_type,
                           'net_uuid': net_uuid})
        elif network_type == constants.TYPE_FLAT:
            if physical_network in self.phys_brs:
                # outbound
                br = self.phys_brs[physical_network]
                br.add_flow(priority=4,
                            in_port=self.phys_ofports[physical_network],
                            dl_vlan=lvid,
                            actions="strip_vlan,normal")
                # inbound
                self.int_br.add_flow(
                    priority=3,
                    in_port=self.int_ofports[physical_network],
                    dl_vlan=0xffff,
                    actions="mod_vlan_vid:%s,normal" % lvid)
            else:
                LOG.error(_("Cannot provision flat network for "
                            "net-id=%(net_uuid)s - no bridge for "
                            "physical_network %(physical_network)s"),
                          {'net_uuid': net_uuid,
                           'physical_network': physical_network})
        elif network_type == constants.TYPE_VLAN:
            if physical_network in self.phys_brs:
                # outbound
                br = self.phys_brs[physical_network]
                br.add_flow(priority=4,
                            in_port=self.phys_ofports[physical_network],
                            dl_vlan=lvid,
                            actions="mod_vlan_vid:%s,normal" % segmentation_id)
                # inbound
                self.int_br.add_flow(priority=3,
                                     in_port=self.
                                     int_ofports[physical_network],
                                     dl_vlan=segmentation_id,
                                     actions="mod_vlan_vid:%s,normal" % lvid)
            else:
                LOG.error(_("Cannot provision VLAN network for "
                            "net-id=%(net_uuid)s - no bridge for "
                            "physical_network %(physical_network)s"),
                          {'net_uuid': net_uuid,
                           'physical_network': physical_network})
        elif network_type == constants.TYPE_LOCAL:
            # no flows needed for local networks
            pass
        else:
            LOG.error(_("Cannot provision unknown network type "
                        "%(network_type)s for net-id=%(net_uuid)s"),
                      {'network_type': network_type,
                       'net_uuid': net_uuid})

    def reclaim_local_vlan(self, net_uuid):
        '''Reclaim a local VLAN.

        :param net_uuid: the network uuid associated with this vlan.
        :param lvm: a LocalVLANMapping object that tracks (vlan, lsw_id,
            vif_ids) mapping.
        '''
        lvm = self.local_vlan_map.pop(net_uuid, None)
        if lvm is None:
            LOG.debug(_("Network %s not used on agent."), net_uuid)
            return

        LOG.info(_("Reclaiming vlan = %(vlan_id)s from net-id = %(net_uuid)s"),
                 {'vlan_id': lvm.vlan,
                  'net_uuid': net_uuid})

        if lvm.network_type in constants.TUNNEL_NETWORK_TYPES:
            if self.enable_tunneling:
                self.tun_br.delete_flows(
                    table=constants.TUN_TABLE[lvm.network_type],
                    tun_id=lvm.segmentation_id)
                self.tun_br.delete_flows(dl_vlan=lvm.vlan)
                if self.l2_pop:
                    # Try to remove tunnel ports if not used by other networks
                    for ofport in lvm.tun_ofports:
                        self.cleanup_tunnel_port(ofport, lvm.network_type)
        elif lvm.network_type == constants.TYPE_FLAT:
            if lvm.physical_network in self.phys_brs:
                # outbound
                br = self.phys_brs[lvm.physical_network]
                br.delete_flows(in_port=self.phys_ofports[lvm.
                                                          physical_network],
                                dl_vlan=lvm.vlan)
                # inbound
                br = self.int_br
                br.delete_flows(in_port=self.int_ofports[lvm.physical_network],
                                dl_vlan=0xffff)
        elif lvm.network_type == constants.TYPE_VLAN:
            if lvm.physical_network in self.phys_brs:
                # outbound
                br = self.phys_brs[lvm.physical_network]
                br.delete_flows(in_port=self.phys_ofports[lvm.
                                                          physical_network],
                                dl_vlan=lvm.vlan)
                # inbound
                br = self.int_br
                br.delete_flows(in_port=self.int_ofports[lvm.physical_network],
                                dl_vlan=lvm.segmentation_id)
        elif lvm.network_type == constants.TYPE_LOCAL:
            # no flows needed for local networks
            pass
        else:
            LOG.error(_("Cannot reclaim unknown network type "
                        "%(network_type)s for net-id=%(net_uuid)s"),
                      {'network_type': lvm.network_type,
                       'net_uuid': net_uuid})

        self.available_local_vlans.add(lvm.vlan)

    def port_bound(self, port, net_uuid,
                   network_type, physical_network, segmentation_id):
        '''Bind port to net_uuid/lsw_id and install flow for inbound traffic
        to vm.

        :param port: a ovslib.VifPort object.
        :param net_uuid: the net_uuid this port is to be associated with.
        :param network_type: the network type ('gre', 'vlan', 'flat', 'local')
        :param physical_network: the physical network for 'vlan' or 'flat'
        :param segmentation_id: the VID for 'vlan' or tunnel ID for 'tunnel'
        '''
        if net_uuid not in self.local_vlan_map:
            self.provision_local_vlan(net_uuid, network_type,
                                      physical_network, segmentation_id)
        lvm = self.local_vlan_map[net_uuid]
        lvm.vif_ports[port.vif_id] = port

        self.int_br.set_db_attribute("Port", port.port_name, "tag",
                                     str(lvm.vlan))
        if int(port.ofport) != -1:
            self.int_br.delete_flows(in_port=port.ofport)

    def port_unbound(self, vif_id, net_uuid=None):
        '''Unbind port.

        Removes corresponding local vlan mapping object if this is its last
        VIF.

        :param vif_id: the id of the vif
        :param net_uuid: the net_uuid this port is associated with.
        '''
        if net_uuid is None:
            net_uuid = self.get_net_uuid(vif_id)

        if not self.local_vlan_map.get(net_uuid):
            LOG.info(_('port_unbound() net_uuid %s not in local_vlan_map'),
                     net_uuid)
            return

        lvm = self.local_vlan_map[net_uuid]
        lvm.vif_ports.pop(vif_id, None)

        if not lvm.vif_ports:
            self.reclaim_local_vlan(net_uuid)

    def port_dead(self, port):
        '''Once a port has no binding, put it on the "dead vlan".

        :param port: a ovs_lib.VifPort object.
        '''
        self.int_br.set_db_attribute("Port", port.port_name, "tag",
                                     DEAD_VLAN_TAG)
        self.int_br.add_flow(priority=2, in_port=port.ofport, actions="drop")

    def setup_integration_br(self):
        '''Setup the integration bridge.

        Create patch ports and remove all existing flows.

        :param bridge_name: the name of the integration bridge.
        :returns: the integration bridge
        '''
        self.int_br.delete_port(cfg.CONF.OVS.int_peer_patch_port)
        self.int_br.remove_all_flows()
        # switch all traffic using L2 learning
        self.int_br.add_flow(priority=1, actions="normal")

    def setup_ancillary_bridges(self, integ_br, tun_br):
        '''Setup ancillary bridges - for example br-ex.'''
        ovs_bridges = set(ovs_lib.get_bridges(self.root_helper))
        # Remove all known bridges
        ovs_bridges.remove(integ_br)
        if self.enable_tunneling:
            ovs_bridges.remove(tun_br)
        br_names = [self.phys_brs[physical_network].br_name for
                    physical_network in self.phys_brs]
        ovs_bridges.difference_update(br_names)
        # Filter list of bridges to those that have external
        # bridge-id's configured
        br_names = []
        for bridge in ovs_bridges:
            id = ovs_lib.get_bridge_external_bridge_id(self.root_helper,
                                                       bridge)
            if id != bridge:
                br_names.append(bridge)
        ovs_bridges.difference_update(br_names)
        ancillary_bridges = []
        for bridge in ovs_bridges:
            br = ovs_lib.OVSBridge(bridge, self.root_helper)
            LOG.info(_('Adding %s to list of bridges.'), bridge)
            ancillary_bridges.append(br)
        return ancillary_bridges

    def setup_tunnel_br(self, tun_br):
        '''Setup the tunnel bridge.

        Creates tunnel bridge, and links it to the integration bridge
        using a patch port.

        :param tun_br: the name of the tunnel bridge.
        '''
        self.tun_br = ovs_lib.OVSBridge(tun_br, self.root_helper)
        self.tun_br.reset_bridge()
        self.patch_tun_ofport = self.int_br.add_patch_port(
            cfg.CONF.OVS.int_peer_patch_port, cfg.CONF.OVS.tun_peer_patch_port)
        self.patch_int_ofport = self.tun_br.add_patch_port(
            cfg.CONF.OVS.tun_peer_patch_port, cfg.CONF.OVS.int_peer_patch_port)
        if int(self.patch_tun_ofport) < 0 or int(self.patch_int_ofport) < 0:
            LOG.error(_("Failed to create OVS patch port. Cannot have "
                        "tunneling enabled on this agent, since this version "
                        "of OVS does not support tunnels or patch ports. "
                        "Agent terminated!"))
            exit(1)
        self.tun_br.remove_all_flows()

        # Table 0 (default) will sort incoming traffic depending on in_port
        self.tun_br.add_flow(priority=1,
                             in_port=self.patch_int_ofport,
                             actions="resubmit(,%s)" %
                             constants.PATCH_LV_TO_TUN)
        self.tun_br.add_flow(priority=0, actions="drop")
        # PATCH_LV_TO_TUN table will handle packets coming from patch_int
        # unicasts go to table UCAST_TO_TUN where remote adresses are learnt
        self.tun_br.add_flow(table=constants.PATCH_LV_TO_TUN,
                             dl_dst="00:00:00:00:00:00/01:00:00:00:00:00",
                             actions="resubmit(,%s)" % constants.UCAST_TO_TUN)
        # Broadcasts/multicasts go to table FLOOD_TO_TUN that handles flooding
        self.tun_br.add_flow(table=constants.PATCH_LV_TO_TUN,
                             dl_dst="01:00:00:00:00:00/01:00:00:00:00:00",
                             actions="resubmit(,%s)" % constants.FLOOD_TO_TUN)
        # Tables [tunnel_type]_TUN_TO_LV will set lvid depending on tun_id
        # for each tunnel type, and resubmit to table LEARN_FROM_TUN where
        # remote mac adresses will be learnt
        for tunnel_type in constants.TUNNEL_NETWORK_TYPES:
            self.tun_br.add_flow(table=constants.TUN_TABLE[tunnel_type],
                                 priority=0,
                                 actions="drop")
        # LEARN_FROM_TUN table will have a single flow using a learn action to
        # dynamically set-up flows in UCAST_TO_TUN corresponding to remote mac
        # adresses (assumes that lvid has already been set by a previous flow)
        learned_flow = ("table=%s,"
                        "priority=1,"
                        "hard_timeout=300,"
                        "NXM_OF_VLAN_TCI[0..11],"
                        "NXM_OF_ETH_DST[]=NXM_OF_ETH_SRC[],"
                        "load:0->NXM_OF_VLAN_TCI[],"
                        "load:NXM_NX_TUN_ID[]->NXM_NX_TUN_ID[],"
                        "output:NXM_OF_IN_PORT[]" %
                        constants.UCAST_TO_TUN)
        # Once remote mac adresses are learnt, packet is outputed to patch_int
        self.tun_br.add_flow(table=constants.LEARN_FROM_TUN,
                             priority=1,
                             actions="learn(%s),output:%s" %
                             (learned_flow, self.patch_int_ofport))
        # Egress unicast will be handled in table UCAST_TO_TUN, where remote
        # mac adresses will be learned. For now, just add a default flow that
        # will resubmit unknown unicasts to table FLOOD_TO_TUN to treat them
        # as broadcasts/multicasts
        self.tun_br.add_flow(table=constants.UCAST_TO_TUN,
                             priority=0,
                             actions="resubmit(,%s)" %
                             constants.FLOOD_TO_TUN)
        # FLOOD_TO_TUN will handle flooding in tunnels based on lvid,
        # for now, add a default drop action
        self.tun_br.add_flow(table=constants.FLOOD_TO_TUN,
                             priority=0,
                             actions="drop")

    def setup_physical_bridges(self, bridge_mappings):
        '''Setup the physical network bridges.

        Creates physical network bridges and links them to the
        integration bridge using veths.

        :param bridge_mappings: map physical network names to bridge names.
        '''
        self.phys_brs = {}
        self.int_ofports = {}
        self.phys_ofports = {}
        ip_wrapper = ip_lib.IPWrapper(self.root_helper)
        for physical_network, bridge in bridge_mappings.iteritems():
            LOG.info(_("Mapping physical network %(physical_network)s to "
                       "bridge %(bridge)s"),
                     {'physical_network': physical_network,
                      'bridge': bridge})
            # setup physical bridge
            if not ip_lib.device_exists(bridge, self.root_helper):
                LOG.error(_("Bridge %(bridge)s for physical network "
                            "%(physical_network)s does not exist. Agent "
                            "terminated!"),
                          {'physical_network': physical_network,
                           'bridge': bridge})
                sys.exit(1)
            br = ovs_lib.OVSBridge(bridge, self.root_helper)
            br.remove_all_flows()
            br.add_flow(priority=1, actions="normal")
            self.phys_brs[physical_network] = br

            # create veth to patch physical bridge with integration bridge
            int_veth_name = constants.VETH_INTEGRATION_PREFIX + bridge
            self.int_br.delete_port(int_veth_name)
            phys_veth_name = constants.VETH_PHYSICAL_PREFIX + bridge
            br.delete_port(phys_veth_name)
            if ip_lib.device_exists(int_veth_name, self.root_helper):
                ip_lib.IPDevice(int_veth_name, self.root_helper).link.delete()
                # Give udev a chance to process its rules here, to avoid
                # race conditions between commands launched by udev rules
                # and the subsequent call to ip_wrapper.add_veth
                utils.execute(['/sbin/udevadm', 'settle', '--timeout=10'])
            int_veth, phys_veth = ip_wrapper.add_veth(int_veth_name,
                                                      phys_veth_name)
            self.int_ofports[physical_network] = self.int_br.add_port(int_veth)
            self.phys_ofports[physical_network] = br.add_port(phys_veth)

            # block all untranslated traffic over veth between bridges
            self.int_br.add_flow(priority=2,
                                 in_port=self.int_ofports[physical_network],
                                 actions="drop")
            br.add_flow(priority=2,
                        in_port=self.phys_ofports[physical_network],
                        actions="drop")

            # enable veth to pass traffic
            int_veth.link.set_up()
            phys_veth.link.set_up()

            if self.veth_mtu:
                # set up mtu size for veth interfaces
                int_veth.link.set_mtu(self.veth_mtu)
                phys_veth.link.set_mtu(self.veth_mtu)

    def update_ports(self, registered_ports):
        ports = self.int_br.get_vif_port_set()
        if ports == registered_ports:
            return
        self.int_br_device_count = len(ports)
        added = ports - registered_ports
        removed = registered_ports - ports
        return {'current': ports,
                'added': added,
                'removed': removed}

    def update_ancillary_ports(self, registered_ports):
        ports = set()
        for bridge in self.ancillary_brs:
            ports |= bridge.get_vif_port_set()

        if ports == registered_ports:
            return
        added = ports - registered_ports
        removed = registered_ports - ports
        return {'current': ports,
                'added': added,
                'removed': removed}

    def treat_vif_port(self, vif_port, port_id, network_id, network_type,
                       physical_network, segmentation_id, admin_state_up):
        if vif_port:
            if admin_state_up:
                self.port_bound(vif_port, network_id, network_type,
                                physical_network, segmentation_id)
            else:
                self.port_dead(vif_port)
        else:
            LOG.debug(_("No VIF port for port %s defined on agent."), port_id)

    def setup_tunnel_port(self, port_name, remote_ip, tunnel_type):
        ofport = self.tun_br.add_tunnel_port(port_name,
                                             remote_ip,
                                             self.local_ip,
                                             tunnel_type,
                                             self.vxlan_udp_port)
        ofport_int = -1
        try:
            ofport_int = int(ofport)
        except (TypeError, ValueError):
            LOG.exception(_("ofport should have a value that can be "
                            "interpreted as an integer"))
        if ofport_int < 0:
            LOG.error(_("Failed to set-up %(type)s tunnel port to %(ip)s"),
                      {'type': tunnel_type, 'ip': remote_ip})
            return 0

        self.tun_br_ofports[tunnel_type][remote_ip] = ofport
        # Add flow in default table to resubmit to the right
        # tunelling table (lvid will be set in the latter)
        self.tun_br.add_flow(priority=1,
                             in_port=ofport,
                             actions="resubmit(,%s)" %
                             constants.TUN_TABLE[tunnel_type])

        ofports = ','.join(self.tun_br_ofports[tunnel_type].values())
        if ofports and not self.l2_pop:
            # Update flooding flows to include the new tunnel
            for network_id, vlan_mapping in self.local_vlan_map.iteritems():
                if vlan_mapping.network_type == tunnel_type:
                    self.tun_br.mod_flow(table=constants.FLOOD_TO_TUN,
                                         priority=1,
                                         dl_vlan=vlan_mapping.vlan,
                                         actions="strip_vlan,"
                                         "set_tunnel:%s,output:%s" %
                                         (vlan_mapping.segmentation_id,
                                          ofports))
        return ofport

    def cleanup_tunnel_port(self, tun_ofport, tunnel_type):
        # Check if this tunnel port is still used
        for lvm in self.local_vlan_map.values():
            if tun_ofport in lvm.tun_ofports:
                break
        # If not, remove it
        else:
            for remote_ip, ofport in self.tun_br_ofports[tunnel_type].items():
                if ofport == tun_ofport:
                    port_name = '%s-%s' % (tunnel_type, remote_ip)
                    self.tun_br.delete_port(port_name)
                    self.tun_br_ofports[tunnel_type].pop(remote_ip, None)

    def treat_devices_added(self, devices):
        resync = False
        self.sg_agent.prepare_devices_filter(devices)
        for device in devices:
            LOG.info(_("Port %s added"), device)
            try:
                details = self.plugin_rpc.get_device_details(self.context,
                                                             device,
                                                             self.agent_id)
            except Exception as e:
                LOG.debug(_("Unable to get port details for "
                            "%(device)s: %(e)s"),
                          {'device': device, 'e': e})
                resync = True
                continue
            port = self.int_br.get_vif_port_by_id(details['device'])
            if 'port_id' in details:
                LOG.info(_("Port %(device)s updated. Details: %(details)s"),
                         {'device': device, 'details': details})
                self.treat_vif_port(port, details['port_id'],
                                    details['network_id'],
                                    details['network_type'],
                                    details['physical_network'],
                                    details['segmentation_id'],
                                    details['admin_state_up'])

                # update plugin about port status
                self.plugin_rpc.update_device_up(self.context,
                                                 device,
                                                 self.agent_id,
                                                 cfg.CONF.host)
            else:
                LOG.debug(_("Device %s not defined on plugin"), device)
                if (port and int(port.ofport) != -1):
                    self.port_dead(port)
        return resync

    def treat_ancillary_devices_added(self, devices):
        resync = False
        for device in devices:
            LOG.info(_("Ancillary Port %s added"), device)
            try:
                self.plugin_rpc.get_device_details(self.context, device,
                                                   self.agent_id)
            except Exception as e:
                LOG.debug(_("Unable to get port details for "
                            "%(device)s: %(e)s"),
                          {'device': device, 'e': e})
                resync = True
                continue

            # update plugin about port status
            self.plugin_rpc.update_device_up(self.context,
                                             device,
                                             self.agent_id,
                                             cfg.CONF.host)
        return resync

    def treat_devices_removed(self, devices):
        resync = False
        self.sg_agent.remove_devices_filter(devices)
        for device in devices:
            LOG.info(_("Attachment %s removed"), device)
            try:
<<<<<<< HEAD
                details = self.plugin_rpc.update_device_down(self.context,
                                                             device,
                                                             self.agent_id,
                                                             cfg.CONF.host)
=======
                self.plugin_rpc.update_device_down(self.context,
                                                   device,
                                                   self.agent_id,
                                                   cfg.CONF.host)
>>>>>>> dbd7e472
            except Exception as e:
                LOG.debug(_("port_removed failed for %(device)s: %(e)s"),
                          {'device': device, 'e': e})
                resync = True
                continue
            self.port_unbound(device)
        return resync

    def treat_ancillary_devices_removed(self, devices):
        resync = False
        for device in devices:
            LOG.info(_("Attachment %s removed"), device)
            try:
                details = self.plugin_rpc.update_device_down(self.context,
                                                             device,
                                                             self.agent_id,
                                                             cfg.CONF.host)
            except Exception as e:
                LOG.debug(_("port_removed failed for %(device)s: %(e)s"),
                          {'device': device, 'e': e})
                resync = True
                continue
            if details['exists']:
                LOG.info(_("Port %s updated."), device)
                # Nothing to do regarding local networking
            else:
                LOG.debug(_("Device %s not defined on plugin"), device)
        return resync

    def process_network_ports(self, port_info):
        resync_a = False
        resync_b = False
        if 'added' in port_info:
            start = time.time()
            resync_a = self.treat_devices_added(port_info['added'])
            LOG.debug(_("process_network_ports - iteration:%(iter_num)d -"
                        "treat_devices_added completed in %(elapsed).3f"),
                      {'iter_num': self.iter_num,
                       'elapsed': time.time() - start})
        if 'removed' in port_info:
            start = time.time()
            resync_b = self.treat_devices_removed(port_info['removed'])
            LOG.debug(_("process_network_ports - iteration:%(iter_num)d -"
                        "treat_devices_removed completed in %(elapsed).3f"),
                      {'iter_num': self.iter_num,
                       'elapsed': time.time() - start})
        # If one of the above opertaions fails => resync with plugin
        return (resync_a | resync_b)

    def process_ancillary_network_ports(self, port_info):
        resync_a = False
        resync_b = False
        if 'added' in port_info:
            start = time.time()
            resync_a = self.treat_ancillary_devices_added(port_info['added'])
            LOG.debug(_("process_ancillary_network_ports - iteration: "
                        "%(iter_num)d - treat_ancillary_devices_added "
                        "completed in %(elapsed).3f"),
                      {'iter_num': self.iter_num,
                       'elapsed': time.time() - start})
        if 'removed' in port_info:
            start = time.time()
            resync_b = self.treat_ancillary_devices_removed(
                port_info['removed'])
            LOG.debug(_("process_ancillary_network_ports - iteration: "
                        "%(iter_num)d - treat_ancillary_devices_removed "
                        "completed in %(elapsed).3f"),
                      {'iter_num': self.iter_num,
                       'elapsed': time.time() - start})

        # If one of the above opertaions fails => resync with plugin
        return (resync_a | resync_b)

    def tunnel_sync(self):
        resync = False
        try:
            for tunnel_type in self.tunnel_types:
                details = self.plugin_rpc.tunnel_sync(self.context,
                                                      self.local_ip,
                                                      tunnel_type)
                if not self.l2_pop:
                    tunnels = details['tunnels']
                    for tunnel in tunnels:
                        if self.local_ip != tunnel['ip_address']:
                            tunnel_id = tunnel.get('id', tunnel['ip_address'])
                            tun_name = '%s-%s' % (tunnel_type, tunnel_id)
                            self.setup_tunnel_port(tun_name,
                                                   tunnel['ip_address'],
                                                   tunnel_type)
        except Exception as e:
            LOG.debug(_("Unable to sync tunnel IP %(local_ip)s: %(e)s"),
                      {'local_ip': self.local_ip, 'e': e})
            resync = True
        return resync

    def rpc_loop(self, polling_manager=None):
        if not polling_manager:
            polling_manager = polling.AlwaysPoll()

        sync = True
        ports = set()
        ancillary_ports = set()
        tunnel_sync = True
        while True:
            try:
                start = time.time()
                port_stats = {'regular': {'added': 0, 'removed': 0},
                              'ancillary': {'added': 0, 'removed': 0}}
                LOG.debug(_("Agent rpc_loop - iteration:%d started"),
                          self.iter_num)
                if sync:
                    LOG.info(_("Agent out of sync with plugin!"))
                    ports.clear()
                    ancillary_ports.clear()
                    sync = False
                    polling_manager.force_polling()

                # Notify the plugin of tunnel IP
                if self.enable_tunneling and tunnel_sync:
                    LOG.info(_("Agent tunnel out of sync with plugin!"))
                    tunnel_sync = self.tunnel_sync()
                if polling_manager.is_polling_required:
                    LOG.debug(_("Agent rpc_loop - iteration:%(iter_num)d - "
                                "starting polling. Elapsed:%(elapsed).3f"),
                              {'iter_num': self.iter_num,
                               'elapsed': time.time() - start})
                    port_info = self.update_ports(ports)
                    LOG.debug(_("Agent rpc_loop - iteration:%(iter_num)d - "
                                "port information retrieved. "
                                "Elapsed:%(elapsed).3f"),
                              {'iter_num': self.iter_num,
                               'elapsed': time.time() - start})
                    # notify plugin about port deltas
                    if port_info:
                        LOG.debug(_("Agent loop has new devices!"))
                        # If treat devices fails - must resync with plugin
                        sync = self.process_network_ports(port_info)
                        LOG.debug(_("Agent rpc_loop - iteration:%(iter_num)d -"
                                    "ports processed. Elapsed:%(elapsed).3f"),
                                  {'iter_num': self.iter_num,
                                   'elapsed': time.time() - start})
                        ports = port_info['current']
                        port_stats['regular']['added'] = (
                            len(port_info.get('added', [])))
                        port_stats['regular']['removed'] = (
                            len(port_info.get('removed', [])))
                    # Treat ancillary devices if they exist
                    if self.ancillary_brs:
                        port_info = self.update_ancillary_ports(
                            ancillary_ports)
                        LOG.debug(_("Agent rpc_loop - iteration:%(iter_num)d -"
                                    "ancillary port info retrieved. "
                                    "Elapsed:%(elapsed).3f"),
                                  {'iter_num': self.iter_num,
                                   'elapsed': time.time() - start})

                        if port_info:
                            rc = self.process_ancillary_network_ports(
                                port_info)
                            LOG.debug(_("Agent rpc_loop - iteration:"
                                        "%(iter_num)d - ancillary ports "
                                        "processed. Elapsed:%(elapsed).3f"),
                                      {'iter_num': self.iter_num,
                                       'elapsed': time.time() - start})
                            ancillary_ports = port_info['current']
                            port_stats['ancillary']['added'] = (
                                len(port_info.get('added', [])))
                            port_stats['ancillary']['removed'] = (
                                len(port_info.get('removed', [])))
                            sync = sync | rc

                    polling_manager.polling_completed()

            except Exception:
                LOG.exception(_("Error in agent event loop"))
                sync = True
                tunnel_sync = True

            # sleep till end of polling interval
            elapsed = (time.time() - start)
            LOG.debug(_("Agent rpc_loop - iteration:%(iter_num)d "
                        "completed. Processed ports statistics: "
                        "%(port_stats)s. Elapsed:%(elapsed).3f"),
                      {'iter_num': self.iter_num,
                       'port_stats': port_stats,
                       'elapsed': elapsed})
            if (elapsed < self.polling_interval):
                time.sleep(self.polling_interval - elapsed)
            else:
                LOG.debug(_("Loop iteration exceeded interval "
                            "(%(polling_interval)s vs. %(elapsed)s)!"),
                          {'polling_interval': self.polling_interval,
                           'elapsed': elapsed})
            self.iter_num = self.iter_num + 1

    def daemon_loop(self):
        with polling.get_polling_manager(
            self.minimize_polling,
            self.root_helper,
            self.ovsdb_monitor_respawn_interval) as pm:

            self.rpc_loop(polling_manager=pm)


def check_ovs_version(min_required_version, root_helper):
    LOG.debug(_("Checking OVS version for VXLAN support"))
    installed_klm_version = ovs_lib.get_installed_ovs_klm_version()
    installed_usr_version = ovs_lib.get_installed_ovs_usr_version(root_helper)
    # First check the userspace version
    if installed_usr_version:
        if dist_version.StrictVersion(
                installed_usr_version) < dist_version.StrictVersion(
                min_required_version):
            LOG.error(_('Failed userspace version check for Open '
                        'vSwitch with VXLAN support. To use '
                        'VXLAN tunnels with OVS, please ensure '
                        'the OVS version is %s '
                        'or newer!'), min_required_version)
            sys.exit(1)
        # Now check the kernel version
        if installed_klm_version:
            if dist_version.StrictVersion(
                    installed_klm_version) < dist_version.StrictVersion(
                    min_required_version):
                LOG.error(_('Failed kernel version check for Open '
                            'vSwitch with VXLAN support. To use '
                            'VXLAN tunnels with OVS, please ensure '
                            'the OVS version is %s or newer!'),
                          min_required_version)
                raise SystemExit(1)
        else:
            LOG.warning(_('Cannot determine kernel Open vSwitch version, '
                          'please ensure your Open vSwitch kernel module '
                          'is at least version %s to support VXLAN '
                          'tunnels.'), min_required_version)
    else:
        LOG.warning(_('Unable to determine Open vSwitch version. Please '
                      'ensure that its version is %s or newer to use VXLAN '
                      'tunnels with OVS.'), min_required_version)
        raise SystemExit(1)


def create_agent_config_map(config):
    """Create a map of agent config parameters.

    :param config: an instance of cfg.CONF
    :returns: a map of agent configuration parameters
    """
    try:
        bridge_mappings = q_utils.parse_mappings(config.OVS.bridge_mappings)
    except ValueError as e:
        raise ValueError(_("Parsing bridge_mappings failed: %s.") % e)

    kwargs = dict(
        integ_br=config.OVS.integration_bridge,
        tun_br=config.OVS.tunnel_bridge,
        local_ip=config.OVS.local_ip,
        bridge_mappings=bridge_mappings,
        root_helper=config.AGENT.root_helper,
        polling_interval=config.AGENT.polling_interval,
        minimize_polling=config.AGENT.minimize_polling,
        tunnel_types=config.AGENT.tunnel_types,
        veth_mtu=config.AGENT.veth_mtu,
        l2_population=config.AGENT.l2_population,
    )

    # If enable_tunneling is TRUE, set tunnel_type to default to GRE
    if config.OVS.enable_tunneling and not kwargs['tunnel_types']:
        kwargs['tunnel_types'] = [constants.TYPE_GRE]

    # Verify the tunnel_types specified are valid
    for tun in kwargs['tunnel_types']:
        if tun not in constants.TUNNEL_NETWORK_TYPES:
            msg = _('Invalid tunnel type specificed: %s'), tun
            raise ValueError(msg)
        if not kwargs['local_ip']:
            msg = _('Tunneling cannot be enabled without a valid local_ip.')
            raise ValueError(msg)

    return kwargs


def main():
    eventlet.monkey_patch()
    cfg.CONF.register_opts(ip_lib.OPTS)
    cfg.CONF(project='neutron')
    logging_config.setup_logging(cfg.CONF)
    legacy.modernize_quantum_config(cfg.CONF)

    try:
        agent_config = create_agent_config_map(cfg.CONF)
    except ValueError as e:
        LOG.error(_('%s Agent terminated!'), e)
        sys.exit(1)

    is_xen_compute_host = 'rootwrap-xen-dom0' in agent_config['root_helper']
    if is_xen_compute_host:
        # Force ip_lib to always use the root helper to ensure that ip
        # commands target xen dom0 rather than domU.
        cfg.CONF.set_default('ip_lib_force_root', True)

    plugin = OVSNeutronAgent(**agent_config)

    # Start everything.
    LOG.info(_("Agent initialized successfully, now running... "))
    plugin.daemon_loop()
    sys.exit(0)


if __name__ == "__main__":
    main()<|MERGE_RESOLUTION|>--- conflicted
+++ resolved
@@ -32,10 +32,7 @@
 from neutron.agent import l2population_rpc
 from neutron.agent.linux import ip_lib
 from neutron.agent.linux import ovs_lib
-<<<<<<< HEAD
-=======
 from neutron.agent.linux import polling
->>>>>>> dbd7e472
 from neutron.agent.linux import utils
 from neutron.agent import rpc as agent_rpc
 from neutron.agent import securitygroups_rpc as sg_rpc
@@ -983,17 +980,10 @@
         for device in devices:
             LOG.info(_("Attachment %s removed"), device)
             try:
-<<<<<<< HEAD
-                details = self.plugin_rpc.update_device_down(self.context,
-                                                             device,
-                                                             self.agent_id,
-                                                             cfg.CONF.host)
-=======
                 self.plugin_rpc.update_device_down(self.context,
                                                    device,
                                                    self.agent_id,
                                                    cfg.CONF.host)
->>>>>>> dbd7e472
             except Exception as e:
                 LOG.debug(_("port_removed failed for %(device)s: %(e)s"),
                           {'device': device, 'e': e})
