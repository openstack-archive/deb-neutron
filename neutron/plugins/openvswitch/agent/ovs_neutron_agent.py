#!/usr/bin/env python
# Copyright 2011 VMware, Inc.
# All Rights Reserved.
#
#    Licensed under the Apache License, Version 2.0 (the "License"); you may
#    not use this file except in compliance with the License. You may obtain
#    a copy of the License at
#
#         http://www.apache.org/licenses/LICENSE-2.0
#
#    Unless required by applicable law or agreed to in writing, software
#    distributed under the License is distributed on an "AS IS" BASIS, WITHOUT
#    WARRANTIES OR CONDITIONS OF ANY KIND, either express or implied. See the
#    License for the specific language governing permissions and limitations
#    under the License.

import hashlib
import signal
import sys
import time

import eventlet
eventlet.monkey_patch()

import netaddr
from oslo.config import cfg
from six import moves

from neutron.agent import l2population_rpc
from neutron.agent.linux import ip_lib
from neutron.agent.linux import ovs_lib
from neutron.agent.linux import polling
from neutron.agent.linux import utils
from neutron.agent import rpc as agent_rpc
from neutron.agent import securitygroups_rpc as sg_rpc
from neutron.common import config as logging_config
from neutron.common import constants as q_const
from neutron.common import topics
from neutron.common import utils as q_utils
from neutron import context
from neutron.openstack.common import log as logging
from neutron.openstack.common import loopingcall
from neutron.openstack.common.rpc import dispatcher
from neutron.plugins.common import constants as p_const
from neutron.plugins.openvswitch.common import config  # noqa
from neutron.plugins.openvswitch.common import constants


LOG = logging.getLogger(__name__)

# A placeholder for dead vlans.
DEAD_VLAN_TAG = str(q_const.MAX_VLAN_TAG + 1)


# A class to represent a VIF (i.e., a port that has 'iface-id' and 'vif-mac'
# attributes set).
class LocalVLANMapping:
    def __init__(self, vlan, network_type, physical_network, segmentation_id,
                 vif_ports=None):
        if vif_ports is None:
            vif_ports = {}
        self.vlan = vlan
        self.network_type = network_type
        self.physical_network = physical_network
        self.segmentation_id = segmentation_id
        self.vif_ports = vif_ports
        # set of tunnel ports on which packets should be flooded
        self.tun_ofports = set()

    def __str__(self):
        return ("lv-id = %s type = %s phys-net = %s phys-id = %s" %
                (self.vlan, self.network_type, self.physical_network,
                 self.segmentation_id))


class OVSPluginApi(agent_rpc.PluginApi,
                   sg_rpc.SecurityGroupServerRpcApiMixin):
    pass


class OVSSecurityGroupAgent(sg_rpc.SecurityGroupAgentRpcMixin):
    def __init__(self, context, plugin_rpc, root_helper):
        self.context = context
        self.plugin_rpc = plugin_rpc
        self.root_helper = root_helper
        self.init_firewall(defer_refresh_firewall=True)


class OVSNeutronAgent(sg_rpc.SecurityGroupAgentRpcCallbackMixin,
                      l2population_rpc.L2populationRpcCallBackMixin):
    '''Implements OVS-based tunneling, VLANs and flat networks.

    Two local bridges are created: an integration bridge (defaults to
    'br-int') and a tunneling bridge (defaults to 'br-tun'). An
    additional bridge is created for each physical network interface
    used for VLANs and/or flat networks.

    All VM VIFs are plugged into the integration bridge. VM VIFs on a
    given virtual network share a common "local" VLAN (i.e. not
    propagated externally). The VLAN id of this local VLAN is mapped
    to the physical networking details realizing that virtual network.

    For virtual networks realized as GRE tunnels, a Logical Switch
    (LS) identifier is used to differentiate tenant traffic on
    inter-HV tunnels. A mesh of tunnels is created to other
    Hypervisors in the cloud. These tunnels originate and terminate on
    the tunneling bridge of each hypervisor. Port patching is done to
    connect local VLANs on the integration bridge to inter-hypervisor
    tunnels on the tunnel bridge.

    For each virtual network realized as a VLAN or flat network, a
    veth is used to connect the local VLAN on the integration bridge
    with the physical network bridge, with flow rules adding,
    modifying, or stripping VLAN tags as necessary.
    '''

    # history
    #   1.0 Initial version
    #   1.1 Support Security Group RPC
    RPC_API_VERSION = '1.1'

    def __init__(self, integ_br, tun_br, local_ip,
                 bridge_mappings, root_helper,
                 polling_interval, tunnel_types=None,
                 veth_mtu=None, l2_population=False,
                 minimize_polling=False,
                 ovsdb_monitor_respawn_interval=(
                     constants.DEFAULT_OVSDBMON_RESPAWN),
                 arp_responder=False):
        '''Constructor.

        :param integ_br: name of the integration bridge.
        :param tun_br: name of the tunnel bridge.
        :param local_ip: local IP address of this hypervisor.
        :param bridge_mappings: mappings from physical network name to bridge.
        :param root_helper: utility to use when running shell cmds.
        :param polling_interval: interval (secs) to poll DB.
        :param tunnel_types: A list of tunnel types to enable support for in
               the agent. If set, will automatically set enable_tunneling to
               True.
        :param veth_mtu: MTU size for veth interfaces.
        :param minimize_polling: Optional, whether to minimize polling by
               monitoring ovsdb for interface changes.
        :param ovsdb_monitor_respawn_interval: Optional, when using polling
               minimization, the number of seconds to wait before respawning
               the ovsdb monitor.
        :param arp_responder: Optional, enable local ARP responder if it is
               supported.
        '''
        self.veth_mtu = veth_mtu
        self.root_helper = root_helper
        self.available_local_vlans = set(moves.xrange(q_const.MIN_VLAN_TAG,
                                                      q_const.MAX_VLAN_TAG))
        self.tunnel_types = tunnel_types or []
        self.l2_pop = l2_population
        # TODO(ethuleau): Initially, local ARP responder is be dependent to the
        #                 ML2 l2 population mechanism driver.
        self.arp_responder_enabled = (arp_responder and
                                      self._check_arp_responder_support() and
                                      self.l2_pop)
        self.agent_state = {
            'binary': 'neutron-openvswitch-agent',
            'host': cfg.CONF.host,
            'topic': q_const.L2_AGENT_TOPIC,
            'configurations': {'bridge_mappings': bridge_mappings,
                               'tunnel_types': self.tunnel_types,
                               'tunneling_ip': local_ip,
                               'l2_population': self.l2_pop,
                               'arp_responder_enabled':
                               self.arp_responder_enabled},
            'agent_type': q_const.AGENT_TYPE_OVS,
            'start_flag': True}

        # Keep track of int_br's device count for use by _report_state()
        self.int_br_device_count = 0

        self.int_br = ovs_lib.OVSBridge(integ_br, self.root_helper)
        self.int_br.set_secure_mode()
        # Stores port update notifications for processing in main rpc loop
        self.updated_ports = set()
        self.setup_rpc()
        self.setup_integration_br()
        self.bridge_mappings = bridge_mappings
        self.setup_physical_bridges(self.bridge_mappings)
        self.local_vlan_map = {}
        self.tun_br_ofports = {p_const.TYPE_GRE: {},
                               p_const.TYPE_VXLAN: {}}

        self.polling_interval = polling_interval
        self.minimize_polling = minimize_polling
        self.ovsdb_monitor_respawn_interval = ovsdb_monitor_respawn_interval

        if tunnel_types:
            self.enable_tunneling = True
        else:
            self.enable_tunneling = False
        self.local_ip = local_ip
        self.tunnel_count = 0
        self.vxlan_udp_port = cfg.CONF.AGENT.vxlan_udp_port
<<<<<<< HEAD
        self._check_ovs_version()
=======
        self.dont_fragment = cfg.CONF.AGENT.dont_fragment
>>>>>>> d394b8a7
        self.tun_br = None
        if self.enable_tunneling:
            self.setup_tunnel_br(tun_br)
        # Collect additional bridges to monitor
        self.ancillary_brs = self.setup_ancillary_bridges(integ_br, tun_br)

        # Security group agent support
        self.sg_agent = OVSSecurityGroupAgent(self.context,
                                              self.plugin_rpc,
                                              root_helper)
        # Initialize iteration counter
        self.iter_num = 0

    def _check_arp_responder_support(self):
        '''Check if OVS supports to modify ARP headers.

        This functionality is only available since the development branch 2.1.
        '''
        args = ['arp,action=load:0x2->NXM_OF_ARP_OP[],'
                'move:NXM_NX_ARP_SHA[]->NXM_NX_ARP_THA[],'
                'move:NXM_OF_ARP_SPA[]->NXM_OF_ARP_TPA[]']
        supported = ovs_lib.ofctl_arg_supported(self.root_helper, 'add-flow',
                                                args)
        if not supported:
            LOG.warning(_('OVS version can not support ARP responder.'))
        return supported

    def _report_state(self):
        # How many devices are likely used by a VM
        self.agent_state.get('configurations')['devices'] = (
            self.int_br_device_count)
        try:
            self.state_rpc.report_state(self.context,
                                        self.agent_state)
            self.agent_state.pop('start_flag', None)
        except Exception:
            LOG.exception(_("Failed reporting state!"))

    def setup_rpc(self):
        mac = self.int_br.get_local_port_mac()
        self.agent_id = '%s%s' % ('ovs', (mac.replace(":", "")))
        self.topic = topics.AGENT
        self.plugin_rpc = OVSPluginApi(topics.PLUGIN)
        self.state_rpc = agent_rpc.PluginReportStateAPI(topics.PLUGIN)

        # RPC network init
        self.context = context.get_admin_context_without_session()
        # Handle updates from service
        self.dispatcher = self.create_rpc_dispatcher()
        # Define the listening consumers for the agent
        consumers = [[topics.PORT, topics.UPDATE],
                     [topics.NETWORK, topics.DELETE],
                     [constants.TUNNEL, topics.UPDATE],
                     [topics.SECURITY_GROUP, topics.UPDATE]]
        if self.l2_pop:
            consumers.append([topics.L2POPULATION,
                              topics.UPDATE, cfg.CONF.host])
        self.connection = agent_rpc.create_consumers(self.dispatcher,
                                                     self.topic,
                                                     consumers)
        report_interval = cfg.CONF.AGENT.report_interval
        if report_interval:
            heartbeat = loopingcall.FixedIntervalLoopingCall(
                self._report_state)
            heartbeat.start(interval=report_interval)

    def get_net_uuid(self, vif_id):
        for network_id, vlan_mapping in self.local_vlan_map.iteritems():
            if vif_id in vlan_mapping.vif_ports:
                return network_id

    def network_delete(self, context, **kwargs):
        LOG.debug(_("network_delete received"))
        network_id = kwargs.get('network_id')
        LOG.debug(_("Delete %s"), network_id)
        # The network may not be defined on this agent
        lvm = self.local_vlan_map.get(network_id)
        if lvm:
            self.reclaim_local_vlan(network_id)
        else:
            LOG.debug(_("Network %s not used on agent."), network_id)

    def port_update(self, context, **kwargs):
        port = kwargs.get('port')
        # Put the port identifier in the updated_ports set.
        # Even if full port details might be provided to this call,
        # they are not used since there is no guarantee the notifications
        # are processed in the same order as the relevant API requests
        self.updated_ports.add(port['id'])
        LOG.debug(_("port_update message processed for port %s"), port['id'])

    def tunnel_update(self, context, **kwargs):
        LOG.debug(_("tunnel_update received"))
        if not self.enable_tunneling:
            return
        tunnel_ip = kwargs.get('tunnel_ip')
        tunnel_id = kwargs.get('tunnel_id', self.get_ip_in_hex(tunnel_ip))
        if not tunnel_id:
            return
        tunnel_type = kwargs.get('tunnel_type')
        if not tunnel_type:
            LOG.error(_("No tunnel_type specified, cannot create tunnels"))
            return
        if tunnel_type not in self.tunnel_types:
            LOG.error(_("tunnel_type %s not supported by agent"), tunnel_type)
            return
        if tunnel_ip == self.local_ip:
            return
        tun_name = '%s-%s' % (tunnel_type, tunnel_id)
        if not self.l2_pop:
            self.setup_tunnel_port(tun_name, tunnel_ip, tunnel_type)

    def fdb_add(self, context, fdb_entries):
        LOG.debug(_("fdb_add received"))
        for network_id, values in fdb_entries.items():
            lvm = self.local_vlan_map.get(network_id)
            if not lvm:
                # Agent doesn't manage any port in this network
                continue
            agent_ports = values.get('ports')
            agent_ports.pop(self.local_ip, None)
            if len(agent_ports):
                self.tun_br.defer_apply_on()
                for agent_ip, ports in agent_ports.items():
                    # Ensure we have a tunnel port with this remote agent
                    ofport = self.tun_br_ofports[
                        lvm.network_type].get(agent_ip)
                    if not ofport:
                        remote_ip_hex = self.get_ip_in_hex(agent_ip)
                        if not remote_ip_hex:
                            continue
                        port_name = '%s-%s' % (lvm.network_type, remote_ip_hex)
                        ofport = self.setup_tunnel_port(port_name, agent_ip,
                                                        lvm.network_type)
                        if ofport == 0:
                            continue
                    for port in ports:
                        self._add_fdb_flow(port, lvm, ofport)
                self.tun_br.defer_apply_off()

    def fdb_remove(self, context, fdb_entries):
        LOG.debug(_("fdb_remove received"))
        for network_id, values in fdb_entries.items():
            lvm = self.local_vlan_map.get(network_id)
            if not lvm:
                # Agent doesn't manage any more ports in this network
                continue
            agent_ports = values.get('ports')
            agent_ports.pop(self.local_ip, None)
            if len(agent_ports):
                self.tun_br.defer_apply_on()
                for agent_ip, ports in agent_ports.items():
                    ofport = self.tun_br_ofports[
                        lvm.network_type].get(agent_ip)
                    if not ofport:
                        continue
                    for port in ports:
                        self._del_fdb_flow(port, lvm, ofport)
                self.tun_br.defer_apply_off()

    def _add_fdb_flow(self, port_info, lvm, ofport):
        if port_info == q_const.FLOODING_ENTRY:
            lvm.tun_ofports.add(ofport)
            ofports = ','.join(lvm.tun_ofports)
            self.tun_br.mod_flow(table=constants.FLOOD_TO_TUN,
                                 dl_vlan=lvm.vlan,
                                 actions="strip_vlan,set_tunnel:%s,"
                                 "output:%s" % (lvm.segmentation_id, ofports))
        else:
            self._set_arp_responder('add', lvm.vlan, port_info[0],
                                    port_info[1])
            self.tun_br.add_flow(table=constants.UCAST_TO_TUN,
                                 priority=2,
                                 dl_vlan=lvm.vlan,
                                 dl_dst=port_info[0],
                                 actions="strip_vlan,set_tunnel:%s,output:%s" %
                                 (lvm.segmentation_id, ofport))

    def _del_fdb_flow(self, port_info, lvm, ofport):
        if port_info == q_const.FLOODING_ENTRY:
            lvm.tun_ofports.remove(ofport)
            if len(lvm.tun_ofports) > 0:
                ofports = ','.join(lvm.tun_ofports)
                self.tun_br.mod_flow(table=constants.FLOOD_TO_TUN,
                                     dl_vlan=lvm.vlan,
                                     actions="strip_vlan,"
                                     "set_tunnel:%s,output:%s" %
                                     (lvm.segmentation_id, ofports))
            else:
                # This local vlan doesn't require any more tunnelling
                self.tun_br.delete_flows(table=constants.FLOOD_TO_TUN,
                                         dl_vlan=lvm.vlan)
            # Check if this tunnel port is still used
            self.cleanup_tunnel_port(ofport, lvm.network_type)
        else:
            self._set_arp_responder('remove', lvm.vlan, port_info[0],
                                    port_info[1])
            self.tun_br.delete_flows(table=constants.UCAST_TO_TUN,
                                     dl_vlan=lvm.vlan,
                                     dl_dst=port_info[0])

    def _fdb_chg_ip(self, context, fdb_entries):
        '''fdb update when an IP of a port is updated.

        The ML2 l2-pop mechanism driver send an fdb update rpc message when an
        IP of a port is updated.

        :param context: RPC context.
        :param fdb_entries: fdb dicts that contain all mac/IP informations per
                            agent and network.
                               {'net1':
                                {'agent_ip':
                                 {'before': [[mac, ip]],
                                  'after': [[mac, ip]]
                                 }
                                }
                                'net2':
                                ...
                               }
        '''
        LOG.debug(_("update chg_ip received"))

        # TODO(ethuleau): Use OVS defer apply flows for all rules will be an
        # interesting improvement here. But actually, OVS lib defer apply flows
        # methods doesn't ensure the add flows will be applied before delete.
        for network_id, agent_ports in fdb_entries.items():
            lvm = self.local_vlan_map.get(network_id)
            if not lvm:
                continue

            for agent_ip, state in agent_ports.items():
                if agent_ip == self.local_ip:
                    continue

                after = state.get('after')
                for mac, ip in after:
                    self._set_arp_responder('add', lvm.vlan, mac, ip)

                before = state.get('before')
                for mac, ip in before:
                    self._set_arp_responder('remove', lvm.vlan, mac, ip)

    def fdb_update(self, context, fdb_entries):
        LOG.debug(_("fdb_update received"))
        for action, values in fdb_entries.items():
            method = '_fdb_' + action
            if not hasattr(self, method):
                raise NotImplementedError()

            getattr(self, method)(context, values)

    def _set_arp_responder(self, action, lvid, mac_str, ip_str):
        '''Set the ARP respond entry.

        When the l2 population mechanism driver and OVS supports to edit ARP
        fields, a table (ARP_RESPONDER) to resolve ARP locally is added to the
        tunnel bridge.

        :param action: add or remove ARP entry.
        :param lvid: local VLAN map of network's ARP entry.
        :param mac_str: MAC string value.
        :param ip_str: IP string value.
        '''
        if not self.arp_responder_enabled:
            return

        mac = netaddr.EUI(mac_str, dialect=netaddr.mac_unix)
        ip = netaddr.IPAddress(ip_str)

        if action == 'add':
            actions = ('move:NXM_OF_ETH_SRC[]->NXM_OF_ETH_DST[],'
                       'mod_dl_src:%(mac)s,'
                       'load:0x2->NXM_OF_ARP_OP[],'
                       'move:NXM_NX_ARP_SHA[]->NXM_NX_ARP_THA[],'
                       'move:NXM_OF_ARP_SPA[]->NXM_OF_ARP_TPA[],'
                       'load:%(mac)#x->NXM_NX_ARP_SHA[],'
                       'load:%(ip)#x->NXM_OF_ARP_SPA[],'
                       'in_port' % {'mac': mac, 'ip': ip})
            self.tun_br.add_flow(table=constants.ARP_RESPONDER,
                                 priority=1,
                                 proto='arp',
                                 dl_vlan=lvid,
                                 nw_dst='%s' % ip,
                                 actions=actions)
        elif action == 'remove':
            self.tun_br.delete_flows(table=constants.ARP_RESPONDER,
                                     proto='arp',
                                     dl_vlan=lvid,
                                     nw_dst='%s' % ip)
        else:
            LOG.warning(_('Action %s not supported'), action)

    def create_rpc_dispatcher(self):
        '''Get the rpc dispatcher for this manager.

        If a manager would like to set an rpc API version, or support more than
        one class as the target of rpc messages, override this method.
        '''
        return dispatcher.RpcDispatcher([self])

    def provision_local_vlan(self, net_uuid, network_type, physical_network,
                             segmentation_id):
        '''Provisions a local VLAN.

        :param net_uuid: the uuid of the network associated with this vlan.
        :param network_type: the network type ('gre', 'vxlan', 'vlan', 'flat',
                                               'local')
        :param physical_network: the physical network for 'vlan' or 'flat'
        :param segmentation_id: the VID for 'vlan' or tunnel ID for 'tunnel'
        '''

        # On a restart or crash of OVS, the network associated with this VLAN
        # will already be assigned, so check for that here before assigning a
        # new one.
        lvm = self.local_vlan_map.get(net_uuid)
        if lvm:
            lvid = lvm.vlan
        else:
            if not self.available_local_vlans:
                LOG.error(_("No local VLAN available for net-id=%s"), net_uuid)
                return
            lvid = self.available_local_vlans.pop()
            self.local_vlan_map[net_uuid] = LocalVLANMapping(lvid,
                                                             network_type,
                                                             physical_network,
                                                             segmentation_id)

        LOG.info(_("Assigning %(vlan_id)s as local vlan for "
                   "net-id=%(net_uuid)s"),
                 {'vlan_id': lvid, 'net_uuid': net_uuid})

        if network_type in constants.TUNNEL_NETWORK_TYPES:
            if self.enable_tunneling:
                # outbound broadcast/multicast
                ofports = ','.join(self.tun_br_ofports[network_type].values())
                if ofports:
                    self.tun_br.mod_flow(table=constants.FLOOD_TO_TUN,
                                         dl_vlan=lvid,
                                         actions="strip_vlan,"
                                         "set_tunnel:%s,output:%s" %
                                         (segmentation_id, ofports))
                # inbound from tunnels: set lvid in the right table
                # and resubmit to Table LEARN_FROM_TUN for mac learning
                self.tun_br.add_flow(table=constants.TUN_TABLE[network_type],
                                     priority=1,
                                     tun_id=segmentation_id,
                                     actions="mod_vlan_vid:%s,resubmit(,%s)" %
                                     (lvid, constants.LEARN_FROM_TUN))
            else:
                LOG.error(_("Cannot provision %(network_type)s network for "
                          "net-id=%(net_uuid)s - tunneling disabled"),
                          {'network_type': network_type,
                           'net_uuid': net_uuid})
        elif network_type == p_const.TYPE_FLAT:
            if physical_network in self.phys_brs:
                # outbound
                br = self.phys_brs[physical_network]
                br.add_flow(priority=4,
                            in_port=self.phys_ofports[physical_network],
                            dl_vlan=lvid,
                            actions="strip_vlan,normal")
                # inbound
                self.int_br.add_flow(
                    priority=3,
                    in_port=self.int_ofports[physical_network],
                    dl_vlan=0xffff,
                    actions="mod_vlan_vid:%s,normal" % lvid)
            else:
                LOG.error(_("Cannot provision flat network for "
                            "net-id=%(net_uuid)s - no bridge for "
                            "physical_network %(physical_network)s"),
                          {'net_uuid': net_uuid,
                           'physical_network': physical_network})
        elif network_type == p_const.TYPE_VLAN:
            if physical_network in self.phys_brs:
                # outbound
                br = self.phys_brs[physical_network]
                br.add_flow(priority=4,
                            in_port=self.phys_ofports[physical_network],
                            dl_vlan=lvid,
                            actions="mod_vlan_vid:%s,normal" % segmentation_id)
                # inbound
                self.int_br.add_flow(priority=3,
                                     in_port=self.
                                     int_ofports[physical_network],
                                     dl_vlan=segmentation_id,
                                     actions="mod_vlan_vid:%s,normal" % lvid)
            else:
                LOG.error(_("Cannot provision VLAN network for "
                            "net-id=%(net_uuid)s - no bridge for "
                            "physical_network %(physical_network)s"),
                          {'net_uuid': net_uuid,
                           'physical_network': physical_network})
        elif network_type == p_const.TYPE_LOCAL:
            # no flows needed for local networks
            pass
        else:
            LOG.error(_("Cannot provision unknown network type "
                        "%(network_type)s for net-id=%(net_uuid)s"),
                      {'network_type': network_type,
                       'net_uuid': net_uuid})

    def reclaim_local_vlan(self, net_uuid):
        '''Reclaim a local VLAN.

        :param net_uuid: the network uuid associated with this vlan.
        :param lvm: a LocalVLANMapping object that tracks (vlan, lsw_id,
            vif_ids) mapping.
        '''
        lvm = self.local_vlan_map.pop(net_uuid, None)
        if lvm is None:
            LOG.debug(_("Network %s not used on agent."), net_uuid)
            return

        LOG.info(_("Reclaiming vlan = %(vlan_id)s from net-id = %(net_uuid)s"),
                 {'vlan_id': lvm.vlan,
                  'net_uuid': net_uuid})

        if lvm.network_type in constants.TUNNEL_NETWORK_TYPES:
            if self.enable_tunneling:
                self.tun_br.delete_flows(
                    table=constants.TUN_TABLE[lvm.network_type],
                    tun_id=lvm.segmentation_id)
                self.tun_br.delete_flows(dl_vlan=lvm.vlan)
                if self.l2_pop:
                    # Try to remove tunnel ports if not used by other networks
                    for ofport in lvm.tun_ofports:
                        self.cleanup_tunnel_port(ofport, lvm.network_type)
        elif lvm.network_type == p_const.TYPE_FLAT:
            if lvm.physical_network in self.phys_brs:
                # outbound
                br = self.phys_brs[lvm.physical_network]
                br.delete_flows(in_port=self.phys_ofports[lvm.
                                                          physical_network],
                                dl_vlan=lvm.vlan)
                # inbound
                br = self.int_br
                br.delete_flows(in_port=self.int_ofports[lvm.physical_network],
                                dl_vlan=0xffff)
        elif lvm.network_type == p_const.TYPE_VLAN:
            if lvm.physical_network in self.phys_brs:
                # outbound
                br = self.phys_brs[lvm.physical_network]
                br.delete_flows(in_port=self.phys_ofports[lvm.
                                                          physical_network],
                                dl_vlan=lvm.vlan)
                # inbound
                br = self.int_br
                br.delete_flows(in_port=self.int_ofports[lvm.physical_network],
                                dl_vlan=lvm.segmentation_id)
        elif lvm.network_type == p_const.TYPE_LOCAL:
            # no flows needed for local networks
            pass
        else:
            LOG.error(_("Cannot reclaim unknown network type "
                        "%(network_type)s for net-id=%(net_uuid)s"),
                      {'network_type': lvm.network_type,
                       'net_uuid': net_uuid})

        self.available_local_vlans.add(lvm.vlan)

    def port_bound(self, port, net_uuid,
                   network_type, physical_network, segmentation_id,
                   ovs_restarted):
        '''Bind port to net_uuid/lsw_id and install flow for inbound traffic
        to vm.

        :param port: a ovslib.VifPort object.
        :param net_uuid: the net_uuid this port is to be associated with.
        :param network_type: the network type ('gre', 'vlan', 'flat', 'local')
        :param physical_network: the physical network for 'vlan' or 'flat'
        :param segmentation_id: the VID for 'vlan' or tunnel ID for 'tunnel'
        :param ovs_restarted: indicates if this is called for an OVS restart.
        '''
        if net_uuid not in self.local_vlan_map or ovs_restarted:
            self.provision_local_vlan(net_uuid, network_type,
                                      physical_network, segmentation_id)
        lvm = self.local_vlan_map[net_uuid]
        lvm.vif_ports[port.vif_id] = port
        # Do not bind a port if it's already bound
        cur_tag = self.int_br.db_get_val("Port", port.port_name, "tag")
        if cur_tag != str(lvm.vlan):
            self.int_br.set_db_attribute("Port", port.port_name, "tag",
                                         str(lvm.vlan))
            if port.ofport != -1:
                self.int_br.delete_flows(in_port=port.ofport)

    def port_unbound(self, vif_id, net_uuid=None):
        '''Unbind port.

        Removes corresponding local vlan mapping object if this is its last
        VIF.

        :param vif_id: the id of the vif
        :param net_uuid: the net_uuid this port is associated with.
        '''
        if net_uuid is None:
            net_uuid = self.get_net_uuid(vif_id)

        if not self.local_vlan_map.get(net_uuid):
            LOG.info(_('port_unbound() net_uuid %s not in local_vlan_map'),
                     net_uuid)
            return

        lvm = self.local_vlan_map[net_uuid]
        lvm.vif_ports.pop(vif_id, None)

        if not lvm.vif_ports:
            self.reclaim_local_vlan(net_uuid)

    def port_dead(self, port):
        '''Once a port has no binding, put it on the "dead vlan".

        :param port: a ovs_lib.VifPort object.
        '''
        # Don't kill a port if it's already dead
        cur_tag = self.int_br.db_get_val("Port", port.port_name, "tag")
        if cur_tag != DEAD_VLAN_TAG:
            self.int_br.set_db_attribute("Port", port.port_name, "tag",
                                         DEAD_VLAN_TAG)
            self.int_br.add_flow(priority=2, in_port=port.ofport,
                                 actions="drop")

    def setup_integration_br(self):
        '''Setup the integration bridge.

        Create patch ports and remove all existing flows.

        :param bridge_name: the name of the integration bridge.
        :returns: the integration bridge
        '''
        self.int_br.delete_port(cfg.CONF.OVS.int_peer_patch_port)
        self.int_br.remove_all_flows()
        # switch all traffic using L2 learning
        self.int_br.add_flow(priority=1, actions="normal")
        # Add a canary flow to int_br to track OVS restarts
        self.int_br.add_flow(table=constants.CANARY_TABLE, priority=0,
                             actions="drop")

    def setup_ancillary_bridges(self, integ_br, tun_br):
        '''Setup ancillary bridges - for example br-ex.'''
        ovs_bridges = set(ovs_lib.get_bridges(self.root_helper))
        # Remove all known bridges
        ovs_bridges.remove(integ_br)
        if self.enable_tunneling:
            ovs_bridges.remove(tun_br)
        br_names = [self.phys_brs[physical_network].br_name for
                    physical_network in self.phys_brs]
        ovs_bridges.difference_update(br_names)
        # Filter list of bridges to those that have external
        # bridge-id's configured
        br_names = []
        for bridge in ovs_bridges:
            id = ovs_lib.get_bridge_external_bridge_id(self.root_helper,
                                                       bridge)
            if id != bridge:
                br_names.append(bridge)
        ovs_bridges.difference_update(br_names)
        ancillary_bridges = []
        for bridge in ovs_bridges:
            br = ovs_lib.OVSBridge(bridge, self.root_helper)
            LOG.info(_('Adding %s to list of bridges.'), bridge)
            ancillary_bridges.append(br)
        return ancillary_bridges

    def setup_tunnel_br(self, tun_br=None):
        '''Setup the tunnel bridge.

        Creates tunnel bridge, and links it to the integration bridge
        using a patch port.

        :param tun_br: the name of the tunnel bridge.
        '''
        if not self.tun_br:
            self.tun_br = ovs_lib.OVSBridge(tun_br, self.root_helper)

        self.tun_br.reset_bridge()
        self.patch_tun_ofport = self.int_br.add_patch_port(
            cfg.CONF.OVS.int_peer_patch_port, cfg.CONF.OVS.tun_peer_patch_port)
        self.patch_int_ofport = self.tun_br.add_patch_port(
            cfg.CONF.OVS.tun_peer_patch_port, cfg.CONF.OVS.int_peer_patch_port)
        if int(self.patch_tun_ofport) < 0 or int(self.patch_int_ofport) < 0:
            LOG.error(_("Failed to create OVS patch port. Cannot have "
                        "tunneling enabled on this agent, since this version "
                        "of OVS does not support tunnels or patch ports. "
                        "Agent terminated!"))
            exit(1)
        self.tun_br.remove_all_flows()

        # Table 0 (default) will sort incoming traffic depending on in_port
        self.tun_br.add_flow(priority=1,
                             in_port=self.patch_int_ofport,
                             actions="resubmit(,%s)" %
                             constants.PATCH_LV_TO_TUN)
        self.tun_br.add_flow(priority=0, actions="drop")
        if self.arp_responder_enabled:
            # ARP broadcast-ed request go to the local ARP_RESPONDER table to
            # be locally resolved
            self.tun_br.add_flow(table=constants.PATCH_LV_TO_TUN,
                                 priority=1,
                                 proto='arp',
                                 dl_dst="ff:ff:ff:ff:ff:ff",
                                 actions=("resubmit(,%s)" %
                                          constants.ARP_RESPONDER))
        # PATCH_LV_TO_TUN table will handle packets coming from patch_int
        # unicasts go to table UCAST_TO_TUN where remote addresses are learnt
        self.tun_br.add_flow(table=constants.PATCH_LV_TO_TUN,
                             priority=0,
                             dl_dst="00:00:00:00:00:00/01:00:00:00:00:00",
                             actions="resubmit(,%s)" % constants.UCAST_TO_TUN)
        # Broadcasts/multicasts go to table FLOOD_TO_TUN that handles flooding
        self.tun_br.add_flow(table=constants.PATCH_LV_TO_TUN,
                             priority=0,
                             dl_dst="01:00:00:00:00:00/01:00:00:00:00:00",
                             actions="resubmit(,%s)" % constants.FLOOD_TO_TUN)
        # Tables [tunnel_type]_TUN_TO_LV will set lvid depending on tun_id
        # for each tunnel type, and resubmit to table LEARN_FROM_TUN where
        # remote mac addresses will be learnt
        for tunnel_type in constants.TUNNEL_NETWORK_TYPES:
            self.tun_br.add_flow(table=constants.TUN_TABLE[tunnel_type],
                                 priority=0,
                                 actions="drop")
        # LEARN_FROM_TUN table will have a single flow using a learn action to
        # dynamically set-up flows in UCAST_TO_TUN corresponding to remote mac
        # addresses (assumes that lvid has already been set by a previous flow)
        learned_flow = ("table=%s,"
                        "priority=1,"
                        "hard_timeout=300,"
                        "NXM_OF_VLAN_TCI[0..11],"
                        "NXM_OF_ETH_DST[]=NXM_OF_ETH_SRC[],"
                        "load:0->NXM_OF_VLAN_TCI[],"
                        "load:NXM_NX_TUN_ID[]->NXM_NX_TUN_ID[],"
                        "output:NXM_OF_IN_PORT[]" %
                        constants.UCAST_TO_TUN)
        # Once remote mac addresses are learnt, output packet to patch_int
        self.tun_br.add_flow(table=constants.LEARN_FROM_TUN,
                             priority=1,
                             actions="learn(%s),output:%s" %
                             (learned_flow, self.patch_int_ofport))
        # Egress unicast will be handled in table UCAST_TO_TUN, where remote
        # mac addresses will be learned. For now, just add a default flow that
        # will resubmit unknown unicasts to table FLOOD_TO_TUN to treat them
        # as broadcasts/multicasts
        self.tun_br.add_flow(table=constants.UCAST_TO_TUN,
                             priority=0,
                             actions="resubmit(,%s)" %
                             constants.FLOOD_TO_TUN)
        if self.arp_responder_enabled:
            # If none of the ARP entries correspond to the requested IP, the
            # broadcast-ed packet is resubmitted to the flooding table
            self.tun_br.add_flow(table=constants.ARP_RESPONDER,
                                 priority=0,
                                 actions="resubmit(,%s)" %
                                 constants.FLOOD_TO_TUN)
        # FLOOD_TO_TUN will handle flooding in tunnels based on lvid,
        # for now, add a default drop action
        self.tun_br.add_flow(table=constants.FLOOD_TO_TUN,
                             priority=0,
                             actions="drop")

    def get_veth_name(self, prefix, name):
        """Construct a veth name based on the prefix and name that does not
           exceed the maximum length allowed for a linux device. Longer names
           are hashed to help ensure uniqueness.
        """
        if len(prefix + name) <= ip_lib.VETH_MAX_NAME_LENGTH:
            return prefix + name
        # We can't just truncate because bridges may be distinguished
        # by an ident at the end. A hash over the name should be unique.
        # Leave part of the bridge name on for easier identification
        hashlen = 6
        namelen = ip_lib.VETH_MAX_NAME_LENGTH - len(prefix) - hashlen
        new_name = ('%(prefix)s%(truncated)s%(hash)s' %
                    {'prefix': prefix, 'truncated': name[0:namelen],
                     'hash': hashlib.sha1(name).hexdigest()[0:hashlen]})
        LOG.warning(_("Creating an interface named %(name)s exceeds the "
                      "%(limit)d character limitation. It was shortened to "
                      "%(new_name)s to fit."),
                    {'name': name, 'limit': ip_lib.VETH_MAX_NAME_LENGTH,
                     'new_name': new_name})
        return new_name

    def setup_physical_bridges(self, bridge_mappings):
        '''Setup the physical network bridges.

        Creates physical network bridges and links them to the
        integration bridge using veths.

        :param bridge_mappings: map physical network names to bridge names.
        '''
        self.phys_brs = {}
        self.int_ofports = {}
        self.phys_ofports = {}
        ip_wrapper = ip_lib.IPWrapper(self.root_helper)
        for physical_network, bridge in bridge_mappings.iteritems():
            LOG.info(_("Mapping physical network %(physical_network)s to "
                       "bridge %(bridge)s"),
                     {'physical_network': physical_network,
                      'bridge': bridge})
            # setup physical bridge
            if not ip_lib.device_exists(bridge, self.root_helper):
                LOG.error(_("Bridge %(bridge)s for physical network "
                            "%(physical_network)s does not exist. Agent "
                            "terminated!"),
                          {'physical_network': physical_network,
                           'bridge': bridge})
                sys.exit(1)
            br = ovs_lib.OVSBridge(bridge, self.root_helper)
            br.remove_all_flows()
            br.add_flow(priority=1, actions="normal")
            self.phys_brs[physical_network] = br

            # create veth to patch physical bridge with integration bridge
            int_veth_name = self.get_veth_name(
                constants.VETH_INTEGRATION_PREFIX, bridge)
            self.int_br.delete_port(int_veth_name)
            phys_veth_name = self.get_veth_name(
                constants.VETH_PHYSICAL_PREFIX, bridge)
            br.delete_port(phys_veth_name)
            if ip_lib.device_exists(int_veth_name, self.root_helper):
                ip_lib.IPDevice(int_veth_name, self.root_helper).link.delete()
                # Give udev a chance to process its rules here, to avoid
                # race conditions between commands launched by udev rules
                # and the subsequent call to ip_wrapper.add_veth
                utils.execute(['/sbin/udevadm', 'settle', '--timeout=10'])
            int_veth, phys_veth = ip_wrapper.add_veth(int_veth_name,
                                                      phys_veth_name)
            self.int_ofports[physical_network] = self.int_br.add_port(int_veth)
            self.phys_ofports[physical_network] = br.add_port(phys_veth)

            # block all untranslated traffic over veth between bridges
            self.int_br.add_flow(priority=2,
                                 in_port=self.int_ofports[physical_network],
                                 actions="drop")
            br.add_flow(priority=2,
                        in_port=self.phys_ofports[physical_network],
                        actions="drop")

            # enable veth to pass traffic
            int_veth.link.set_up()
            phys_veth.link.set_up()

            if self.veth_mtu:
                # set up mtu size for veth interfaces
                int_veth.link.set_mtu(self.veth_mtu)
                phys_veth.link.set_mtu(self.veth_mtu)

    def scan_ports(self, registered_ports, updated_ports=None):
        cur_ports = self.int_br.get_vif_port_set()
        self.int_br_device_count = len(cur_ports)
        port_info = {'current': cur_ports}
        if updated_ports is None:
            updated_ports = set()
        updated_ports.update(self.check_changed_vlans(registered_ports))
        if updated_ports:
            # Some updated ports might have been removed in the
            # meanwhile, and therefore should not be processed.
            # In this case the updated port won't be found among
            # current ports.
            updated_ports &= cur_ports
            if updated_ports:
                port_info['updated'] = updated_ports

        # FIXME(salv-orlando): It's not really necessary to return early
        # if nothing has changed.
        if cur_ports == registered_ports:
            # No added or removed ports to set, just return here
            return port_info

        port_info['added'] = cur_ports - registered_ports
        # Remove all the known ports not found on the integration bridge
        port_info['removed'] = registered_ports - cur_ports
        return port_info

    def check_changed_vlans(self, registered_ports):
        """Return ports which have lost their vlan tag.

        The returned value is a set of port ids of the ports concerned by a
        vlan tag loss.
        """
        port_tags = self.int_br.get_port_tag_dict()
        changed_ports = set()
        for lvm in self.local_vlan_map.values():
            for port in registered_ports:
                if (
                    port in lvm.vif_ports
                    and lvm.vif_ports[port].port_name in port_tags
                    and port_tags[lvm.vif_ports[port].port_name] != lvm.vlan
                ):
                    LOG.info(
                        _("Port '%(port_name)s' has lost "
                            "its vlan tag '%(vlan_tag)d'!"),
                        {'port_name': lvm.vif_ports[port].port_name,
                         'vlan_tag': lvm.vlan}
                    )
                    changed_ports.add(port)
        return changed_ports

    def update_ancillary_ports(self, registered_ports):
        ports = set()
        for bridge in self.ancillary_brs:
            ports |= bridge.get_vif_port_set()

        if ports == registered_ports:
            return
        added = ports - registered_ports
        removed = registered_ports - ports
        return {'current': ports,
                'added': added,
                'removed': removed}

    def treat_vif_port(self, vif_port, port_id, network_id, network_type,
                       physical_network, segmentation_id, admin_state_up,
                       ovs_restarted):
        # When this function is called for a port, the port should have
        # an OVS ofport configured, as only these ports were considered
        # for being treated. If that does not happen, it is a potential
        # error condition of which operators should be aware
        if not vif_port.ofport:
            LOG.warn(_("VIF port: %s has no ofport configured, and might not "
                       "be able to transmit"), vif_port.vif_id)
        if vif_port:
            if admin_state_up:
                self.port_bound(vif_port, network_id, network_type,
                                physical_network, segmentation_id,
                                ovs_restarted)
            else:
                self.port_dead(vif_port)
        else:
            LOG.debug(_("No VIF port for port %s defined on agent."), port_id)

    def setup_tunnel_port(self, port_name, remote_ip, tunnel_type):
        ofport = self.tun_br.add_tunnel_port(port_name,
                                             remote_ip,
                                             self.local_ip,
                                             tunnel_type,
                                             self.vxlan_udp_port,
                                             self.dont_fragment)
        ofport_int = -1
        try:
            ofport_int = int(ofport)
        except (TypeError, ValueError):
            LOG.exception(_("ofport should have a value that can be "
                            "interpreted as an integer"))
        if ofport_int < 0:
            LOG.error(_("Failed to set-up %(type)s tunnel port to %(ip)s"),
                      {'type': tunnel_type, 'ip': remote_ip})
            return 0

        self.tun_br_ofports[tunnel_type][remote_ip] = ofport
        # Add flow in default table to resubmit to the right
        # tunnelling table (lvid will be set in the latter)
        self.tun_br.add_flow(priority=1,
                             in_port=ofport,
                             actions="resubmit(,%s)" %
                             constants.TUN_TABLE[tunnel_type])

        ofports = ','.join(self.tun_br_ofports[tunnel_type].values())
        if ofports and not self.l2_pop:
            # Update flooding flows to include the new tunnel
            for network_id, vlan_mapping in self.local_vlan_map.iteritems():
                if vlan_mapping.network_type == tunnel_type:
                    self.tun_br.mod_flow(table=constants.FLOOD_TO_TUN,
                                         dl_vlan=vlan_mapping.vlan,
                                         actions="strip_vlan,"
                                         "set_tunnel:%s,output:%s" %
                                         (vlan_mapping.segmentation_id,
                                          ofports))
        return ofport

    def cleanup_tunnel_port(self, tun_ofport, tunnel_type):
        # Check if this tunnel port is still used
        for lvm in self.local_vlan_map.values():
            if tun_ofport in lvm.tun_ofports:
                break
        # If not, remove it
        else:
            for remote_ip, ofport in self.tun_br_ofports[tunnel_type].items():
                if ofport == tun_ofport:
                    port_name = '%s-%s' % (tunnel_type,
                                           self.get_ip_in_hex(remote_ip))
                    self.tun_br.delete_port(port_name)
                    self.tun_br_ofports[tunnel_type].pop(remote_ip, None)

    def treat_devices_added_or_updated(self, devices, ovs_restarted):
        resync = False
        for device in devices:
            LOG.debug(_("Processing port %s"), device)
            port = self.int_br.get_vif_port_by_id(device)
            if not port:
                # The port has disappeared and should not be processed
                # There is no need to put the port DOWN in the plugin as
                # it never went up in the first place
                LOG.info(_("Port %s was not found on the integration bridge "
                           "and will therefore not be processed"), device)
                continue
            try:
                # TODO(salv-orlando): Provide bulk API for retrieving
                # details for all devices in one call
                details = self.plugin_rpc.get_device_details(self.context,
                                                             device,
                                                             self.agent_id)
            except Exception as e:
                LOG.debug(_("Unable to get port details for "
                            "%(device)s: %(e)s"),
                          {'device': device, 'e': e})
                resync = True
                continue
            if 'port_id' in details:
                LOG.info(_("Port %(device)s updated. Details: %(details)s"),
                         {'device': device, 'details': details})
                self.treat_vif_port(port, details['port_id'],
                                    details['network_id'],
                                    details['network_type'],
                                    details['physical_network'],
                                    details['segmentation_id'],
                                    details['admin_state_up'],
                                    ovs_restarted)
                # update plugin about port status
                if details.get('admin_state_up'):
                    LOG.debug(_("Setting status for %s to UP"), device)
                    self.plugin_rpc.update_device_up(
                        self.context, device, self.agent_id, cfg.CONF.host)
                else:
                    LOG.debug(_("Setting status for %s to DOWN"), device)
                    self.plugin_rpc.update_device_down(
                        self.context, device, self.agent_id, cfg.CONF.host)
                LOG.info(_("Configuration for device %s completed."), device)
            else:
                LOG.warn(_("Device %s not defined on plugin"), device)
                if (port and port.ofport != -1):
                    self.port_dead(port)
        return resync

    def treat_ancillary_devices_added(self, devices):
        resync = False
        for device in devices:
            LOG.info(_("Ancillary Port %s added"), device)
            try:
                self.plugin_rpc.get_device_details(self.context, device,
                                                   self.agent_id)
            except Exception as e:
                LOG.debug(_("Unable to get port details for "
                            "%(device)s: %(e)s"),
                          {'device': device, 'e': e})
                resync = True
                continue

            # update plugin about port status
            self.plugin_rpc.update_device_up(self.context,
                                             device,
                                             self.agent_id,
                                             cfg.CONF.host)
        return resync

    def treat_devices_removed(self, devices):
        resync = False
        self.sg_agent.remove_devices_filter(devices)
        for device in devices:
            LOG.info(_("Attachment %s removed"), device)
            try:
                self.plugin_rpc.update_device_down(self.context,
                                                   device,
                                                   self.agent_id,
                                                   cfg.CONF.host)
            except Exception as e:
                LOG.debug(_("port_removed failed for %(device)s: %(e)s"),
                          {'device': device, 'e': e})
                resync = True
                continue
            self.port_unbound(device)
        return resync

    def treat_ancillary_devices_removed(self, devices):
        resync = False
        for device in devices:
            LOG.info(_("Attachment %s removed"), device)
            try:
                details = self.plugin_rpc.update_device_down(self.context,
                                                             device,
                                                             self.agent_id,
                                                             cfg.CONF.host)
            except Exception as e:
                LOG.debug(_("port_removed failed for %(device)s: %(e)s"),
                          {'device': device, 'e': e})
                resync = True
                continue
            if details['exists']:
                LOG.info(_("Port %s updated."), device)
                # Nothing to do regarding local networking
            else:
                LOG.debug(_("Device %s not defined on plugin"), device)
        return resync

    def process_network_ports(self, port_info, ovs_restarted):
        resync_a = False
        resync_b = False
        # TODO(salv-orlando): consider a solution for ensuring notifications
        # are processed exactly in the same order in which they were
        # received. This is tricky because there are two notification
        # sources: the neutron server, and the ovs db monitor process
        # If there is an exception while processing security groups ports
        # will not be wired anyway, and a resync will be triggered
        # TODO(salv-orlando): Optimize avoiding applying filters unnecessarily
        # (eg: when there are no IP address changes)
        self.sg_agent.setup_port_filters(port_info.get('added', set()),
                                         port_info.get('updated', set()))
        # VIF wiring needs to be performed always for 'new' devices.
        # For updated ports, re-wiring is not needed in most cases, but needs
        # to be performed anyway when the admin state of a device is changed.
        # A device might be both in the 'added' and 'updated'
        # list at the same time; avoid processing it twice.
        devices_added_updated = (port_info.get('added', set()) |
                                 port_info.get('updated', set()))
        if devices_added_updated:
            start = time.time()
            resync_a = self.treat_devices_added_or_updated(
                devices_added_updated, ovs_restarted)
            LOG.debug(_("process_network_ports - iteration:%(iter_num)d -"
                        "treat_devices_added_or_updated completed "
                        "in %(elapsed).3f"),
                      {'iter_num': self.iter_num,
                       'elapsed': time.time() - start})
        if 'removed' in port_info:
            start = time.time()
            resync_b = self.treat_devices_removed(port_info['removed'])
            LOG.debug(_("process_network_ports - iteration:%(iter_num)d -"
                        "treat_devices_removed completed in %(elapsed).3f"),
                      {'iter_num': self.iter_num,
                       'elapsed': time.time() - start})
        # If one of the above operations fails => resync with plugin
        return (resync_a | resync_b)

    def process_ancillary_network_ports(self, port_info):
        resync_a = False
        resync_b = False
        if 'added' in port_info:
            start = time.time()
            resync_a = self.treat_ancillary_devices_added(port_info['added'])
            LOG.debug(_("process_ancillary_network_ports - iteration: "
                        "%(iter_num)d - treat_ancillary_devices_added "
                        "completed in %(elapsed).3f"),
                      {'iter_num': self.iter_num,
                       'elapsed': time.time() - start})
        if 'removed' in port_info:
            start = time.time()
            resync_b = self.treat_ancillary_devices_removed(
                port_info['removed'])
            LOG.debug(_("process_ancillary_network_ports - iteration: "
                        "%(iter_num)d - treat_ancillary_devices_removed "
                        "completed in %(elapsed).3f"),
                      {'iter_num': self.iter_num,
                       'elapsed': time.time() - start})

        # If one of the above operations fails => resync with plugin
        return (resync_a | resync_b)

    def get_ip_in_hex(self, ip_address):
        try:
            return '%08x' % netaddr.IPAddress(ip_address, version=4)
        except Exception:
            LOG.warn(_("Unable to create tunnel port. Invalid remote IP: %s"),
                     ip_address)
            return

    def tunnel_sync(self):
        resync = False
        try:
            for tunnel_type in self.tunnel_types:
                details = self.plugin_rpc.tunnel_sync(self.context,
                                                      self.local_ip,
                                                      tunnel_type)
                if not self.l2_pop:
                    tunnels = details['tunnels']
                    for tunnel in tunnels:
                        if self.local_ip != tunnel['ip_address']:
                            tunnel_id = tunnel.get('id')
                            # Unlike the OVS plugin, ML2 doesn't return an id
                            # key. So use ip_address to form port name instead.
                            # Port name must be <=15 chars, so use shorter hex.
                            remote_ip = tunnel['ip_address']
                            remote_ip_hex = self.get_ip_in_hex(remote_ip)
                            if not tunnel_id and not remote_ip_hex:
                                continue
                            tun_name = '%s-%s' % (tunnel_type,
                                                  tunnel_id or remote_ip_hex)
                            self.setup_tunnel_port(tun_name,
                                                   tunnel['ip_address'],
                                                   tunnel_type)
        except Exception as e:
            LOG.debug(_("Unable to sync tunnel IP %(local_ip)s: %(e)s"),
                      {'local_ip': self.local_ip, 'e': e})
            resync = True
        return resync

    def _agent_has_updates(self, polling_manager):
        return (polling_manager.is_polling_required or
                self.updated_ports or
                self.sg_agent.firewall_refresh_needed())

    def _port_info_has_changes(self, port_info):
        return (port_info.get('added') or
                port_info.get('removed') or
                port_info.get('updated'))

    def check_ovs_restart(self):
        # Check for the canary flow
        canary_flow = self.int_br.dump_flows_for_table(constants.CANARY_TABLE)
        return not canary_flow

    def rpc_loop(self, polling_manager=None):
        if not polling_manager:
            polling_manager = polling.AlwaysPoll()

        sync = True
        ports = set()
        updated_ports_copy = set()
        ancillary_ports = set()
        tunnel_sync = True
        ovs_restarted = False
        while True:
            start = time.time()
            port_stats = {'regular': {'added': 0,
                                      'updated': 0,
                                      'removed': 0},
                          'ancillary': {'added': 0,
                                        'removed': 0}}
            LOG.debug(_("Agent rpc_loop - iteration:%d started"),
                      self.iter_num)
            if sync:
                LOG.info(_("Agent out of sync with plugin!"))
                ports.clear()
                ancillary_ports.clear()
                sync = False
                polling_manager.force_polling()
            # Notify the plugin of tunnel IP
            if self.enable_tunneling and tunnel_sync:
                LOG.info(_("Agent tunnel out of sync with plugin!"))
                try:
                    tunnel_sync = self.tunnel_sync()
                except Exception:
                    LOG.exception(_("Error while synchronizing tunnels"))
                    tunnel_sync = True
            ovs_restarted = self.check_ovs_restart()
            if ovs_restarted:
                self.setup_integration_br()
                self.setup_physical_bridges(self.bridge_mappings)
                if self.enable_tunneling:
                    self.setup_tunnel_br()
            if self._agent_has_updates(polling_manager) or ovs_restarted:
                try:
                    LOG.debug(_("Agent rpc_loop - iteration:%(iter_num)d - "
                                "starting polling. Elapsed:%(elapsed).3f"),
                              {'iter_num': self.iter_num,
                               'elapsed': time.time() - start})
                    # Save updated ports dict to perform rollback in
                    # case resync would be needed, and then clear
                    # self.updated_ports. As the greenthread should not yield
                    # between these two statements, this will be thread-safe
                    updated_ports_copy = self.updated_ports
                    self.updated_ports = set()
                    reg_ports = (set() if ovs_restarted else ports)
                    port_info = self.scan_ports(reg_ports, updated_ports_copy)
                    ports = port_info['current']
                    LOG.debug(_("Agent rpc_loop - iteration:%(iter_num)d - "
                                "port information retrieved. "
                                "Elapsed:%(elapsed).3f"),
                              {'iter_num': self.iter_num,
                               'elapsed': time.time() - start})
                    # Secure and wire/unwire VIFs and update their status
                    # on Neutron server
                    if (self._port_info_has_changes(port_info) or
                        self.sg_agent.firewall_refresh_needed() or
                        ovs_restarted):
                        LOG.debug(_("Starting to process devices in:%s"),
                                  port_info)
                        # If treat devices fails - must resync with plugin
                        sync = self.process_network_ports(port_info,
                                                          ovs_restarted)
                        LOG.debug(_("Agent rpc_loop - iteration:%(iter_num)d -"
                                    "ports processed. Elapsed:%(elapsed).3f"),
                                  {'iter_num': self.iter_num,
                                   'elapsed': time.time() - start})
                        port_stats['regular']['added'] = (
                            len(port_info.get('added', [])))
                        port_stats['regular']['updated'] = (
                            len(port_info.get('updated', [])))
                        port_stats['regular']['removed'] = (
                            len(port_info.get('removed', [])))
                    # Treat ancillary devices if they exist
                    if self.ancillary_brs:
                        port_info = self.update_ancillary_ports(
                            ancillary_ports)
                        LOG.debug(_("Agent rpc_loop - iteration:%(iter_num)d -"
                                    "ancillary port info retrieved. "
                                    "Elapsed:%(elapsed).3f"),
                                  {'iter_num': self.iter_num,
                                   'elapsed': time.time() - start})

                        if port_info:
                            rc = self.process_ancillary_network_ports(
                                port_info)
                            LOG.debug(_("Agent rpc_loop - iteration:"
                                        "%(iter_num)d - ancillary ports "
                                        "processed. Elapsed:%(elapsed).3f"),
                                      {'iter_num': self.iter_num,
                                       'elapsed': time.time() - start})
                            ancillary_ports = port_info['current']
                            port_stats['ancillary']['added'] = (
                                len(port_info.get('added', [])))
                            port_stats['ancillary']['removed'] = (
                                len(port_info.get('removed', [])))
                            sync = sync | rc

                    polling_manager.polling_completed()
                except Exception:
                    LOG.exception(_("Error while processing VIF ports"))
                    # Put the ports back in self.updated_port
                    self.updated_ports |= updated_ports_copy
                    sync = True

            # sleep till end of polling interval
            elapsed = (time.time() - start)
            LOG.debug(_("Agent rpc_loop - iteration:%(iter_num)d "
                        "completed. Processed ports statistics: "
                        "%(port_stats)s. Elapsed:%(elapsed).3f"),
                      {'iter_num': self.iter_num,
                       'port_stats': port_stats,
                       'elapsed': elapsed})
            if (elapsed < self.polling_interval):
                time.sleep(self.polling_interval - elapsed)
            else:
                LOG.debug(_("Loop iteration exceeded interval "
                            "(%(polling_interval)s vs. %(elapsed)s)!"),
                          {'polling_interval': self.polling_interval,
                           'elapsed': elapsed})
            self.iter_num = self.iter_num + 1

    def daemon_loop(self):
        with polling.get_polling_manager(
            self.minimize_polling,
            self.root_helper,
            self.ovsdb_monitor_respawn_interval) as pm:

            self.rpc_loop(polling_manager=pm)


def handle_sigterm(signum, frame):
    sys.exit(1)


def create_agent_config_map(config):
    """Create a map of agent config parameters.

    :param config: an instance of cfg.CONF
    :returns: a map of agent configuration parameters
    """
    try:
        bridge_mappings = q_utils.parse_mappings(config.OVS.bridge_mappings)
    except ValueError as e:
        raise ValueError(_("Parsing bridge_mappings failed: %s.") % e)

    kwargs = dict(
        integ_br=config.OVS.integration_bridge,
        tun_br=config.OVS.tunnel_bridge,
        local_ip=config.OVS.local_ip,
        bridge_mappings=bridge_mappings,
        root_helper=config.AGENT.root_helper,
        polling_interval=config.AGENT.polling_interval,
        minimize_polling=config.AGENT.minimize_polling,
        tunnel_types=config.AGENT.tunnel_types,
        veth_mtu=config.AGENT.veth_mtu,
        l2_population=config.AGENT.l2_population,
        arp_responder=config.AGENT.arp_responder,
    )

    # If enable_tunneling is TRUE, set tunnel_type to default to GRE
    if config.OVS.enable_tunneling and not kwargs['tunnel_types']:
        kwargs['tunnel_types'] = [p_const.TYPE_GRE]

    # Verify the tunnel_types specified are valid
    for tun in kwargs['tunnel_types']:
        if tun not in constants.TUNNEL_NETWORK_TYPES:
            msg = _('Invalid tunnel type specified: %s'), tun
            raise ValueError(msg)
        if not kwargs['local_ip']:
            msg = _('Tunneling cannot be enabled without a valid local_ip.')
            raise ValueError(msg)

    return kwargs


def main():
    cfg.CONF.register_opts(ip_lib.OPTS)
    cfg.CONF(project='neutron')
    logging_config.setup_logging(cfg.CONF)
    q_utils.log_opt_values(LOG)

    try:
        agent_config = create_agent_config_map(cfg.CONF)
    except ValueError as e:
        LOG.error(_('%s Agent terminated!'), e)
        sys.exit(1)

    is_xen_compute_host = 'rootwrap-xen-dom0' in agent_config['root_helper']
    if is_xen_compute_host:
        # Force ip_lib to always use the root helper to ensure that ip
        # commands target xen dom0 rather than domU.
        cfg.CONF.set_default('ip_lib_force_root', True)

    agent = OVSNeutronAgent(**agent_config)
    signal.signal(signal.SIGTERM, handle_sigterm)

    # Start everything.
    LOG.info(_("Agent initialized successfully, now running... "))
    agent.daemon_loop()
    sys.exit(0)


if __name__ == "__main__":
    main()<|MERGE_RESOLUTION|>--- conflicted
+++ resolved
@@ -197,11 +197,7 @@
         self.local_ip = local_ip
         self.tunnel_count = 0
         self.vxlan_udp_port = cfg.CONF.AGENT.vxlan_udp_port
-<<<<<<< HEAD
-        self._check_ovs_version()
-=======
         self.dont_fragment = cfg.CONF.AGENT.dont_fragment
->>>>>>> d394b8a7
         self.tun_br = None
         if self.enable_tunneling:
             self.setup_tunnel_br(tun_br)
