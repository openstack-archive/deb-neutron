# Copyright 2011 VMware, Inc.
# All Rights Reserved.
#
#    Licensed under the Apache License, Version 2.0 (the "License"); you may
#    not use this file except in compliance with the License. You may obtain
#    a copy of the License at
#
#         http://www.apache.org/licenses/LICENSE-2.0
#
#    Unless required by applicable law or agreed to in writing, software
#    distributed under the License is distributed on an "AS IS" BASIS, WITHOUT
#    WARRANTIES OR CONDITIONS OF ANY KIND, either express or implied. See the
#    License for the specific language governing permissions and limitations
#    under the License.

import sys

from oslo.config import cfg

from neutron.agent import securitygroups_rpc as sg_rpc
from neutron.api.rpc.agentnotifiers import dhcp_rpc_agent_api
from neutron.api.rpc.agentnotifiers import l3_rpc_agent_api
from neutron.api.v2 import attributes
from neutron.common import constants as q_const
from neutron.common import exceptions as n_exc
from neutron.common import rpc as q_rpc
from neutron.common import topics
from neutron.common import utils
from neutron.db import agents_db
from neutron.db import agentschedulers_db
from neutron.db import allowedaddresspairs_db as addr_pair_db
from neutron.db import db_base_plugin_v2
from neutron.db import dhcp_rpc_base
from neutron.db import external_net_db
from neutron.db import extradhcpopt_db
from neutron.db import extraroute_db
from neutron.db import l3_agentschedulers_db
from neutron.db import l3_gwmode_db
from neutron.db import l3_rpc_base
from neutron.db import portbindings_db
from neutron.db import quota_db  # noqa
from neutron.db import securitygroups_rpc_base as sg_db_rpc
from neutron.extensions import allowedaddresspairs as addr_pair
from neutron.extensions import extra_dhcp_opt as edo_ext
from neutron.extensions import portbindings
from neutron.extensions import providernet as provider
from neutron import manager
from neutron.openstack.common import importutils
from neutron.openstack.common import log as logging
from neutron.openstack.common import rpc
from neutron.openstack.common.rpc import proxy
from neutron.plugins.common import constants as svc_constants
from neutron.plugins.common import utils as plugin_utils
from neutron.plugins.openvswitch.common import config  # noqa
from neutron.plugins.openvswitch.common import constants
from neutron.plugins.openvswitch import ovs_db_v2


LOG = logging.getLogger(__name__)


class OVSRpcCallbacks(dhcp_rpc_base.DhcpRpcCallbackMixin,
                      l3_rpc_base.L3RpcCallbackMixin,
                      sg_db_rpc.SecurityGroupServerRpcCallbackMixin):

    # history
    #   1.0 Initial version
    #   1.1 Support Security Group RPC

    RPC_API_VERSION = '1.1'

    def __init__(self, notifier, tunnel_type):
        self.notifier = notifier
        self.tunnel_type = tunnel_type

    def create_rpc_dispatcher(self):
        '''Get the rpc dispatcher for this manager.

        If a manager would like to set an rpc API version, or support more than
        one class as the target of rpc messages, override this method.
        '''
        return q_rpc.PluginRpcDispatcher([self,
                                          agents_db.AgentExtRpcCallback()])

    @classmethod
    def get_port_from_device(cls, device):
        port = ovs_db_v2.get_port_from_device(device)
        if port:
            port['device'] = device
        return port

    def get_device_details(self, rpc_context, **kwargs):
        """Agent requests device details."""
        agent_id = kwargs.get('agent_id')
        device = kwargs.get('device')
        LOG.debug(_("Device %(device)s details requested from %(agent_id)s"),
                  {'device': device, 'agent_id': agent_id})
        port = ovs_db_v2.get_port(device)
        if port:
            binding = ovs_db_v2.get_network_binding(None, port['network_id'])
            entry = {'device': device,
                     'network_id': port['network_id'],
                     'port_id': port['id'],
                     'admin_state_up': port['admin_state_up'],
                     'network_type': binding.network_type,
                     'segmentation_id': binding.segmentation_id,
                     'physical_network': binding.physical_network}
            new_status = (q_const.PORT_STATUS_ACTIVE if port['admin_state_up']
                          else q_const.PORT_STATUS_DOWN)
            if port['status'] != new_status:
                ovs_db_v2.set_port_status(port['id'], new_status)
        else:
            entry = {'device': device}
            LOG.debug(_("%s can not be found in database"), device)
        return entry

    def update_device_down(self, rpc_context, **kwargs):
        """Device no longer exists on agent."""
        agent_id = kwargs.get('agent_id')
        device = kwargs.get('device')
        host = kwargs.get('host')
        port = ovs_db_v2.get_port(device)
        LOG.debug(_("Device %(device)s no longer exists on %(agent_id)s"),
                  {'device': device, 'agent_id': agent_id})
        if port:
            entry = {'device': device,
                     'exists': True}
            plugin = manager.NeutronManager.get_plugin()
            if (host and
                not plugin.get_port_host(rpc_context, port['id']) == host):
                LOG.debug(_("Device %(device)s not bound to the"
                            " agent host %(host)s"),
                          {'device': device, 'host': host})
            elif port['status'] != q_const.PORT_STATUS_DOWN:
                # Set port status to DOWN
                ovs_db_v2.set_port_status(port['id'],
                                          q_const.PORT_STATUS_DOWN)
        else:
            entry = {'device': device,
                     'exists': False}
            LOG.debug(_("%s can not be found in database"), device)
        return entry

    def update_device_up(self, rpc_context, **kwargs):
        """Device is up on agent."""
        agent_id = kwargs.get('agent_id')
        device = kwargs.get('device')
        host = kwargs.get('host')
        port = ovs_db_v2.get_port(device)
        LOG.debug(_("Device %(device)s up on %(agent_id)s"),
                  {'device': device, 'agent_id': agent_id})
        plugin = manager.NeutronManager.get_plugin()
        if port:
            if (host and
                not plugin.get_port_host(rpc_context, port['id']) == host):
                LOG.debug(_("Device %(device)s not bound to the"
                            " agent host %(host)s"),
                          {'device': device, 'host': host})
                return
            elif port['status'] != q_const.PORT_STATUS_ACTIVE:
                ovs_db_v2.set_port_status(port['id'],
                                          q_const.PORT_STATUS_ACTIVE)
        else:
            LOG.debug(_("%s can not be found in database"), device)

    def tunnel_sync(self, rpc_context, **kwargs):
        """Update new tunnel.

        Updates the datbase with the tunnel IP. All listening agents will also
        be notified about the new tunnel IP.
        """
        tunnel_ip = kwargs.get('tunnel_ip')
        # Update the database with the IP
        tunnel = ovs_db_v2.add_tunnel_endpoint(tunnel_ip)
        tunnels = ovs_db_v2.get_tunnel_endpoints()
        entry = dict()
        entry['tunnels'] = tunnels
        # Notify all other listening agents
        self.notifier.tunnel_update(rpc_context, tunnel.ip_address,
                                    tunnel.id, self.tunnel_type)
        # Return the list of tunnels IP's to the agent
        return entry


class AgentNotifierApi(proxy.RpcProxy,
                       sg_rpc.SecurityGroupAgentRpcApiMixin):
    '''Agent side of the openvswitch rpc API.

    API version history:
        1.0 - Initial version.

    '''

    BASE_RPC_API_VERSION = '1.0'

    def __init__(self, topic):
        super(AgentNotifierApi, self).__init__(
            topic=topic, default_version=self.BASE_RPC_API_VERSION)
        self.topic_network_delete = topics.get_topic_name(topic,
                                                          topics.NETWORK,
                                                          topics.DELETE)
        self.topic_port_update = topics.get_topic_name(topic,
                                                       topics.PORT,
                                                       topics.UPDATE)
        self.topic_tunnel_update = topics.get_topic_name(topic,
                                                         constants.TUNNEL,
                                                         topics.UPDATE)

    def network_delete(self, context, network_id):
        self.fanout_cast(context,
                         self.make_msg('network_delete',
                                       network_id=network_id),
                         topic=self.topic_network_delete)

    def port_update(self, context, port, network_type, segmentation_id,
                    physical_network):
        self.fanout_cast(context,
                         self.make_msg('port_update',
                                       port=port,
                                       network_type=network_type,
                                       segmentation_id=segmentation_id,
                                       physical_network=physical_network),
                         topic=self.topic_port_update)

    def tunnel_update(self, context, tunnel_ip, tunnel_id, tunnel_type):
        self.fanout_cast(context,
                         self.make_msg('tunnel_update',
                                       tunnel_ip=tunnel_ip,
                                       tunnel_id=tunnel_id,
                                       tunnel_type=tunnel_type),
                         topic=self.topic_tunnel_update)


class OVSNeutronPluginV2(db_base_plugin_v2.NeutronDbPluginV2,
                         external_net_db.External_net_db_mixin,
                         extraroute_db.ExtraRoute_db_mixin,
                         l3_gwmode_db.L3_NAT_db_mixin,
                         sg_db_rpc.SecurityGroupServerRpcMixin,
                         l3_agentschedulers_db.L3AgentSchedulerDbMixin,
                         agentschedulers_db.DhcpAgentSchedulerDbMixin,
                         portbindings_db.PortBindingMixin,
                         extradhcpopt_db.ExtraDhcpOptMixin,
                         addr_pair_db.AllowedAddressPairsMixin):

    """Implement the Neutron abstractions using Open vSwitch.

    Depending on whether tunneling is enabled, either a GRE, VXLAN tunnel or
    a new VLAN is created for each network. An agent is relied upon to
    perform the actual OVS configuration on each host.

    The provider extension is also supported. As discussed in
    https://bugs.launchpad.net/neutron/+bug/1023156, this class could
    be simplified, and filtering on extended attributes could be
    handled, by adding support for extended attributes to the
    NeutronDbPluginV2 base class. When that occurs, this class should
    be updated to take advantage of it.

    The port binding extension enables an external application relay
    information to and from the plugin.
    """

    # This attribute specifies whether the plugin supports or not
    # bulk/pagination/sorting operations. Name mangling is used in
    # order to ensure it is qualified by class
    __native_bulk_support = True
    __native_pagination_support = True
    __native_sorting_support = True

    _supported_extension_aliases = ["provider", "external-net", "router",
                                    "ext-gw-mode", "binding", "quotas",
                                    "security-group", "agent", "extraroute",
                                    "l3_agent_scheduler",
                                    "dhcp_agent_scheduler",
                                    "extra_dhcp_opt",
                                    "allowed-address-pairs"]

    @property
    def supported_extension_aliases(self):
        if not hasattr(self, '_aliases'):
            aliases = self._supported_extension_aliases[:]
            sg_rpc.disable_security_group_extension_by_config(aliases)
            self._aliases = aliases
        return self._aliases

    db_base_plugin_v2.NeutronDbPluginV2.register_dict_extend_funcs(
        attributes.NETWORKS, ['_extend_network_dict_provider_ovs'])

    def __init__(self, configfile=None):
        super(OVSNeutronPluginV2, self).__init__()
        self.base_binding_dict = {
            portbindings.VIF_TYPE: portbindings.VIF_TYPE_OVS,
            portbindings.VIF_DETAILS: {
                # TODO(rkukura): Replace with new VIF security details
                portbindings.CAP_PORT_FILTER:
<<<<<<< HEAD
                'security-group' in self.supported_extension_aliases}}
=======
                'security-group' in self.supported_extension_aliases,
                portbindings.OVS_HYBRID_PLUG: True}}
>>>>>>> b4b3c973
        self._parse_network_vlan_ranges()
        ovs_db_v2.sync_vlan_allocations(self.network_vlan_ranges)
        self.tenant_network_type = cfg.CONF.OVS.tenant_network_type
        if self.tenant_network_type not in [svc_constants.TYPE_LOCAL,
                                            svc_constants.TYPE_VLAN,
                                            svc_constants.TYPE_GRE,
                                            svc_constants.TYPE_VXLAN,
                                            svc_constants.TYPE_NONE]:
            LOG.error(_("Invalid tenant_network_type: %s. "
                      "Server terminated!"),
                      self.tenant_network_type)
            sys.exit(1)
        self.enable_tunneling = cfg.CONF.OVS.enable_tunneling
        self.tunnel_type = None
        if self.enable_tunneling:
            self.tunnel_type = (cfg.CONF.OVS.tunnel_type or
                                svc_constants.TYPE_GRE)
        elif cfg.CONF.OVS.tunnel_type:
            self.tunnel_type = cfg.CONF.OVS.tunnel_type
            self.enable_tunneling = True
        self.tunnel_id_ranges = []
        if self.enable_tunneling:
            self._parse_tunnel_id_ranges()
            ovs_db_v2.sync_tunnel_allocations(self.tunnel_id_ranges)
        elif self.tenant_network_type in constants.TUNNEL_NETWORK_TYPES:
            LOG.error(_("Tunneling disabled but tenant_network_type is '%s'. "
                      "Server terminated!"), self.tenant_network_type)
            sys.exit(1)
        self.setup_rpc()
        self.network_scheduler = importutils.import_object(
            cfg.CONF.network_scheduler_driver
        )
        self.router_scheduler = importutils.import_object(
            cfg.CONF.router_scheduler_driver
        )

    def setup_rpc(self):
        # RPC support
        self.service_topics = {svc_constants.CORE: topics.PLUGIN,
                               svc_constants.L3_ROUTER_NAT: topics.L3PLUGIN}
        self.conn = rpc.create_connection(new=True)
        self.notifier = AgentNotifierApi(topics.AGENT)
        self.agent_notifiers[q_const.AGENT_TYPE_DHCP] = (
            dhcp_rpc_agent_api.DhcpAgentNotifyAPI()
        )
        self.agent_notifiers[q_const.AGENT_TYPE_L3] = (
            l3_rpc_agent_api.L3AgentNotify
        )
        self.callbacks = OVSRpcCallbacks(self.notifier, self.tunnel_type)
        self.dispatcher = self.callbacks.create_rpc_dispatcher()
        for svc_topic in self.service_topics.values():
            self.conn.create_consumer(svc_topic, self.dispatcher, fanout=False)
        # Consume from all consumers in a thread
        self.conn.consume_in_thread()

    def _parse_network_vlan_ranges(self):
        try:
            self.network_vlan_ranges = plugin_utils.parse_network_vlan_ranges(
                cfg.CONF.OVS.network_vlan_ranges)
        except Exception as ex:
            LOG.error(_("%s. Server terminated!"), ex)
            sys.exit(1)
        LOG.info(_("Network VLAN ranges: %s"), self.network_vlan_ranges)

    def _parse_tunnel_id_ranges(self):
        for entry in cfg.CONF.OVS.tunnel_id_ranges:
            entry = entry.strip()
            try:
                tun_min, tun_max = entry.split(':')
                self.tunnel_id_ranges.append((int(tun_min), int(tun_max)))
            except ValueError as ex:
                LOG.error(_("Invalid tunnel ID range: "
                            "'%(range)s' - %(e)s. Server terminated!"),
                          {'range': entry, 'e': ex})
                sys.exit(1)
        LOG.info(_("Tunnel ID ranges: %s"), self.tunnel_id_ranges)

    def _extend_network_dict_provider_ovs(self, network, net_db,
                                          net_binding=None):
        # this method used in two cases: when binding is provided explicitly
        # and when it is a part of db model object
        binding = net_db.binding if net_db else net_binding
        network[provider.NETWORK_TYPE] = binding.network_type
        if binding.network_type in constants.TUNNEL_NETWORK_TYPES:
            network[provider.PHYSICAL_NETWORK] = None
            network[provider.SEGMENTATION_ID] = binding.segmentation_id
        elif binding.network_type == svc_constants.TYPE_FLAT:
            network[provider.PHYSICAL_NETWORK] = binding.physical_network
            network[provider.SEGMENTATION_ID] = None
        elif binding.network_type == svc_constants.TYPE_VLAN:
            network[provider.PHYSICAL_NETWORK] = binding.physical_network
            network[provider.SEGMENTATION_ID] = binding.segmentation_id
        elif binding.network_type == svc_constants.TYPE_LOCAL:
            network[provider.PHYSICAL_NETWORK] = None
            network[provider.SEGMENTATION_ID] = None

    def _process_provider_create(self, context, attrs):
        network_type = attrs.get(provider.NETWORK_TYPE)
        physical_network = attrs.get(provider.PHYSICAL_NETWORK)
        segmentation_id = attrs.get(provider.SEGMENTATION_ID)

        network_type_set = attributes.is_attr_set(network_type)
        physical_network_set = attributes.is_attr_set(physical_network)
        segmentation_id_set = attributes.is_attr_set(segmentation_id)

        if not (network_type_set or physical_network_set or
                segmentation_id_set):
            return (None, None, None)

        if not network_type_set:
            msg = _("provider:network_type required")
            raise n_exc.InvalidInput(error_message=msg)
        elif network_type == svc_constants.TYPE_FLAT:
            if segmentation_id_set:
                msg = _("provider:segmentation_id specified for flat network")
                raise n_exc.InvalidInput(error_message=msg)
            else:
                segmentation_id = constants.FLAT_VLAN_ID
        elif network_type == svc_constants.TYPE_VLAN:
            if not segmentation_id_set:
                msg = _("provider:segmentation_id required")
                raise n_exc.InvalidInput(error_message=msg)
            if not utils.is_valid_vlan_tag(segmentation_id):
                msg = (_("provider:segmentation_id out of range "
                         "(%(min_id)s through %(max_id)s)") %
                       {'min_id': q_const.MIN_VLAN_TAG,
                        'max_id': q_const.MAX_VLAN_TAG})
                raise n_exc.InvalidInput(error_message=msg)
        elif network_type in constants.TUNNEL_NETWORK_TYPES:
            if not self.enable_tunneling:
                msg = _("%s networks are not enabled") % network_type
                raise n_exc.InvalidInput(error_message=msg)
            if physical_network_set:
                msg = _("provider:physical_network specified for %s "
                        "network") % network_type
                raise n_exc.InvalidInput(error_message=msg)
            else:
                physical_network = None
            if not segmentation_id_set:
                msg = _("provider:segmentation_id required")
                raise n_exc.InvalidInput(error_message=msg)
        elif network_type == svc_constants.TYPE_LOCAL:
            if physical_network_set:
                msg = _("provider:physical_network specified for local "
                        "network")
                raise n_exc.InvalidInput(error_message=msg)
            else:
                physical_network = None
            if segmentation_id_set:
                msg = _("provider:segmentation_id specified for local "
                        "network")
                raise n_exc.InvalidInput(error_message=msg)
            else:
                segmentation_id = None
        else:
            msg = _("provider:network_type %s not supported") % network_type
            raise n_exc.InvalidInput(error_message=msg)

        if network_type in [svc_constants.TYPE_VLAN, svc_constants.TYPE_FLAT]:
            if physical_network_set:
                if physical_network not in self.network_vlan_ranges:
                    msg = _("Unknown provider:physical_network "
                            "%s") % physical_network
                    raise n_exc.InvalidInput(error_message=msg)
            elif 'default' in self.network_vlan_ranges:
                physical_network = 'default'
            else:
                msg = _("provider:physical_network required")
                raise n_exc.InvalidInput(error_message=msg)

        return (network_type, physical_network, segmentation_id)

    def create_network(self, context, network):
        (network_type, physical_network,
         segmentation_id) = self._process_provider_create(context,
                                                          network['network'])

        session = context.session
        #set up default security groups
        tenant_id = self._get_tenant_id_for_create(
            context, network['network'])
        self._ensure_default_security_group(context, tenant_id)

        with session.begin(subtransactions=True):
            if not network_type:
                # tenant network
                network_type = self.tenant_network_type
                if network_type == svc_constants.TYPE_NONE:
                    raise n_exc.TenantNetworksDisabled()
                elif network_type == svc_constants.TYPE_VLAN:
                    (physical_network,
                     segmentation_id) = ovs_db_v2.reserve_vlan(session)
                elif network_type in constants.TUNNEL_NETWORK_TYPES:
                    segmentation_id = ovs_db_v2.reserve_tunnel(session)
                # no reservation needed for TYPE_LOCAL
            else:
                # provider network
                if network_type in [svc_constants.TYPE_VLAN,
                                    svc_constants.TYPE_FLAT]:
                    ovs_db_v2.reserve_specific_vlan(session, physical_network,
                                                    segmentation_id)
                elif network_type in constants.TUNNEL_NETWORK_TYPES:
                    ovs_db_v2.reserve_specific_tunnel(session, segmentation_id)
                # no reservation needed for TYPE_LOCAL
            net = super(OVSNeutronPluginV2, self).create_network(context,
                                                                 network)
            binding = ovs_db_v2.add_network_binding(session, net['id'],
                                                    network_type,
                                                    physical_network,
                                                    segmentation_id)

            self._process_l3_create(context, net, network['network'])
            # passing None as db model to use binding object
            self._extend_network_dict_provider_ovs(net, None, binding)
            # note - exception will rollback entire transaction
        LOG.debug(_("Created network: %s"), net['id'])
        return net

    def update_network(self, context, id, network):
        provider._raise_if_updates_provider_attributes(network['network'])

        session = context.session
        with session.begin(subtransactions=True):
            net = super(OVSNeutronPluginV2, self).update_network(context, id,
                                                                 network)
            self._process_l3_update(context, net, network['network'])
        return net

    def delete_network(self, context, id):
        session = context.session
        with session.begin(subtransactions=True):
            binding = ovs_db_v2.get_network_binding(session, id)
            super(OVSNeutronPluginV2, self).delete_network(context, id)
            if binding.network_type in constants.TUNNEL_NETWORK_TYPES:
                ovs_db_v2.release_tunnel(session, binding.segmentation_id,
                                         self.tunnel_id_ranges)
            elif binding.network_type in [svc_constants.TYPE_VLAN,
                                          svc_constants.TYPE_FLAT]:
                ovs_db_v2.release_vlan(session, binding.physical_network,
                                       binding.segmentation_id,
                                       self.network_vlan_ranges)
            # the network_binding record is deleted via cascade from
            # the network record, so explicit removal is not necessary
        self.notifier.network_delete(context, id)

    def get_network(self, context, id, fields=None):
        session = context.session
        with session.begin(subtransactions=True):
            net = super(OVSNeutronPluginV2, self).get_network(context,
                                                              id, None)
        return self._fields(net, fields)

    def get_networks(self, context, filters=None, fields=None,
                     sorts=None,
                     limit=None, marker=None, page_reverse=False):
        session = context.session
        with session.begin(subtransactions=True):
            nets = super(OVSNeutronPluginV2,
                         self).get_networks(context, filters, None, sorts,
                                            limit, marker, page_reverse)

        return [self._fields(net, fields) for net in nets]

    def create_port(self, context, port):
        # Set port status as 'DOWN'. This will be updated by agent
        port['port']['status'] = q_const.PORT_STATUS_DOWN
        port_data = port['port']
        session = context.session
        with session.begin(subtransactions=True):
            self._ensure_default_security_group_on_port(context, port)
            sgids = self._get_security_groups_on_port(context, port)
            dhcp_opts = port['port'].get(edo_ext.EXTRADHCPOPTS, [])
            port = super(OVSNeutronPluginV2, self).create_port(context, port)
            self._process_portbindings_create_and_update(context,
                                                         port_data, port)
            self._process_port_create_security_group(context, port, sgids)
            self._process_port_create_extra_dhcp_opts(context, port,
                                                      dhcp_opts)
            port[addr_pair.ADDRESS_PAIRS] = (
                self._process_create_allowed_address_pairs(
                    context, port,
                    port_data.get(addr_pair.ADDRESS_PAIRS)))
        self.notify_security_groups_member_updated(context, port)
        return port

    def update_port(self, context, id, port):
        session = context.session
        need_port_update_notify = False
        changed_fixed_ips = 'fixed_ips' in port['port']
        with session.begin(subtransactions=True):
            original_port = super(OVSNeutronPluginV2, self).get_port(
                context, id)
            updated_port = super(OVSNeutronPluginV2, self).update_port(
                context, id, port)
            if addr_pair.ADDRESS_PAIRS in port['port']:
                need_port_update_notify |= (
                    self.update_address_pairs_on_port(context, id, port,
                                                      original_port,
                                                      updated_port))
            elif changed_fixed_ips:
                self._check_fixed_ips_and_address_pairs_no_overlap(
                    context, updated_port)
            need_port_update_notify |= self.update_security_group_on_port(
                context, id, port, original_port, updated_port)
            self._process_portbindings_create_and_update(context,
                                                         port['port'],
                                                         updated_port)
            need_port_update_notify |= self._update_extra_dhcp_opts_on_port(
                context, id, port, updated_port)

        need_port_update_notify |= self.is_security_group_member_updated(
            context, original_port, updated_port)
        if original_port['admin_state_up'] != updated_port['admin_state_up']:
            need_port_update_notify = True

        if need_port_update_notify:
            binding = ovs_db_v2.get_network_binding(None,
                                                    updated_port['network_id'])
            self.notifier.port_update(context, updated_port,
                                      binding.network_type,
                                      binding.segmentation_id,
                                      binding.physical_network)
        return updated_port

    def delete_port(self, context, id, l3_port_check=True):

        # if needed, check to see if this is a port owned by
        # and l3-router.  If so, we should prevent deletion.
        if l3_port_check:
            self.prevent_l3_port_deletion(context, id)

        session = context.session
        with session.begin(subtransactions=True):
            self.disassociate_floatingips(context, id)
            port = self.get_port(context, id)
            self._delete_port_security_group_bindings(context, id)
            super(OVSNeutronPluginV2, self).delete_port(context, id)

        self.notify_security_groups_member_updated(context, port)<|MERGE_RESOLUTION|>--- conflicted
+++ resolved
@@ -292,12 +292,8 @@
             portbindings.VIF_DETAILS: {
                 # TODO(rkukura): Replace with new VIF security details
                 portbindings.CAP_PORT_FILTER:
-<<<<<<< HEAD
-                'security-group' in self.supported_extension_aliases}}
-=======
                 'security-group' in self.supported_extension_aliases,
                 portbindings.OVS_HYBRID_PLUG: True}}
->>>>>>> b4b3c973
         self._parse_network_vlan_ranges()
         ovs_db_v2.sync_vlan_allocations(self.network_vlan_ranges)
         self.tenant_network_type = cfg.CONF.OVS.tenant_network_type
