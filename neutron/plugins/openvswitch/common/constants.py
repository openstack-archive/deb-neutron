--- conflicted
+++ resolved
@@ -39,14 +39,9 @@
 VXLAN_TUN_TO_LV = 3
 LEARN_FROM_TUN = 10
 UCAST_TO_TUN = 20
-<<<<<<< HEAD
-FLOOD_TO_TUN = 21
-CANARY_TABLE = 22
-=======
 ARP_RESPONDER = 21
 FLOOD_TO_TUN = 22
 CANARY_TABLE = 23
->>>>>>> d394b8a7
 
 # Map tunnel types to tables number
 TUN_TABLE = {p_const.TYPE_GRE: GRE_TUN_TO_LV,
