# vim: tabstop=4 shiftwidth=4 softtabstop=4

# Copyright 2013 Cisco Systems, Inc.
#
#    Licensed under the Apache License, Version 2.0 (the "License"); you may
#    not use this file except in compliance with the License. You may obtain
#    a copy of the License at
#
#         http://www.apache.org/licenses/LICENSE-2.0
#
#    Unless required by applicable law or agreed to in writing, software
#    distributed under the License is distributed on an "AS IS" BASIS, WITHOUT
#    WARRANTIES OR CONDITIONS OF ANY KIND, either express or implied. See the
#    License for the specific language governing permissions and limitations
#    under the License.
#
# @author: Aruna Kushwaha, Cisco Systems Inc.
# @author: Abhishek Raut, Cisco Systems Inc.
# @author: Rudrajit Tapadar, Cisco Systems Inc.
# @author: Sergey Sudakovich, Cisco Systems Inc.

import netaddr
import re
from sqlalchemy.orm import exc
from sqlalchemy.sql import and_

<<<<<<< HEAD
=======
from neutron.api.v2 import attributes
>>>>>>> b4b3c973
from neutron.common import exceptions as n_exc
import neutron.db.api as db
from neutron.db import models_v2
from neutron.openstack.common import log as logging
from neutron.plugins.cisco.common import cisco_constants as c_const
from neutron.plugins.cisco.common import cisco_exceptions as c_exc
from neutron.plugins.cisco.db import n1kv_models_v2

LOG = logging.getLogger(__name__)


def del_trunk_segment_binding(db_session, trunk_segment_id, segment_pairs):
    """
    Delete a trunk network binding.

    :param db_session: database session
    :param trunk_segment_id: UUID representing the trunk network
    :param segment_pairs: List of segment UUIDs in pair
                          representing the segments that are trunked
    """
    with db_session.begin(subtransactions=True):
        for (segment_id, dot1qtag) in segment_pairs:
            (db_session.query(n1kv_models_v2.N1kvTrunkSegmentBinding).
             filter_by(trunk_segment_id=trunk_segment_id,
                       segment_id=segment_id,
                       dot1qtag=dot1qtag).delete())
        alloc = (db_session.query(n1kv_models_v2.
                 N1kvTrunkSegmentBinding).
                 filter_by(trunk_segment_id=trunk_segment_id).first())
        if not alloc:
            binding = get_network_binding(db_session, trunk_segment_id)
            binding.physical_network = None


def del_multi_segment_binding(db_session, multi_segment_id, segment_pairs):
    """
    Delete a multi-segment network binding.

    :param db_session: database session
    :param multi_segment_id: UUID representing the multi-segment network
    :param segment_pairs: List of segment UUIDs in pair
                          representing the segments that are bridged
    """
    with db_session.begin(subtransactions=True):
        for (segment1_id, segment2_id) in segment_pairs:
            (db_session.query(n1kv_models_v2.
             N1kvMultiSegmentNetworkBinding).filter_by(
                 multi_segment_id=multi_segment_id,
                 segment1_id=segment1_id,
                 segment2_id=segment2_id).delete())


def add_trunk_segment_binding(db_session, trunk_segment_id, segment_pairs):
    """
    Create a trunk network binding.

    :param db_session: database session
    :param trunk_segment_id: UUID representing the multi-segment network
    :param segment_pairs: List of segment UUIDs in pair
                          representing the segments to be trunked
    """
    with db_session.begin(subtransactions=True):
        binding = get_network_binding(db_session, trunk_segment_id)
        for (segment_id, tag) in segment_pairs:
            if not binding.physical_network:
                member_seg_binding = get_network_binding(db_session,
                                                         segment_id)
                binding.physical_network = member_seg_binding.physical_network
            trunk_segment_binding = (
                n1kv_models_v2.N1kvTrunkSegmentBinding(
                    trunk_segment_id=trunk_segment_id,
                    segment_id=segment_id, dot1qtag=tag))
            db_session.add(trunk_segment_binding)


def add_multi_segment_binding(db_session, multi_segment_id, segment_pairs):
    """
    Create a multi-segment network binding.

    :param db_session: database session
    :param multi_segment_id: UUID representing the multi-segment network
    :param segment_pairs: List of segment UUIDs in pair
                          representing the segments to be bridged
    """
    with db_session.begin(subtransactions=True):
        for (segment1_id, segment2_id) in segment_pairs:
            multi_segment_binding = (
                n1kv_models_v2.N1kvMultiSegmentNetworkBinding(
                    multi_segment_id=multi_segment_id,
                    segment1_id=segment1_id,
                    segment2_id=segment2_id))
            db_session.add(multi_segment_binding)


def add_multi_segment_encap_profile_name(db_session, multi_segment_id,
                                         segment_pair, profile_name):
    """
    Add the encapsulation profile name to the multi-segment network binding.

    :param db_session: database session
    :param multi_segment_id: UUID representing the multi-segment network
    :param segment_pair: set containing the segment UUIDs that are bridged
    """
    with db_session.begin(subtransactions=True):
        binding = get_multi_segment_network_binding(db_session,
                                                    multi_segment_id,
                                                    segment_pair)
        binding.encap_profile_name = profile_name


def get_multi_segment_network_binding(db_session,
                                      multi_segment_id, segment_pair):
    """
    Retrieve multi-segment network binding.

    :param db_session: database session
    :param multi_segment_id: UUID representing the trunk network whose binding
                             is to fetch
    :param segment_pair: set containing the segment UUIDs that are bridged
    :returns: binding object
    """
    try:
        (segment1_id, segment2_id) = segment_pair
        return (db_session.query(
                n1kv_models_v2.N1kvMultiSegmentNetworkBinding).
                filter_by(multi_segment_id=multi_segment_id,
                          segment1_id=segment1_id,
                          segment2_id=segment2_id)).one()
    except exc.NoResultFound:
        raise c_exc.NetworkBindingNotFound(network_id=multi_segment_id)


def get_multi_segment_members(db_session, multi_segment_id):
    """
    Retrieve all the member segments of a multi-segment network.

    :param db_session: database session
    :param multi_segment_id: UUID representing the multi-segment network
    :returns: a list of tuples representing the mapped segments
    """
    with db_session.begin(subtransactions=True):
        allocs = (db_session.query(
                  n1kv_models_v2.N1kvMultiSegmentNetworkBinding).
                  filter_by(multi_segment_id=multi_segment_id))
        return [(a.segment1_id, a.segment2_id) for a in allocs]


def get_multi_segment_encap_dict(db_session, multi_segment_id):
    """
    Retrieve the encapsulation profiles for every segment pairs bridged.

    :param db_session: database session
    :param multi_segment_id: UUID representing the multi-segment network
    :returns: a dictionary of lists containing the segment pairs in sets
    """
    with db_session.begin(subtransactions=True):
        encap_dict = {}
        allocs = (db_session.query(
                  n1kv_models_v2.N1kvMultiSegmentNetworkBinding).
                  filter_by(multi_segment_id=multi_segment_id))
        for alloc in allocs:
            if alloc.encap_profile_name not in encap_dict:
                encap_dict[alloc.encap_profile_name] = []
            seg_pair = (alloc.segment1_id, alloc.segment2_id)
            encap_dict[alloc.encap_profile_name].append(seg_pair)
        return encap_dict


def get_trunk_network_binding(db_session, trunk_segment_id, segment_pair):
    """
    Retrieve trunk network binding.

    :param db_session: database session
    :param trunk_segment_id: UUID representing the trunk network whose binding
                             is to fetch
    :param segment_pair: set containing the segment_id and dot1qtag
    :returns: binding object
    """
    try:
        (segment_id, dot1qtag) = segment_pair
        return (db_session.query(n1kv_models_v2.N1kvTrunkSegmentBinding).
                filter_by(trunk_segment_id=trunk_segment_id,
                          segment_id=segment_id,
                          dot1qtag=dot1qtag)).one()
    except exc.NoResultFound:
        raise c_exc.NetworkBindingNotFound(network_id=trunk_segment_id)


def get_trunk_members(db_session, trunk_segment_id):
    """
    Retrieve all the member segments of a trunk network.

    :param db_session: database session
    :param trunk_segment_id: UUID representing the trunk network
    :returns: a list of tuples representing the segment and their
              corresponding dot1qtag
    """
    with db_session.begin(subtransactions=True):
        allocs = (db_session.query(n1kv_models_v2.N1kvTrunkSegmentBinding).
                  filter_by(trunk_segment_id=trunk_segment_id))
        return [(a.segment_id, a.dot1qtag) for a in allocs]


def is_trunk_member(db_session, segment_id):
    """
    Checks if a segment is a member of a trunk segment.

    :param db_session: database session
    :param segment_id: UUID of the segment to be checked
    :returns: boolean
    """
    with db_session.begin(subtransactions=True):
        ret = (db_session.query(n1kv_models_v2.N1kvTrunkSegmentBinding).
               filter_by(segment_id=segment_id).first())
        return bool(ret)


def is_multi_segment_member(db_session, segment_id):
    """
    Checks if a segment is a member of a multi-segment network.

    :param db_session: database session
    :param segment_id: UUID of the segment to be checked
    :returns: boolean
    """
    with db_session.begin(subtransactions=True):
        ret1 = (db_session.query(
                n1kv_models_v2.N1kvMultiSegmentNetworkBinding).
                filter_by(segment1_id=segment_id).first())
        ret2 = (db_session.query(
                n1kv_models_v2.N1kvMultiSegmentNetworkBinding).
                filter_by(segment2_id=segment_id).first())
        return bool(ret1 or ret2)


def get_network_binding(db_session, network_id):
    """
    Retrieve network binding.

    :param db_session: database session
    :param network_id: UUID representing the network whose binding is
                       to fetch
    :returns: binding object
    """
    try:
        return (db_session.query(n1kv_models_v2.N1kvNetworkBinding).
                filter_by(network_id=network_id).
                one())
    except exc.NoResultFound:
        raise c_exc.NetworkBindingNotFound(network_id=network_id)


def add_network_binding(db_session, network_id, network_type,
                        physical_network, segmentation_id,
                        multicast_ip, network_profile_id, add_segments):
    """
    Create network binding.

    :param db_session: database session
    :param network_id: UUID representing the network
    :param network_type: string representing type of network (VLAN, OVERLAY,
                         MULTI_SEGMENT or TRUNK)
    :param physical_network: Only applicable for VLAN networks. It
                             represents a L2 Domain
    :param segmentation_id: integer representing VLAN or VXLAN ID
    :param multicast_ip: Native VXLAN technology needs a multicast IP to be
                         associated with every VXLAN ID to deal with broadcast
                         packets. A single multicast IP can be shared by
                         multiple VXLAN IDs.
    :param network_profile_id: network profile ID based on which this network
                               is created
    :param add_segments: List of segment UUIDs in pairs to be added to either a
                         multi-segment or trunk network
    """
    with db_session.begin(subtransactions=True):
        binding = n1kv_models_v2.N1kvNetworkBinding(
            network_id=network_id,
            network_type=network_type,
            physical_network=physical_network,
            segmentation_id=segmentation_id,
            multicast_ip=multicast_ip,
            profile_id=network_profile_id)
        db_session.add(binding)
        if add_segments is None:
            pass
        elif network_type == c_const.NETWORK_TYPE_MULTI_SEGMENT:
            add_multi_segment_binding(db_session, network_id, add_segments)
        elif network_type == c_const.NETWORK_TYPE_TRUNK:
            add_trunk_segment_binding(db_session, network_id, add_segments)


def get_segment_range(network_profile):
    """
    Get the segment range min and max for a network profile.

    :params network_profile: object of type network profile
    :returns: integer values representing minimum and maximum segment
              range value
    """
    # Sort the range to ensure min, max is in order
    seg_min, seg_max = sorted(
        int(i) for i in network_profile.segment_range.split('-'))
    LOG.debug(_("seg_min %(seg_min)s, seg_max %(seg_max)s"),
              {'seg_min': seg_min, 'seg_max': seg_max})
    return seg_min, seg_max


def get_multicast_ip(network_profile):
    """
    Retrieve a multicast ip from the defined pool.

    :params network_profile: object of type network profile
    :returns: string representing multicast IP
    """
    # Round robin multicast ip allocation
    min_ip, max_ip = _get_multicast_ip_range(network_profile)
    addr_list = list((netaddr.iter_iprange(min_ip, max_ip)))
    mul_ip_str = str(addr_list[network_profile.multicast_ip_index])

    network_profile.multicast_ip_index += 1
    if network_profile.multicast_ip_index == len(addr_list):
        network_profile.multicast_ip_index = 0
    return mul_ip_str


def _get_multicast_ip_range(network_profile):
    """
    Helper method to retrieve minimum and maximum multicast ip.

    :params network_profile: object of type network profile
    :returns: two strings representing minimum multicast ip and
              maximum multicast ip
    """
    # Assumption: ip range belongs to the same subnet
    # Assumption: ip range is already sorted
    return network_profile.multicast_ip_range.split('-')


def get_port_binding(db_session, port_id):
    """
    Retrieve port binding.

    :param db_session: database session
    :param port_id: UUID representing the port whose binding is to fetch
    :returns: port binding object
    """
    try:
        return (db_session.query(n1kv_models_v2.N1kvPortBinding).
                filter_by(port_id=port_id).
                one())
    except exc.NoResultFound:
        raise c_exc.PortBindingNotFound(port_id=port_id)


def add_port_binding(db_session, port_id, policy_profile_id):
    """
    Create port binding.

    Bind the port with policy profile.
    :param db_session: database session
    :param port_id: UUID of the port
    :param policy_profile_id: UUID of the policy profile
    """
    with db_session.begin(subtransactions=True):
        binding = n1kv_models_v2.N1kvPortBinding(port_id=port_id,
                                                 profile_id=policy_profile_id)
        db_session.add(binding)


def sync_vlan_allocations(db_session, net_p):
    """
    Synchronize vlan_allocations table with configured VLAN ranges.

    Sync the network profile range with the vlan_allocations table for each
    physical network.
    :param db_session: database session
    :param net_p: network profile dictionary
    """
    with db_session.begin(subtransactions=True):
        seg_min, seg_max = get_segment_range(net_p)
        for vlan_id in range(seg_min, seg_max + 1):
            try:
                get_vlan_allocation(db_session,
                                    net_p['physical_network'],
                                    vlan_id)
            except c_exc.VlanIDNotFound:
                alloc = n1kv_models_v2.N1kvVlanAllocation(
                    physical_network=net_p['physical_network'],
                    vlan_id=vlan_id,
                    network_profile_id=net_p['id'])
                db_session.add(alloc)


def get_vlan_allocation(db_session, physical_network, vlan_id):
    """
    Retrieve vlan allocation.

    :param db_session: database session
    :param physical network: string name for the physical network
    :param vlan_id: integer representing the VLAN ID.
    :returns: allocation object for given physical network and VLAN ID
    """
    try:
        return (db_session.query(n1kv_models_v2.N1kvVlanAllocation).
                filter_by(physical_network=physical_network,
                          vlan_id=vlan_id).one())
    except exc.NoResultFound:
        raise c_exc.VlanIDNotFound(vlan_id=vlan_id)


def reserve_vlan(db_session, network_profile):
    """
    Reserve a VLAN ID within the range of the network profile.

    :param db_session: database session
    :param network_profile: network profile object
    """
    seg_min, seg_max = get_segment_range(network_profile)
    segment_type = c_const.NETWORK_TYPE_VLAN

    with db_session.begin(subtransactions=True):
        alloc = (db_session.query(n1kv_models_v2.N1kvVlanAllocation).
                 filter(and_(
                        n1kv_models_v2.N1kvVlanAllocation.vlan_id >= seg_min,
                        n1kv_models_v2.N1kvVlanAllocation.vlan_id <= seg_max,
                        n1kv_models_v2.N1kvVlanAllocation.physical_network ==
                        network_profile['physical_network'],
                        n1kv_models_v2.N1kvVlanAllocation.allocated == False)
                        )).first()
        if alloc:
            segment_id = alloc.vlan_id
            physical_network = alloc.physical_network
            alloc.allocated = True
            return (physical_network, segment_type, segment_id, "0.0.0.0")
        raise c_exc.NoMoreNetworkSegments(
            network_profile_name=network_profile.name)


def reserve_vxlan(db_session, network_profile):
    """
    Reserve a VXLAN ID within the range of the network profile.

    :param db_session: database session
    :param network_profile: network profile object
    """
    seg_min, seg_max = get_segment_range(network_profile)
    segment_type = c_const.NETWORK_TYPE_OVERLAY
    physical_network = ""

    with db_session.begin(subtransactions=True):
        alloc = (db_session.query(n1kv_models_v2.N1kvVxlanAllocation).
                 filter(and_(
                        n1kv_models_v2.N1kvVxlanAllocation.vxlan_id >=
                        seg_min,
                        n1kv_models_v2.N1kvVxlanAllocation.vxlan_id <=
                        seg_max,
                        n1kv_models_v2.N1kvVxlanAllocation.allocated == False)
                        ).first())
        if alloc:
            segment_id = alloc.vxlan_id
            alloc.allocated = True
            if network_profile.sub_type == (c_const.
                                            NETWORK_SUBTYPE_NATIVE_VXLAN):
                return (physical_network, segment_type,
                        segment_id, get_multicast_ip(network_profile))
            else:
                return (physical_network, segment_type, segment_id, "0.0.0.0")
        raise n_exc.NoNetworkAvailable()


def alloc_network(db_session, network_profile_id):
    """
    Allocate network using first available free segment ID in segment range.

    :param db_session: database session
    :param network_profile_id: UUID representing the network profile
    """
    with db_session.begin(subtransactions=True):
        network_profile = get_network_profile(db_session,
                                              network_profile_id)
        if network_profile.segment_type == c_const.NETWORK_TYPE_VLAN:
            return reserve_vlan(db_session, network_profile)
        if network_profile.segment_type == c_const.NETWORK_TYPE_OVERLAY:
            return reserve_vxlan(db_session, network_profile)
        return (None, network_profile.segment_type, 0, "0.0.0.0")


def reserve_specific_vlan(db_session, physical_network, vlan_id):
    """
    Reserve a specific VLAN ID for the network.

    :param db_session: database session
    :param physical_network: string representing the name of physical network
    :param vlan_id: integer value of the segmentation ID to be reserved
    """
    with db_session.begin(subtransactions=True):
        try:
            alloc = (db_session.query(n1kv_models_v2.N1kvVlanAllocation).
                     filter_by(physical_network=physical_network,
                               vlan_id=vlan_id).
                     one())
            if alloc.allocated:
                if vlan_id == c_const.FLAT_VLAN_ID:
                    raise n_exc.FlatNetworkInUse(
                        physical_network=physical_network)
                else:
                    raise n_exc.VlanIdInUse(vlan_id=vlan_id,
                                            physical_network=physical_network)
            LOG.debug(_("Reserving specific vlan %(vlan)s on physical "
                        "network %(network)s from pool"),
                      {"vlan": vlan_id, "network": physical_network})
            alloc.allocated = True
            db_session.add(alloc)
        except exc.NoResultFound:
            raise c_exc.VlanIDOutsidePool


def release_vlan(db_session, physical_network, vlan_id):
    """
    Release a given VLAN ID.

    :param db_session: database session
    :param physical_network: string representing the name of physical network
    :param vlan_id: integer value of the segmentation ID to be released
    """
    with db_session.begin(subtransactions=True):
        try:
            alloc = (db_session.query(n1kv_models_v2.N1kvVlanAllocation).
                     filter_by(physical_network=physical_network,
                               vlan_id=vlan_id).
                     one())
            alloc.allocated = False
        except exc.NoResultFound:
            LOG.warning(_("vlan_id %(vlan)s on physical network %(network)s "
                          "not found"),
                        {"vlan": vlan_id, "network": physical_network})


def sync_vxlan_allocations(db_session, net_p):
    """
    Synchronize vxlan_allocations table with configured vxlan ranges.

    :param db_session: database session
    :param net_p: network profile dictionary
    """
    seg_min, seg_max = get_segment_range(net_p)
    if seg_max + 1 - seg_min > c_const.MAX_VXLAN_RANGE:
        msg = (_("Unreasonable vxlan ID range %(vxlan_min)s - %(vxlan_max)s"),
               {"vxlan_min": seg_min, "vxlan_max": seg_max})
        raise n_exc.InvalidInput(error_message=msg)
    with db_session.begin(subtransactions=True):
        for vxlan_id in range(seg_min, seg_max + 1):
            try:
                get_vxlan_allocation(db_session, vxlan_id)
            except c_exc.VxlanIDNotFound:
                alloc = n1kv_models_v2.N1kvVxlanAllocation(
                    network_profile_id=net_p['id'], vxlan_id=vxlan_id)
                db_session.add(alloc)


def get_vxlan_allocation(db_session, vxlan_id):
    """
    Retrieve VXLAN allocation for the given VXLAN ID.

    :param db_session: database session
    :param vxlan_id: integer value representing the segmentation ID
    :returns: allocation object
    """
    try:
        return (db_session.query(n1kv_models_v2.N1kvVxlanAllocation).
                filter_by(vxlan_id=vxlan_id).one())
    except exc.NoResultFound:
        raise c_exc.VxlanIDNotFound(vxlan_id=vxlan_id)


def reserve_specific_vxlan(db_session, vxlan_id):
    """
    Reserve a specific VXLAN ID.

    :param db_session: database session
    :param vxlan_id: integer value representing the segmentation ID
    """
    with db_session.begin(subtransactions=True):
        try:
            alloc = (db_session.query(n1kv_models_v2.N1kvVxlanAllocation).
                     filter_by(vxlan_id=vxlan_id).
                     one())
            if alloc.allocated:
                raise c_exc.VxlanIDInUse(vxlan_id=vxlan_id)
            LOG.debug(_("Reserving specific vxlan %s from pool"), vxlan_id)
            alloc.allocated = True
            db_session.add(alloc)
        except exc.NoResultFound:
            raise c_exc.VxlanIDOutsidePool


def release_vxlan(db_session, vxlan_id):
    """
    Release a given VXLAN ID.

    :param db_session: database session
    :param vxlan_id: integer value representing the segmentation ID
    """
    with db_session.begin(subtransactions=True):
        try:
            alloc = (db_session.query(n1kv_models_v2.N1kvVxlanAllocation).
                     filter_by(vxlan_id=vxlan_id).
                     one())
            alloc.allocated = False
        except exc.NoResultFound:
            LOG.warning(_("vxlan_id %s not found"), vxlan_id)


def set_port_status(port_id, status):
    """
    Set the status of the port.

    :param port_id: UUID representing the port
    :param status: string representing the new status
    """
    db_session = db.get_session()
    try:
        port = db_session.query(models_v2.Port).filter_by(id=port_id).one()
        port.status = status
    except exc.NoResultFound:
        raise n_exc.PortNotFound(port_id=port_id)


def get_vm_network(db_session, policy_profile_id, network_id):
    """
    Retrieve a vm_network based on policy profile and network id.

    :param db_session: database session
    :param policy_profile_id: UUID representing policy profile
    :param network_id: UUID representing network
    :returns: VM network object
    """
    try:
        return (db_session.query(n1kv_models_v2.N1kVmNetwork).
                filter_by(profile_id=policy_profile_id,
                          network_id=network_id).one())
    except exc.NoResultFound:
        name = (c_const.VM_NETWORK_NAME_PREFIX + policy_profile_id
                + "_" + network_id)
        raise c_exc.VMNetworkNotFound(name=name)


def add_vm_network(db_session,
                   name,
                   policy_profile_id,
                   network_id,
                   port_count):
    """
    Create a VM network.

    Add a VM network for a unique combination of network and
    policy profile. All ports having the same policy profile
    on one network will be associated with one VM network.
    :param db_session: database session
    :param name: string representing the name of the VM network
    :param policy_profile_id: UUID representing policy profile
    :param network_id: UUID representing a network
    :param port_count: integer representing the number of ports on vm network
    """
    with db_session.begin(subtransactions=True):
        vm_network = n1kv_models_v2.N1kVmNetwork(
            name=name,
            profile_id=policy_profile_id,
            network_id=network_id,
            port_count=port_count)
        db_session.add(vm_network)


def update_vm_network_port_count(db_session, name, port_count):
    """
    Update a VM network with new port count.

    :param db_session: database session
    :param name: string representing the name of the VM network
    :param port_count: integer representing the number of ports on VM network
    """
    try:
        with db_session.begin(subtransactions=True):
            vm_network = (db_session.query(n1kv_models_v2.N1kVmNetwork).
                          filter_by(name=name).one())
            if port_count is not None:
                vm_network.port_count = port_count
            return vm_network
    except exc.NoResultFound:
        raise c_exc.VMNetworkNotFound(name=name)


def delete_vm_network(db_session, policy_profile_id, network_id):
    """
    Delete a VM network.

    :param db_session: database session
    :param policy_profile_id: UUID representing a policy profile
    :param network_id: UUID representing a network
    :returns: deleted VM network object
    """
    with db_session.begin(subtransactions=True):
        try:
            vm_network = get_vm_network(db_session,
                                        policy_profile_id,
                                        network_id)
            db_session.delete(vm_network)
            db_session.query(n1kv_models_v2.N1kVmNetwork).filter_by(
                name=vm_network["name"]).delete()
            return vm_network
        except exc.NoResultFound:
            name = (c_const.VM_NETWORK_NAME_PREFIX + policy_profile_id +
                    "_" + network_id)
            raise c_exc.VMNetworkNotFound(name=name)


def create_network_profile(db_session, network_profile):
    """Create a network profile."""
    LOG.debug(_("create_network_profile()"))
    with db_session.begin(subtransactions=True):
        kwargs = {"name": network_profile["name"],
                  "segment_type": network_profile["segment_type"]}
        if network_profile["segment_type"] == c_const.NETWORK_TYPE_VLAN:
            kwargs["physical_network"] = network_profile["physical_network"]
            kwargs["segment_range"] = network_profile["segment_range"]
        elif network_profile["segment_type"] == c_const.NETWORK_TYPE_OVERLAY:
            kwargs["multicast_ip_index"] = 0
            kwargs["multicast_ip_range"] = network_profile[
                "multicast_ip_range"]
            kwargs["segment_range"] = network_profile["segment_range"]
            kwargs["sub_type"] = network_profile["sub_type"]
        elif network_profile["segment_type"] == c_const.NETWORK_TYPE_TRUNK:
            kwargs["sub_type"] = network_profile["sub_type"]
        net_profile = n1kv_models_v2.NetworkProfile(**kwargs)
        db_session.add(net_profile)
        return net_profile


def delete_network_profile(db_session, id):
    """Delete Network Profile."""
    LOG.debug(_("delete_network_profile()"))
    with db_session.begin(subtransactions=True):
        try:
            network_profile = get_network_profile(db_session, id)
            db_session.delete(network_profile)
            (db_session.query(n1kv_models_v2.ProfileBinding).
             filter_by(profile_id=id).delete())
            return network_profile
        except exc.NoResultFound:
            raise c_exc.ProfileTenantBindingNotFound(profile_id=id)


def update_network_profile(db_session, id, network_profile):
    """Update Network Profile."""
    LOG.debug(_("update_network_profile()"))
    with db_session.begin(subtransactions=True):
        profile = get_network_profile(db_session, id)
        profile.update(network_profile)
        return profile


def get_network_profile(db_session, id):
    """Get Network Profile."""
    LOG.debug(_("get_network_profile()"))
    try:
        return db_session.query(
            n1kv_models_v2.NetworkProfile).filter_by(id=id).one()
    except exc.NoResultFound:
        raise c_exc.NetworkProfileNotFound(profile=id)


def _get_network_profiles(db_session=None, physical_network=None):
    """
    Retrieve all network profiles.

    Get Network Profiles on a particular physical network, if physical
    network is specified. If no physical network is specified, return
    all network profiles.
    """
    db_session = db_session or db.get_session()
    if physical_network:
        return (db_session.query(n1kv_models_v2.NetworkProfile).
                filter_by(physical_network=physical_network))
    return db_session.query(n1kv_models_v2.NetworkProfile)


def create_policy_profile(policy_profile):
    """Create Policy Profile."""
    LOG.debug(_("create_policy_profile()"))
    db_session = db.get_session()
    with db_session.begin(subtransactions=True):
        p_profile = n1kv_models_v2.PolicyProfile(id=policy_profile["id"],
                                                 name=policy_profile["name"])
        db_session.add(p_profile)
        return p_profile


def delete_policy_profile(id):
    """Delete Policy Profile."""
    LOG.debug(_("delete_policy_profile()"))
    db_session = db.get_session()
    with db_session.begin(subtransactions=True):
        policy_profile = get_policy_profile(db_session, id)
        db_session.delete(policy_profile)


def update_policy_profile(db_session, id, policy_profile):
    """Update a policy profile."""
    LOG.debug(_("update_policy_profile()"))
    with db_session.begin(subtransactions=True):
        _profile = get_policy_profile(db_session, id)
        _profile.update(policy_profile)
        return _profile


def get_policy_profile(db_session, id):
    """Get Policy Profile."""
    LOG.debug(_("get_policy_profile()"))
    try:
        return db_session.query(
            n1kv_models_v2.PolicyProfile).filter_by(id=id).one()
    except exc.NoResultFound:
        raise c_exc.PolicyProfileIdNotFound(profile_id=id)


def create_profile_binding(db_session, tenant_id, profile_id, profile_type):
    """Create Network/Policy Profile association with a tenant."""
    db_session = db_session or db.get_session()
    if profile_type not in ["network", "policy"]:
        raise n_exc.NeutronException(_("Invalid profile type"))

    if _profile_binding_exists(db_session,
                               tenant_id,
                               profile_id,
                               profile_type):
        return get_profile_binding(db_session, tenant_id, profile_id)

    with db_session.begin(subtransactions=True):
        binding = n1kv_models_v2.ProfileBinding(profile_type=profile_type,
                                                profile_id=profile_id,
                                                tenant_id=tenant_id)
        db_session.add(binding)
        return binding


def _profile_binding_exists(db_session, tenant_id, profile_id, profile_type):
    LOG.debug(_("_profile_binding_exists()"))
    return (db_session.query(n1kv_models_v2.ProfileBinding).
            filter_by(tenant_id=tenant_id, profile_id=profile_id,
                      profile_type=profile_type).first())


def get_profile_binding(db_session, tenant_id, profile_id):
    """Get Network/Policy Profile - Tenant binding."""
    LOG.debug(_("get_profile_binding()"))
    try:
        return (db_session.query(n1kv_models_v2.ProfileBinding).filter_by(
            tenant_id=tenant_id, profile_id=profile_id).one())
    except exc.NoResultFound:
        c_exc.ProfileTenantBindingNotFound(profile_id=profile_id)


def delete_profile_binding(db_session, tenant_id, profile_id):
    """Delete Policy Binding."""
    LOG.debug(_("delete_profile_binding()"))
    db_session = db_session or db.get_session()
    try:
        binding = get_profile_binding(db_session, tenant_id, profile_id)
        with db_session.begin(subtransactions=True):
            db_session.delete(binding)
    except c_exc.ProfileTenantBindingNotFound:
        LOG.debug(_("Profile-Tenant binding missing for profile ID "
                    "%(profile_id)s and tenant ID %(tenant_id)s"),
                  {"profile_id": profile_id, "tenant_id": tenant_id})
        return


def _get_profile_bindings(db_session, profile_type=None):
    """
    Retrieve a list of profile bindings.

    Get all profile-tenant bindings based on profile type.
    If profile type is None, return profile-tenant binding for all
    profile types.
    """
    LOG.debug(_("_get_profile_bindings()"))
    if profile_type:
        profile_bindings = (db_session.query(n1kv_models_v2.ProfileBinding).
                            filter_by(profile_type=profile_type))
        return profile_bindings
    return db_session.query(n1kv_models_v2.ProfileBinding)


class NetworkProfile_db_mixin(object):

    """Network Profile Mixin."""

    def _replace_fake_tenant_id_with_real(self, context):
        """
        Replace default tenant-id with admin tenant-ids.

        Default tenant-ids are populated in profile bindings when plugin is
        initialized. Replace these tenant-ids with admin's tenant-id.
        :param context: neutron api request context
        """
        if context.is_admin and context.tenant_id:
            tenant_id = context.tenant_id
            db_session = context.session
            with db_session.begin(subtransactions=True):
                (db_session.query(n1kv_models_v2.ProfileBinding).
                 filter_by(tenant_id=c_const.TENANT_ID_NOT_SET).
                 update({'tenant_id': tenant_id}))

    def _get_network_collection_for_tenant(self, db_session, model, tenant_id):
        net_profile_ids = (db_session.query(n1kv_models_v2.ProfileBinding.
                                            profile_id).
                           filter_by(tenant_id=tenant_id).
                           filter_by(profile_type=c_const.NETWORK))
        network_profiles = (db_session.query(model).filter(model.id.in_(
            pid[0] for pid in net_profile_ids)))
        return [self._make_network_profile_dict(p) for p in network_profiles]

    def _make_profile_bindings_dict(self, profile_binding, fields=None):
        res = {"profile_id": profile_binding["profile_id"],
               "tenant_id": profile_binding["tenant_id"]}
        return self._fields(res, fields)

    def _make_network_profile_dict(self, network_profile, fields=None):
        res = {"id": network_profile["id"],
               "name": network_profile["name"],
               "segment_type": network_profile["segment_type"],
               "sub_type": network_profile["sub_type"],
               "segment_range": network_profile["segment_range"],
               "multicast_ip_index": network_profile["multicast_ip_index"],
               "multicast_ip_range": network_profile["multicast_ip_range"],
               "physical_network": network_profile["physical_network"]}
        return self._fields(res, fields)

    def get_network_profile_bindings(self, context, filters=None, fields=None):
        """
        Retrieve a list of profile bindings for network profiles.

        :param context: neutron api request context
        :param filters: a dictionary with keys that are valid keys for a
                        profile bindings object. Values in this dictiontary are
                        an iterable containing values that will be used for an
                        exact match comparison for that value. Each result
                        returned by this function will have matched one of the
                        values for each key in filters
        :params fields: a list of strings that are valid keys in a profile
                        bindings dictionary. Only these fields will be returned
        :returns: list of profile bindings
        """
        if context.is_admin:
            profile_bindings = _get_profile_bindings(
                context.session,
                profile_type=c_const.NETWORK)
            return [self._make_profile_bindings_dict(pb)
                    for pb in profile_bindings]

    def create_network_profile(self, context, network_profile):
        """
        Create a network profile.

        :param context: neutron api request context
        :param network_profile: network profile dictionary
        :returns: network profile dictionary
        """
        self._replace_fake_tenant_id_with_real(context)
        p = network_profile["network_profile"]
        self._validate_network_profile_args(context, p)
<<<<<<< HEAD
        net_profile = create_network_profile(context.session, p)
        create_profile_binding(context.session,
                               context.tenant_id,
                               net_profile.id,
                               c_const.NETWORK)
        if p.get("add_tenant"):
            self.add_network_profile_tenant(context.session,
                                            net_profile.id,
                                            p["add_tenant"])
=======
        with context.session.begin(subtransactions=True):
            net_profile = create_network_profile(context.session, p)
            if net_profile.segment_type == c_const.NETWORK_TYPE_VLAN:
                sync_vlan_allocations(context.session, net_profile)
            elif net_profile.segment_type == c_const.NETWORK_TYPE_OVERLAY:
                sync_vxlan_allocations(context.session, net_profile)
            create_profile_binding(context.session,
                                   context.tenant_id,
                                   net_profile.id,
                                   c_const.NETWORK)
            if p.get("add_tenant"):
                self.add_network_profile_tenant(context.session,
                                                net_profile.id,
                                                p["add_tenant"])
>>>>>>> b4b3c973
        return self._make_network_profile_dict(net_profile)

    def delete_network_profile(self, context, id):
        """
        Delete a network profile.

        :param context: neutron api request context
        :param id: UUID representing network profile to delete
        :returns: deleted network profile dictionary
        """
        _profile = delete_network_profile(context.session, id)
        return self._make_network_profile_dict(_profile)

    def update_network_profile(self, context, id, network_profile):
        """
        Update a network profile.

        Add/remove network profile to tenant-id binding for the corresponding
        options and if user is admin.
        :param context: neutron api request context
        :param id: UUID representing network profile to update
        :param network_profile: network profile dictionary
        :returns: updated network profile dictionary
        """
        p = network_profile["network_profile"]
        if context.is_admin and "add_tenant" in p:
            self.add_network_profile_tenant(context.session,
                                            id,
                                            p["add_tenant"])
            return self._make_network_profile_dict(get_network_profile(
                context.session, id))
        if context.is_admin and "remove_tenant" in p:
            delete_profile_binding(context.session, p["remove_tenant"], id)
            return self._make_network_profile_dict(get_network_profile(
                context.session, id))
        return self._make_network_profile_dict(
            update_network_profile(context.session, id, p))

    def get_network_profile(self, context, id, fields=None):
        """
        Retrieve a network profile.

        :param context: neutron api request context
        :param id: UUID representing the network profile to retrieve
        :params fields: a list of strings that are valid keys in a  network
                        profile dictionary. Only these fields will be returned
        :returns: network profile dictionary
        """
        profile = get_network_profile(context.session, id)
        return self._make_network_profile_dict(profile, fields)

    def get_network_profiles(self, context, filters=None, fields=None):
        """
        Retrieve a list of all network profiles.

        Retrieve all network profiles if tenant is admin. For a non-admin
        tenant, retrieve all network profiles belonging to this tenant only.
        :param context: neutron api request context
        :param filters: a dictionary with keys that are valid keys for a
                        network profile object. Values in this dictiontary are
                        an iterable containing values that will be used for an
                        exact match comparison for that value. Each result
                        returned by this function will have matched one of the
                        values for each key in filters
        :params fields: a list of strings that are valid keys in a  network
                        profile dictionary. Only these fields will be returned
        :returns: list of all network profiles
        """
        if context.is_admin:
            return self._get_collection(context, n1kv_models_v2.NetworkProfile,
                                        self._make_network_profile_dict,
                                        filters=filters, fields=fields)
        return self._get_network_collection_for_tenant(context.session,
                                                       n1kv_models_v2.
                                                       NetworkProfile,
                                                       context.tenant_id)

    def add_network_profile_tenant(self,
                                   db_session,
                                   network_profile_id,
                                   tenant_id):
        """
        Add a tenant to a network profile.

        :param db_session: database session
        :param network_profile_id: UUID representing network profile
        :param tenant_id: UUID representing the tenant
        :returns: profile binding object
        """
        return create_profile_binding(db_session,
                                      tenant_id,
                                      network_profile_id,
                                      c_const.NETWORK)

    def network_profile_exists(self, context, id):
        """
        Verify whether a network profile for given id exists.

        :param context: neutron api request context
        :param id: UUID representing network profile
        :returns: true if network profile exist else False
        """
        try:
            get_network_profile(context.session, id)
            return True
        except c_exc.NetworkProfileNotFound(profile=id):
            return False

    def _get_segment_range(self, data):
        # Sort the range to ensure min, max is in order
        return sorted(int(seg) for seg in data.split("-")[:2])

    def _validate_network_profile_args(self, context, p):
        """
        Validate completeness of Nexus1000V network profile arguments.

        :param context: neutron api request context
        :param p: network profile object
        """
        self._validate_network_profile(p)
        self._validate_segment_range_uniqueness(context, p)

    def _validate_segment_range(self, network_profile):
        """
        Validate segment range values.

        :param network_profile: network profile object
        """
        if not re.match(r"(\d+)\-(\d+)", network_profile["segment_range"]):
            msg = _("Invalid segment range. example range: 500-550")
            raise n_exc.InvalidInput(error_message=msg)
<<<<<<< HEAD
=======

    def _validate_multicast_ip_range(self, network_profile):
        """
        Validate multicast ip range values.

        :param network_profile: network profile object
        """
        try:
            min_ip, max_ip = (network_profile
                              ['multicast_ip_range'].split('-', 1))
        except ValueError:
            msg = _("Invalid multicast ip address range. "
                    "example range: 224.1.1.1-224.1.1.10")
            LOG.error(msg)
            raise n_exc.InvalidInput(error_message=msg)
        for ip in [min_ip, max_ip]:
            try:
                if not netaddr.IPAddress(ip).is_multicast():
                    msg = _("%s is not a valid multicast ip address") % ip
                    LOG.error(msg)
                    raise n_exc.InvalidInput(error_message=msg)
            except netaddr.AddrFormatError:
                msg = _("%s is not a valid ip address") % ip
                LOG.error(msg)
                raise n_exc.InvalidInput(error_message=msg)
        if netaddr.IPAddress(min_ip) > netaddr.IPAddress(max_ip):
            msg = (_("Invalid multicast IP range '%(min_ip)s-%(max_ip)s':"
                     " Range should be from low address to high address") %
                   {'min_ip': min_ip, 'max_ip': max_ip})
            LOG.error(msg)
            raise n_exc.InvalidInput(error_message=msg)
>>>>>>> b4b3c973

    def _validate_network_profile(self, net_p):
        """
        Validate completeness of a network profile arguments.

        :param net_p: network profile object
        """
        if any(net_p[arg] == "" for arg in ["segment_type"]):
            msg = _("Arguments segment_type missing"
                    " for network profile")
            LOG.exception(msg)
            raise n_exc.InvalidInput(error_message=msg)
        segment_type = net_p["segment_type"].lower()
        if segment_type not in [c_const.NETWORK_TYPE_VLAN,
                                c_const.NETWORK_TYPE_OVERLAY,
                                c_const.NETWORK_TYPE_TRUNK,
                                c_const.NETWORK_TYPE_MULTI_SEGMENT]:
            msg = _("segment_type should either be vlan, overlay, "
                    "multi-segment or trunk")
            LOG.exception(msg)
            raise n_exc.InvalidInput(error_message=msg)
        if segment_type == c_const.NETWORK_TYPE_VLAN:
            if "physical_network" not in net_p:
                msg = _("Argument physical_network missing "
                        "for network profile")
                LOG.exception(msg)
                raise n_exc.InvalidInput(error_message=msg)
        if segment_type in [c_const.NETWORK_TYPE_TRUNK,
                            c_const.NETWORK_TYPE_OVERLAY]:
            if "sub_type" not in net_p:
                msg = _("Argument sub_type missing "
                        "for network profile")
                LOG.exception(msg)
                raise n_exc.InvalidInput(error_message=msg)
        if segment_type in [c_const.NETWORK_TYPE_VLAN,
                            c_const.NETWORK_TYPE_OVERLAY]:
            if "segment_range" not in net_p:
                msg = _("Argument segment_range missing "
                        "for network profile")
                LOG.exception(msg)
                raise n_exc.InvalidInput(error_message=msg)
            self._validate_segment_range(net_p)
        if segment_type == c_const.NETWORK_TYPE_OVERLAY:
            if net_p['sub_type'] != c_const.NETWORK_SUBTYPE_NATIVE_VXLAN:
                net_p['multicast_ip_range'] = '0.0.0.0'
            else:
                multicast_ip_range = net_p.get("multicast_ip_range")
                if not attributes.is_attr_set(multicast_ip_range):
                    msg = _("Argument multicast_ip_range missing"
                            " for VXLAN multicast network profile")
                    LOG.error(msg)
                    raise n_exc.InvalidInput(error_message=msg)
                self._validate_multicast_ip_range(net_p)
        else:
            net_p['multicast_ip_range'] = '0.0.0.0'

    def _validate_segment_range_uniqueness(self, context, net_p):
        """
        Validate that segment range doesn't overlap.

        :param context: neutron api request context
        :param net_p: network profile dictionary
        """
        segment_type = net_p["segment_type"].lower()
        if segment_type == c_const.NETWORK_TYPE_VLAN:
            profiles = _get_network_profiles(
                db_session=context.session,
                physical_network=net_p["physical_network"]
            )
        else:
            profiles = _get_network_profiles(db_session=context.session)
        if profiles:
            for profile in profiles:
                name = profile.name
                segment_range = profile.segment_range
                if net_p["name"] == name:
                    msg = (_("NetworkProfile name %s already exists"),
                           net_p["name"])
                    LOG.exception(msg)
                    raise n_exc.InvalidInput(error_message=msg)
                if (c_const.NETWORK_TYPE_MULTI_SEGMENT in
                    [profile.segment_type, net_p["segment_type"]] or
                    c_const.NETWORK_TYPE_TRUNK in
                    [profile.segment_type, net_p["segment_type"]]):
                    continue
                seg_min, seg_max = self._get_segment_range(
                    net_p["segment_range"])
                profile_seg_min, profile_seg_max = self._get_segment_range(
                    segment_range)
                if ((profile_seg_min <= seg_min <= profile_seg_max) or
                    (profile_seg_min <= seg_max <= profile_seg_max) or
                    ((seg_min <= profile_seg_min) and
                     (seg_max >= profile_seg_max))):
                    msg = _("Segment range overlaps with another profile")
                    LOG.exception(msg)
                    raise n_exc.InvalidInput(error_message=msg)

    def _get_network_profile_by_name(self, db_session, name):
        """
        Retrieve network profile based on name.

        :param db_session: database session
        :param name: string representing the name for the network profile
        :returns: network profile object
        """
        with db_session.begin(subtransactions=True):
            try:
                return (db_session.query(n1kv_models_v2.NetworkProfile).
                        filter_by(name=name).one())
            except exc.NoResultFound:
                raise c_exc.NetworkProfileNotFound(profile=name)


class PolicyProfile_db_mixin(object):

    """Policy Profile Mixin."""

    def _get_policy_collection_for_tenant(self, db_session, model, tenant_id):
        profile_ids = (db_session.query(n1kv_models_v2.
                       ProfileBinding.profile_id)
                       .filter_by(tenant_id=tenant_id).
                       filter_by(profile_type=c_const.POLICY).all())
        profiles = db_session.query(model).filter(model.id.in_(
            pid[0] for pid in profile_ids))
        return [self._make_policy_profile_dict(p) for p in profiles]

    def _make_policy_profile_dict(self, policy_profile, fields=None):
        res = {"id": policy_profile["id"], "name": policy_profile["name"]}
        return self._fields(res, fields)

    def _make_profile_bindings_dict(self, profile_binding, fields=None):
        res = {"profile_id": profile_binding["profile_id"],
               "tenant_id": profile_binding["tenant_id"]}
        return self._fields(res, fields)

    def _policy_profile_exists(self, id):
        db_session = db.get_session()
        return (db_session.query(n1kv_models_v2.PolicyProfile).
                filter_by(id=id).first())

    def get_policy_profile(self, context, id, fields=None):
        """
        Retrieve a policy profile for the given UUID.

        :param context: neutron api request context
        :param id: UUID representing policy profile to fetch
        :params fields: a list of strings that are valid keys in a policy
                        profile dictionary. Only these fields will be returned
        :returns: policy profile dictionary
        """
        profile = get_policy_profile(context.session, id)
        return self._make_policy_profile_dict(profile, fields)

    def get_policy_profiles(self, context, filters=None, fields=None):
        """
        Retrieve a list of policy profiles.

        Retrieve all policy profiles if tenant is admin. For a non-admin
        tenant, retrieve all policy profiles belonging to this tenant only.
        :param context: neutron api request context
        :param filters: a dictionary with keys that are valid keys for a
                        policy profile object. Values in this dictiontary are
                        an iterable containing values that will be used for an
                        exact match comparison for that value. Each result
                        returned by this function will have matched one of the
                        values for each key in filters
        :params fields: a list of strings that are valid keys in a policy
                        profile dictionary. Only these fields will be returned
        :returns: list of all policy profiles
        """
        if context.is_admin:
            return self._get_collection(context, n1kv_models_v2.PolicyProfile,
                                        self._make_policy_profile_dict,
                                        filters=filters, fields=fields)
        else:
            return self._get_policy_collection_for_tenant(context.session,
                                                          n1kv_models_v2.
                                                          PolicyProfile,
                                                          context.tenant_id)

    def get_policy_profile_bindings(self, context, filters=None, fields=None):
        """
        Retrieve a list of profile bindings for policy profiles.

        :param context: neutron api request context
        :param filters: a dictionary with keys that are valid keys for a
                        profile bindings object. Values in this dictiontary are
                        an iterable containing values that will be used for an
                        exact match comparison for that value. Each result
                        returned by this function will have matched one of the
                        values for each key in filters
        :params fields: a list of strings that are valid keys in a profile
                        bindings dictionary. Only these fields will be returned
        :returns: list of profile bindings
        """
        if context.is_admin:
            profile_bindings = _get_profile_bindings(
                context.session,
                profile_type=c_const.POLICY)
            return [self._make_profile_bindings_dict(pb)
                    for pb in profile_bindings]

    def update_policy_profile(self, context, id, policy_profile):
        """
        Update a policy profile.

        Add/remove policy profile to tenant-id binding for the corresponding
        option and if user is admin.
        :param context: neutron api request context
        :param id: UUID representing policy profile to update
        :param policy_profile: policy profile dictionary
        :returns: updated policy profile dictionary
        """
        p = policy_profile["policy_profile"]
        if context.is_admin and "add_tenant" in p:
            self.add_policy_profile_tenant(context.session,
                                           id,
                                           p["add_tenant"])
            return self._make_policy_profile_dict(get_policy_profile(
                context.session, id))
        if context.is_admin and "remove_tenant" in p:
            delete_profile_binding(context.session, p["remove_tenant"], id)
            return self._make_policy_profile_dict(get_policy_profile(
                context.session, id))
        return self._make_policy_profile_dict(
            update_policy_profile(context.session, id, p))

    def add_policy_profile_tenant(self,
                                  db_session,
                                  policy_profile_id,
                                  tenant_id):
        """
        Add a tenant to a policy profile binding.

        :param db_session: database session
        :param policy_profile_id: UUID representing policy profile
        :param tenant_id: UUID representing the tenant
        :returns: profile binding object
        """
        return create_profile_binding(db_session,
                                      tenant_id,
                                      policy_profile_id,
                                      c_const.POLICY)

    def remove_policy_profile_tenant(self, policy_profile_id, tenant_id):
        """
        Remove a tenant to a policy profile binding.

        :param policy_profile_id: UUID representing policy profile
        :param tenant_id: UUID representing the tenant
        """
        delete_profile_binding(None, tenant_id, policy_profile_id)

    def _delete_policy_profile(self, policy_profile_id):
        """Delete policy profile and associated binding."""
        db_session = db.get_session()
        with db_session.begin(subtransactions=True):
            (db_session.query(n1kv_models_v2.PolicyProfile).
             filter_by(id=policy_profile_id).delete())

    def _get_policy_profile_by_name(self, name):
        """
        Retrieve policy profile based on name.

        :param name: string representing the name for the policy profile
        :returns: policy profile object
        """
        db_session = db.get_session()
        with db_session.begin(subtransactions=True):
            return (db_session.query(n1kv_models_v2.PolicyProfile).
                    filter_by(name=name).one())

    def _remove_all_fake_policy_profiles(self):
        """
        Remove all policy profiles associated with fake tenant id.

        This will find all Profile ID where tenant is not set yet - set A
        and profiles where tenant was already set - set B
        and remove what is in both and no tenant id set
        """
        db_session = db.get_session()
        with db_session.begin(subtransactions=True):
            a_set_q = (db_session.query(n1kv_models_v2.ProfileBinding).
                       filter_by(tenant_id=c_const.TENANT_ID_NOT_SET,
                                 profile_type=c_const.POLICY))
            a_set = set(i.profile_id for i in a_set_q)
            b_set_q = (db_session.query(n1kv_models_v2.ProfileBinding).
                       filter(and_(n1kv_models_v2.ProfileBinding.
                                   tenant_id != c_const.TENANT_ID_NOT_SET,
                                   n1kv_models_v2.ProfileBinding.
                                   profile_type == c_const.POLICY)))
            b_set = set(i.profile_id for i in b_set_q)
            (db_session.query(n1kv_models_v2.ProfileBinding).
             filter(and_(n1kv_models_v2.ProfileBinding.profile_id.
                         in_(a_set & b_set), n1kv_models_v2.ProfileBinding.
                         tenant_id == c_const.TENANT_ID_NOT_SET)).
             delete(synchronize_session="fetch"))

    def _add_policy_profile(self,
                            policy_profile_name,
                            policy_profile_id,
                            tenant_id=None):
        """
        Add Policy profile and tenant binding.

        :param policy_profile_name: string representing the name for the
                                    policy profile
        :param policy_profile_id: UUID representing the policy profile
        :param tenant_id: UUID representing the tenant
        """
        policy_profile = {"id": policy_profile_id, "name": policy_profile_name}
        tenant_id = tenant_id or c_const.TENANT_ID_NOT_SET
        if not self._policy_profile_exists(policy_profile_id):
            create_policy_profile(policy_profile)
        create_profile_binding(None,
                               tenant_id,
                               policy_profile["id"],
                               c_const.POLICY)<|MERGE_RESOLUTION|>--- conflicted
+++ resolved
@@ -24,10 +24,7 @@
 from sqlalchemy.orm import exc
 from sqlalchemy.sql import and_
 
-<<<<<<< HEAD
-=======
 from neutron.api.v2 import attributes
->>>>>>> b4b3c973
 from neutron.common import exceptions as n_exc
 import neutron.db.api as db
 from neutron.db import models_v2
@@ -999,17 +996,6 @@
         self._replace_fake_tenant_id_with_real(context)
         p = network_profile["network_profile"]
         self._validate_network_profile_args(context, p)
-<<<<<<< HEAD
-        net_profile = create_network_profile(context.session, p)
-        create_profile_binding(context.session,
-                               context.tenant_id,
-                               net_profile.id,
-                               c_const.NETWORK)
-        if p.get("add_tenant"):
-            self.add_network_profile_tenant(context.session,
-                                            net_profile.id,
-                                            p["add_tenant"])
-=======
         with context.session.begin(subtransactions=True):
             net_profile = create_network_profile(context.session, p)
             if net_profile.segment_type == c_const.NETWORK_TYPE_VLAN:
@@ -1024,7 +1010,6 @@
                 self.add_network_profile_tenant(context.session,
                                                 net_profile.id,
                                                 p["add_tenant"])
->>>>>>> b4b3c973
         return self._make_network_profile_dict(net_profile)
 
     def delete_network_profile(self, context, id):
@@ -1156,8 +1141,6 @@
         if not re.match(r"(\d+)\-(\d+)", network_profile["segment_range"]):
             msg = _("Invalid segment range. example range: 500-550")
             raise n_exc.InvalidInput(error_message=msg)
-<<<<<<< HEAD
-=======
 
     def _validate_multicast_ip_range(self, network_profile):
         """
@@ -1189,7 +1172,6 @@
                    {'min_ip': min_ip, 'max_ip': max_ip})
             LOG.error(msg)
             raise n_exc.InvalidInput(error_message=msg)
->>>>>>> b4b3c973
 
     def _validate_network_profile(self, net_p):
         """
