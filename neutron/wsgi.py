# Copyright 2011 OpenStack Foundation.
# All Rights Reserved.
#
#    Licensed under the Apache License, Version 2.0 (the "License"); you may
#    not use this file except in compliance with the License. You may obtain
#    a copy of the License at
#
#         http://www.apache.org/licenses/LICENSE-2.0
#
#    Unless required by applicable law or agreed to in writing, software
#    distributed under the License is distributed on an "AS IS" BASIS, WITHOUT
#    WARRANTIES OR CONDITIONS OF ANY KIND, either express or implied. See the
#    License for the specific language governing permissions and limitations
#    under the License.

"""
Utility methods for working with WSGI servers
"""
from __future__ import print_function

import errno
import os
import socket
import ssl
import sys
import time

import eventlet.wsgi
from oslo_config import cfg
import oslo_i18n
from oslo_log import log as logging
from oslo_log import loggers
from oslo_serialization import jsonutils
from oslo_utils import excutils
import routes.middleware
import six
import webob.dec
import webob.exc

from neutron.common import config
from neutron.common import exceptions as exception
from neutron import context
from neutron.db import api
from neutron.i18n import _LE, _LI
from neutron.openstack.common import service as common_service
from neutron.openstack.common import systemd

socket_opts = [
    cfg.IntOpt('backlog',
               default=4096,
               help=_("Number of backlog requests to configure "
                      "the socket with")),
    cfg.IntOpt('tcp_keepidle',
               default=600,
               help=_("Sets the value of TCP_KEEPIDLE in seconds for each "
                      "server socket. Not supported on OS X.")),
    cfg.IntOpt('retry_until_window',
               default=30,
               help=_("Number of seconds to keep retrying to listen")),
    cfg.IntOpt('max_header_line',
               default=16384,
               help=_("Max header line to accommodate large tokens")),
    cfg.BoolOpt('use_ssl',
                default=False,
                help=_('Enable SSL on the API server')),
    cfg.StrOpt('ssl_ca_file',
               help=_("CA certificate file to use to verify "
                      "connecting clients")),
    cfg.StrOpt('ssl_cert_file',
               help=_("Certificate file to use when starting "
                      "the server securely")),
    cfg.StrOpt('ssl_key_file',
               help=_("Private key file to use when starting "
                      "the server securely")),
    cfg.BoolOpt('wsgi_keep_alive',
                default=True,
                help=_("Determines if connections are allowed to be held "
                     "open by clients after a request is fulfilled. A value "
                     "of False will ensure that the socket connection will "
                     "be explicitly closed once a response has been sent to "
                     "the client.")),
    cfg.IntOpt('client_socket_timeout', default=900,
               help=_("Timeout for client connections socket operations. "
                    "If an incoming connection is idle for this number of "
                    "seconds it will be closed. A value of '0' means "
                    "wait forever.")),
]

CONF = cfg.CONF
CONF.register_opts(socket_opts)

LOG = logging.getLogger(__name__)


class WorkerService(object):
    """Wraps a worker to be handled by ProcessLauncher"""
    def __init__(self, service, application):
        self._service = service
        self._application = application
        self._server = None

    def start(self):
<<<<<<< HEAD
=======
        # When api worker is stopped it kills the eventlet wsgi server which
        # internally closes the wsgi server socket object. This server socket
        # object becomes not usable which leads to "Bad file descriptor"
        # errors on service restart.
        # Duplicate a socket object to keep a file descriptor usable.
        dup_sock = self._service._socket.dup()
        if CONF.use_ssl:
            dup_sock = self._service.wrap_ssl(dup_sock)
>>>>>>> 043829d4
        self._server = self._service.pool.spawn(self._service._run,
                                                self._application,
                                                dup_sock)

    def wait(self):
        if isinstance(self._server, eventlet.greenthread.GreenThread):
            self._server.wait()

    def stop(self):
        if isinstance(self._server, eventlet.greenthread.GreenThread):
            self._server.kill()
            self._server = None

    @staticmethod
    def reset():
        config.reset_service()


class Server(object):
    """Server class to manage multiple WSGI sockets and applications."""

    def __init__(self, name, num_threads=1000):
        # Raise the default from 8192 to accommodate large tokens
        eventlet.wsgi.MAX_HEADER_LINE = CONF.max_header_line
        self.num_threads = num_threads
        # Pool for a greenthread in which wsgi server will be running
        self.pool = eventlet.GreenPool(1)
        self.name = name
        self._server = None
        # A value of 0 is converted to None because None is what causes the
        # wsgi server to wait forever.
        self.client_socket_timeout = CONF.client_socket_timeout or None
        if CONF.use_ssl:
            self._check_ssl_settings()

    def _get_socket(self, host, port, backlog):
        bind_addr = (host, port)
        # TODO(dims): eventlet's green dns/socket module does not actually
        # support IPv6 in getaddrinfo(). We need to get around this in the
        # future or monitor upstream for a fix
        try:
            info = socket.getaddrinfo(bind_addr[0],
                                      bind_addr[1],
                                      socket.AF_UNSPEC,
                                      socket.SOCK_STREAM)[0]
            family = info[0]
            bind_addr = info[-1]
        except Exception:
            LOG.exception(_LE("Unable to listen on %(host)s:%(port)s"),
                          {'host': host, 'port': port})
            sys.exit(1)

        sock = None
        retry_until = time.time() + CONF.retry_until_window
        while not sock and time.time() < retry_until:
            try:
                sock = eventlet.listen(bind_addr,
                                       backlog=backlog,
                                       family=family)
            except socket.error as err:
                with excutils.save_and_reraise_exception() as ctxt:
                    if err.errno == errno.EADDRINUSE:
                        ctxt.reraise = False
                        eventlet.sleep(0.1)
        if not sock:
            raise RuntimeError(_("Could not bind to %(host)s:%(port)s "
                               "after trying for %(time)d seconds") %
                               {'host': host,
                                'port': port,
                                'time': CONF.retry_until_window})
        sock.setsockopt(socket.SOL_SOCKET, socket.SO_REUSEADDR, 1)
        # sockets can hang around forever without keepalive
        sock.setsockopt(socket.SOL_SOCKET, socket.SO_KEEPALIVE, 1)

        # This option isn't available in the OS X version of eventlet
        if hasattr(socket, 'TCP_KEEPIDLE'):
            sock.setsockopt(socket.IPPROTO_TCP,
                            socket.TCP_KEEPIDLE,
                            CONF.tcp_keepidle)

        return sock

    @staticmethod
    def _check_ssl_settings():
        if not os.path.exists(CONF.ssl_cert_file):
            raise RuntimeError(_("Unable to find ssl_cert_file "
                                 ": %s") % CONF.ssl_cert_file)

        # ssl_key_file is optional because the key may be embedded in the
        # certificate file
        if CONF.ssl_key_file and not os.path.exists(CONF.ssl_key_file):
            raise RuntimeError(_("Unable to find "
                                 "ssl_key_file : %s") % CONF.ssl_key_file)

        # ssl_ca_file is optional
        if CONF.ssl_ca_file and not os.path.exists(CONF.ssl_ca_file):
            raise RuntimeError(_("Unable to find ssl_ca_file "
                                 ": %s") % CONF.ssl_ca_file)

    @staticmethod
    def wrap_ssl(sock):
        ssl_kwargs = {'server_side': True,
                      'certfile': CONF.ssl_cert_file,
                      'keyfile': CONF.ssl_key_file,
                      'cert_reqs': ssl.CERT_NONE,
                      }

        if CONF.ssl_ca_file:
            ssl_kwargs['ca_certs'] = CONF.ssl_ca_file
            ssl_kwargs['cert_reqs'] = ssl.CERT_REQUIRED

        return ssl.wrap_socket(sock, **ssl_kwargs)

    def start(self, application, port, host='0.0.0.0', workers=0):
        """Run a WSGI server with the given application."""
        self._host = host
        self._port = port
        backlog = CONF.backlog

        self._socket = self._get_socket(self._host,
                                        self._port,
                                        backlog=backlog)

        self._launch(application, workers)

    def _launch(self, application, workers=0):
        service = WorkerService(self, application)
        if workers < 1:
            # The API service should run in the current process.
            self._server = service
            service.start()
            systemd.notify_once()
        else:
            # dispose the whole pool before os.fork, otherwise there will
            # be shared DB connections in child processes which may cause
            # DB errors.
<<<<<<< HEAD
            if CONF.database.connection:
                api.get_engine().pool.dispose()
=======
            api.dispose()
>>>>>>> 043829d4
            # The API service runs in a number of child processes.
            # Minimize the cost of checking for child exit by extending the
            # wait interval past the default of 0.01s.
            self._server = common_service.ProcessLauncher(wait_interval=1.0)
            self._server.launch_service(service, workers=workers)

    @property
    def host(self):
        return self._socket.getsockname()[0] if self._socket else self._host

    @property
    def port(self):
        return self._socket.getsockname()[1] if self._socket else self._port

    def stop(self):
        self._server.stop()

    def wait(self):
        """Wait until all servers have completed running."""
        try:
            self._server.wait()
        except KeyboardInterrupt:
            pass

    def _run(self, application, socket):
        """Start a WSGI server in a new green thread."""
        eventlet.wsgi.server(socket, application,
                             max_size=self.num_threads,
                             log=loggers.WritableLogger(LOG),
                             keepalive=CONF.wsgi_keep_alive,
                             socket_timeout=self.client_socket_timeout)


class Middleware(object):
    """Base WSGI middleware wrapper.

    These classes require an application to be initialized that will be called
    next.  By default the middleware will simply call its wrapped app, or you
    can override __call__ to customize its behavior.
    """

    @classmethod
    def factory(cls, global_config, **local_config):
        """Used for paste app factories in paste.deploy config files.

        Any local configuration (that is, values under the [filter:APPNAME]
        section of the paste config) will be passed into the `__init__` method
        as kwargs.

        A hypothetical configuration would look like:

            [filter:analytics]
            redis_host = 127.0.0.1
            paste.filter_factory = nova.api.analytics:Analytics.factory

        which would result in a call to the `Analytics` class as

            import nova.api.analytics
            analytics.Analytics(app_from_paste, redis_host='127.0.0.1')

        You could of course re-implement the `factory` method in subclasses,
        but using the kwarg passing it shouldn't be necessary.

        """
        def _factory(app):
            return cls(app, **local_config)
        return _factory

    def __init__(self, application):
        self.application = application

    def process_request(self, req):
        """Called on each request.

        If this returns None, the next application down the stack will be
        executed. If it returns a response then that response will be returned
        and execution will stop here.

        """
        return None

    def process_response(self, response):
        """Do whatever you'd like to the response."""
        return response

    @webob.dec.wsgify
    def __call__(self, req):
        response = self.process_request(req)
        if response:
            return response
        response = req.get_response(self.application)
        return self.process_response(response)


class Request(webob.Request):

    def best_match_content_type(self):
        """Determine the most acceptable content-type.

        Based on:
            1) URI extension (.json)
            2) Content-type header
            3) Accept* headers
        """
        # First lookup http request path
        parts = self.path.rsplit('.', 1)
        if len(parts) > 1:
            _format = parts[1]
            if _format in ['json']:
                return 'application/{0}'.format(_format)

        #Then look up content header
        type_from_header = self.get_content_type()
        if type_from_header:
            return type_from_header
        ctypes = ['application/json']

        #Finally search in Accept-* headers
        bm = self.accept.best_match(ctypes)
        return bm or 'application/json'

    def get_content_type(self):
        allowed_types = ("application/json")
        if "Content-Type" not in self.headers:
            LOG.debug("Missing Content-Type")
            return None
        _type = self.content_type
        if _type in allowed_types:
            return _type
        return None

    def best_match_language(self):
        """Determines best available locale from the Accept-Language header.

        :returns: the best language match or None if the 'Accept-Language'
                  header was not available in the request.
        """
        if not self.accept_language:
            return None
        all_languages = oslo_i18n.get_available_languages('neutron')
        return self.accept_language.best_match(all_languages)

    @property
    def context(self):
        if 'neutron.context' not in self.environ:
            self.environ['neutron.context'] = context.get_admin_context()
        return self.environ['neutron.context']


class ActionDispatcher(object):
    """Maps method name to local methods through action name."""

    def dispatch(self, *args, **kwargs):
        """Find and call local method."""
        action = kwargs.pop('action', 'default')
        action_method = getattr(self, str(action), self.default)
        return action_method(*args, **kwargs)

    def default(self, data):
        raise NotImplementedError()


class DictSerializer(ActionDispatcher):
    """Default request body serialization."""

    def serialize(self, data, action='default'):
        return self.dispatch(data, action=action)

    def default(self, data):
        return ""


class JSONDictSerializer(DictSerializer):
    """Default JSON request body serialization."""

    def default(self, data):
        def sanitizer(obj):
            return six.text_type(obj)
        return jsonutils.dumps(data, default=sanitizer)


class ResponseHeaderSerializer(ActionDispatcher):
    """Default response headers serialization."""

    def serialize(self, response, data, action):
        self.dispatch(response, data, action=action)

    def default(self, response, data):
        response.status_int = 200


class ResponseSerializer(object):
    """Encode the necessary pieces into a response object."""

    def __init__(self, body_serializers=None, headers_serializer=None):
        self.body_serializers = {
            'application/json': JSONDictSerializer(),
        }
        self.body_serializers.update(body_serializers or {})

        self.headers_serializer = (headers_serializer or
                                   ResponseHeaderSerializer())

    def serialize(self, response_data, content_type, action='default'):
        """Serialize a dict into a string and wrap in a wsgi.Request object.

        :param response_data: dict produced by the Controller
        :param content_type: expected mimetype of serialized response body

        """
        response = webob.Response()
        self.serialize_headers(response, response_data, action)
        self.serialize_body(response, response_data, content_type, action)
        return response

    def serialize_headers(self, response, data, action):
        self.headers_serializer.serialize(response, data, action)

    def serialize_body(self, response, data, content_type, action):
        response.headers['Content-Type'] = content_type
        if data is not None:
            serializer = self.get_body_serializer(content_type)
            response.body = serializer.serialize(data, action)

    def get_body_serializer(self, content_type):
        try:
            return self.body_serializers[content_type]
        except (KeyError, TypeError):
            raise exception.InvalidContentType(content_type=content_type)


class TextDeserializer(ActionDispatcher):
    """Default request body deserialization."""

    def deserialize(self, datastring, action='default'):
        return self.dispatch(datastring, action=action)

    def default(self, datastring):
        return {}


class JSONDeserializer(TextDeserializer):

    def _from_json(self, datastring):
        try:
            return jsonutils.loads(datastring)
        except ValueError:
            msg = _("Cannot understand JSON")
            raise exception.MalformedRequestBody(reason=msg)

    def default(self, datastring):
        return {'body': self._from_json(datastring)}


class RequestHeadersDeserializer(ActionDispatcher):
    """Default request headers deserializer."""

    def deserialize(self, request, action):
        return self.dispatch(request, action=action)

    def default(self, request):
        return {}


class RequestDeserializer(object):
    """Break up a Request object into more useful pieces."""

    def __init__(self, body_deserializers=None, headers_deserializer=None):
        self.body_deserializers = {
            'application/json': JSONDeserializer(),
        }
        self.body_deserializers.update(body_deserializers or {})

        self.headers_deserializer = (headers_deserializer or
                                     RequestHeadersDeserializer())

    def deserialize(self, request):
        """Extract necessary pieces of the request.

        :param request: Request object
        :returns tuple of expected controller action name, dictionary of
                 keyword arguments to pass to the controller, the expected
                 content type of the response

        """
        action_args = self.get_action_args(request.environ)
        action = action_args.pop('action', None)

        action_args.update(self.deserialize_headers(request, action))
        action_args.update(self.deserialize_body(request, action))

        accept = self.get_expected_content_type(request)

        return (action, action_args, accept)

    def deserialize_headers(self, request, action):
        return self.headers_deserializer.deserialize(request, action)

    def deserialize_body(self, request, action):
        try:
            content_type = request.best_match_content_type()
        except exception.InvalidContentType:
            LOG.debug("Unrecognized Content-Type provided in request")
            return {}

        if content_type is None:
            LOG.debug("No Content-Type provided in request")
            return {}

        if not len(request.body) > 0:
            LOG.debug("Empty body provided in request")
            return {}

        try:
            deserializer = self.get_body_deserializer(content_type)
        except exception.InvalidContentType:
            with excutils.save_and_reraise_exception():
                LOG.debug("Unable to deserialize body as provided "
                          "Content-Type")

        return deserializer.deserialize(request.body, action)

    def get_body_deserializer(self, content_type):
        try:
            return self.body_deserializers[content_type]
        except (KeyError, TypeError):
            raise exception.InvalidContentType(content_type=content_type)

    def get_expected_content_type(self, request):
        return request.best_match_content_type()

    def get_action_args(self, request_environment):
        """Parse dictionary created by routes library."""
        try:
            args = request_environment['wsgiorg.routing_args'][1].copy()
        except Exception:
            return {}

        try:
            del args['controller']
        except KeyError:
            pass

        try:
            del args['format']
        except KeyError:
            pass

        return args


class Application(object):
    """Base WSGI application wrapper. Subclasses need to implement __call__."""

    @classmethod
    def factory(cls, global_config, **local_config):
        """Used for paste app factories in paste.deploy config files.

        Any local configuration (that is, values under the [app:APPNAME]
        section of the paste config) will be passed into the `__init__` method
        as kwargs.

        A hypothetical configuration would look like:

            [app:wadl]
            latest_version = 1.3
            paste.app_factory = nova.api.fancy_api:Wadl.factory

        which would result in a call to the `Wadl` class as

            import neutron.api.fancy_api
            fancy_api.Wadl(latest_version='1.3')

        You could of course re-implement the `factory` method in subclasses,
        but using the kwarg passing it shouldn't be necessary.

        """
        return cls(**local_config)

    def __call__(self, environ, start_response):
        r"""Subclasses will probably want to implement __call__ like this:

        @webob.dec.wsgify(RequestClass=Request)
        def __call__(self, req):
          # Any of the following objects work as responses:

          # Option 1: simple string
          res = 'message\n'

          # Option 2: a nicely formatted HTTP exception page
          res = exc.HTTPForbidden(explanation='Nice try')

          # Option 3: a webob Response object (in case you need to play with
          # headers, or you want to be treated like an iterable, or or or)
          res = Response();
          res.app_iter = open('somefile')

          # Option 4: any wsgi app to be run next
          res = self.application

          # Option 5: you can get a Response object for a wsgi app, too, to
          # play with headers etc
          res = req.get_response(self.application)

          # You can then just return your response...
          return res
          # ... or set req.response and return None.
          req.response = res

        See the end of http://pythonpaste.org/webob/modules/dec.html
        for more info.

        """
        raise NotImplementedError(_('You must implement __call__'))


class Debug(Middleware):
    """Middleware for debugging.

    Helper class that can be inserted into any WSGI application chain
    to get information about the request and response.
    """

    @webob.dec.wsgify
    def __call__(self, req):
        print(("*" * 40) + " REQUEST ENVIRON")
        for key, value in req.environ.items():
            print(key, "=", value)
        print()
        resp = req.get_response(self.application)

        print(("*" * 40) + " RESPONSE HEADERS")
        for (key, value) in six.iteritems(resp.headers):
            print(key, "=", value)
        print()

        resp.app_iter = self.print_generator(resp.app_iter)

        return resp

    @staticmethod
    def print_generator(app_iter):
        """Print contents of a wrapper string iterator when iterated."""
        print(("*" * 40) + " BODY")
        for part in app_iter:
            sys.stdout.write(part)
            sys.stdout.flush()
            yield part
        print()


class Router(object):
    """WSGI middleware that maps incoming requests to WSGI apps."""

    def __init__(self, mapper):
        """Create a router for the given routes.Mapper.

        Each route in `mapper` must specify a 'controller', which is a
        WSGI app to call.  You'll probably want to specify an 'action' as
        well and have your controller be a wsgi.Controller, who will route
        the request to the action method.

        Examples:
          mapper = routes.Mapper()
          sc = ServerController()

          # Explicit mapping of one route to a controller+action
          mapper.connect(None, "/svrlist", controller=sc, action="list")

          # Actions are all implicitly defined
          mapper.resource("network", "networks", controller=nc)

          # Pointing to an arbitrary WSGI app.  You can specify the
          # {path_info:.*} parameter so the target app can be handed just that
          # section of the URL.
          mapper.connect(None, "/v1.0/{path_info:.*}", controller=BlogApp())
        """
        self.map = mapper
        self._router = routes.middleware.RoutesMiddleware(self._dispatch,
                                                          self.map)

    @webob.dec.wsgify
    def __call__(self, req):
        """Route the incoming request to a controller based on self.map.

        If no match, return a 404.
        """
        return self._router

    @staticmethod
    @webob.dec.wsgify(RequestClass=Request)
    def _dispatch(req):
        """Dispatch a Request.

        Called by self._router after matching the incoming request to a route
        and putting the information into req.environ. Either returns 404
        or the routed WSGI app's response.
        """
        match = req.environ['wsgiorg.routing_args'][1]
        if not match:
            language = req.best_match_language()
            msg = _('The resource could not be found.')
            msg = oslo_i18n.translate(msg, language)
            return webob.exc.HTTPNotFound(explanation=msg)
        app = match['controller']
        return app


class Resource(Application):
    """WSGI app that handles (de)serialization and controller dispatch.

    WSGI app that reads routing information supplied by RoutesMiddleware
    and calls the requested action method upon its controller.  All
    controller action methods must accept a 'req' argument, which is the
    incoming wsgi.Request. If the operation is a PUT or POST, the controller
    method must also accept a 'body' argument (the deserialized request body).
    They may raise a webob.exc exception or return a dict, which will be
    serialized by requested content type.

    """

    def __init__(self, controller, fault_body_function,
                 deserializer=None, serializer=None):
        """Object initialization.

        :param controller: object that implement methods created by routes lib
        :param deserializer: object that can serialize the output of a
                             controller into a webob response
        :param serializer: object that can deserialize a webob request
                           into necessary pieces
        :param fault_body_function: a function that will build the response
                                    body for HTTP errors raised by operations
                                    on this resource object

        """
        self.controller = controller
        self.deserializer = deserializer or RequestDeserializer()
        self.serializer = serializer or ResponseSerializer()
        self._fault_body_function = fault_body_function

    @webob.dec.wsgify(RequestClass=Request)
    def __call__(self, request):
        """WSGI method that controls (de)serialization and method dispatch."""

        LOG.info(_LI("%(method)s %(url)s"),
                 {"method": request.method, "url": request.url})

        try:
            action, args, accept = self.deserializer.deserialize(request)
        except exception.InvalidContentType:
            msg = _("Unsupported Content-Type")
            LOG.exception(_LE("InvalidContentType: %s"), msg)
            return Fault(webob.exc.HTTPBadRequest(explanation=msg))
        except exception.MalformedRequestBody:
            msg = _("Malformed request body")
            LOG.exception(_LE("MalformedRequestBody: %s"), msg)
            return Fault(webob.exc.HTTPBadRequest(explanation=msg))

        try:
            action_result = self.dispatch(request, action, args)
        except webob.exc.HTTPException as ex:
            LOG.info(_LI("HTTP exception thrown: %s"), ex)
            action_result = Fault(ex, self._fault_body_function)
        except Exception:
            LOG.exception(_LE("Internal error"))
            # Do not include the traceback to avoid returning it to clients.
            action_result = Fault(webob.exc.HTTPServerError(),
                                  self._fault_body_function)

        if isinstance(action_result, dict) or action_result is None:
            response = self.serializer.serialize(action_result,
                                                 accept,
                                                 action=action)
        else:
            response = action_result

        try:
            LOG.info(_LI("%(url)s returned with HTTP %(status)d"),
                     dict(url=request.url, status=response.status_int))
        except AttributeError as e:
            LOG.info(_LI("%(url)s returned a fault: %(exception)s"),
                     dict(url=request.url, exception=e))

        return response

    def dispatch(self, request, action, action_args):
        """Find action-spefic method on controller and call it."""

        controller_method = getattr(self.controller, action)
        try:
            #NOTE(salvatore-orlando): the controller method must have
            # an argument whose name is 'request'
            return controller_method(request=request, **action_args)
        except TypeError as exc:
            LOG.exception(exc)
            return Fault(webob.exc.HTTPBadRequest())


def _default_body_function(wrapped_exc):
    code = wrapped_exc.status_int
    fault_data = {
        'Error': {
            'code': code,
            'message': wrapped_exc.explanation}}
    # 'code' is an attribute on the fault tag itself
    metadata = {'attributes': {'Error': 'code'}}
    return fault_data, metadata


class Fault(webob.exc.HTTPException):
    """Generates an HTTP response from a webob HTTP exception."""

    def __init__(self, exception, body_function=None):
        """Creates a Fault for the given webob.exc.exception."""
        self.wrapped_exc = exception
        self.status_int = self.wrapped_exc.status_int
        self._body_function = body_function or _default_body_function

    @webob.dec.wsgify(RequestClass=Request)
    def __call__(self, req):
        """Generate a WSGI response based on the exception passed to ctor."""
        # Replace the body with fault details.
        fault_data, metadata = self._body_function(self.wrapped_exc)
        content_type = req.best_match_content_type()
        serializer = {
            'application/json': JSONDictSerializer(),
        }[content_type]

        self.wrapped_exc.body = serializer.serialize(fault_data)
        self.wrapped_exc.content_type = content_type
        return self.wrapped_exc


# NOTE(salvatore-orlando): this class will go once the
# extension API framework is updated
class Controller(object):
    """WSGI app that dispatched to methods.

    WSGI app that reads routing information supplied by RoutesMiddleware
    and calls the requested action method upon itself.  All action methods
    must, in addition to their normal parameters, accept a 'req' argument
    which is the incoming wsgi.Request.  They raise a webob.exc exception,
    or return a dict which will be serialized by requested content type.

    """

    @webob.dec.wsgify(RequestClass=Request)
    def __call__(self, req):
        """Call the method specified in req.environ by RoutesMiddleware."""
        arg_dict = req.environ['wsgiorg.routing_args'][1]
        action = arg_dict['action']
        method = getattr(self, action)
        del arg_dict['controller']
        del arg_dict['action']
        if 'format' in arg_dict:
            del arg_dict['format']
        arg_dict['request'] = req
        result = method(**arg_dict)

        if isinstance(result, dict) or result is None:
            if result is None:
                status = 204
                content_type = ''
                body = None
            else:
                status = 200
                content_type = req.best_match_content_type()
                body = self._serialize(result, content_type)

            response = webob.Response(status=status,
                                      content_type=content_type,
                                      body=body)
            LOG.debug("%(url)s returned with HTTP %(status)d",
                      dict(url=req.url, status=response.status_int))
            return response
        else:
            return result

    def _serialize(self, data, content_type):
        """Serialize the given dict to the provided content_type.

        Uses self._serialization_metadata if it exists, which is a dict mapping
        MIME types to information needed to serialize to that type.

        """
        _metadata = getattr(type(self), '_serialization_metadata', {})

        serializer = Serializer(_metadata)
        try:
            return serializer.serialize(data, content_type)
        except exception.InvalidContentType:
            msg = _('The requested content type %s is invalid.') % content_type
            raise webob.exc.HTTPNotAcceptable(msg)

    def _deserialize(self, data, content_type):
        """Deserialize the request body to the specefied content type.

        Uses self._serialization_metadata if it exists, which is a dict mapping
        MIME types to information needed to serialize to that type.

        """
        _metadata = getattr(type(self), '_serialization_metadata', {})
        serializer = Serializer(_metadata)
        return serializer.deserialize(data, content_type)['body']


# NOTE(salvatore-orlando): this class will go once the
# extension API framework is updated
class Serializer(object):
    """Serializes and deserializes dictionaries to certain MIME types."""

    def __init__(self, metadata=None):
        """Create a serializer based on the given WSGI environment.

        'metadata' is an optional dict mapping MIME types to information
        needed to serialize a dictionary to that type.

        """
        self.metadata = metadata or {}

    def _get_serialize_handler(self, content_type):
        handlers = {
            'application/json': JSONDictSerializer(),
        }

        try:
            return handlers[content_type]
        except Exception:
            raise exception.InvalidContentType(content_type=content_type)

    def serialize(self, data, content_type):
        """Serialize a dictionary into the specified content type."""
        return self._get_serialize_handler(content_type).serialize(data)

    def deserialize(self, datastring, content_type):
        """Deserialize a string to a dictionary.

        The string must be in the format of a supported MIME type.

        """
        try:
            return self.get_deserialize_handler(content_type).deserialize(
                datastring)
        except Exception:
            raise webob.exc.HTTPBadRequest(_("Could not deserialize data"))

    def get_deserialize_handler(self, content_type):
        handlers = {
            'application/json': JSONDeserializer(),
        }

        try:
            return handlers[content_type]
        except Exception:
            raise exception.InvalidContentType(content_type=content_type)<|MERGE_RESOLUTION|>--- conflicted
+++ resolved
@@ -100,8 +100,6 @@
         self._server = None
 
     def start(self):
-<<<<<<< HEAD
-=======
         # When api worker is stopped it kills the eventlet wsgi server which
         # internally closes the wsgi server socket object. This server socket
         # object becomes not usable which leads to "Bad file descriptor"
@@ -110,7 +108,6 @@
         dup_sock = self._service._socket.dup()
         if CONF.use_ssl:
             dup_sock = self._service.wrap_ssl(dup_sock)
->>>>>>> 043829d4
         self._server = self._service.pool.spawn(self._service._run,
                                                 self._application,
                                                 dup_sock)
@@ -247,12 +244,7 @@
             # dispose the whole pool before os.fork, otherwise there will
             # be shared DB connections in child processes which may cause
             # DB errors.
-<<<<<<< HEAD
-            if CONF.database.connection:
-                api.get_engine().pool.dispose()
-=======
             api.dispose()
->>>>>>> 043829d4
             # The API service runs in a number of child processes.
             # Minimize the cost of checking for child exit by extending the
             # wait interval past the default of 0.01s.
