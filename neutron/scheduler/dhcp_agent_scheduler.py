# vim: tabstop=4 shiftwidth=4 softtabstop=4

# Copyright (c) 2013 OpenStack Foundation.
# All Rights Reserved.
#
#    Licensed under the Apache License, Version 2.0 (the "License"); you may
#    not use this file except in compliance with the License. You may obtain
#    a copy of the License at
#
#         http://www.apache.org/licenses/LICENSE-2.0
#
#    Unless required by applicable law or agreed to in writing, software
#    distributed under the License is distributed on an "AS IS" BASIS, WITHOUT
#    WARRANTIES OR CONDITIONS OF ANY KIND, either express or implied. See the
#    License for the specific language governing permissions and limitations
#    under the License.

import random

from oslo.config import cfg

from neutron.common import constants
from neutron.db import agents_db
from neutron.db import agentschedulers_db
from neutron.openstack.common.db import exception as db_exc
from neutron.openstack.common import log as logging


LOG = logging.getLogger(__name__)


class ChanceScheduler(object):
    """Allocate a DHCP agent for a network in a random way.
    More sophisticated scheduler (similar to filter scheduler in nova?)
    can be introduced later.
    """

<<<<<<< HEAD
    def _schedule_bind_network(self, context, agent, network_id):
        try:
            binding = agentschedulers_db.NetworkDhcpAgentBinding()
            binding.dhcp_agent = agent
            binding.network_id = network_id
            context.session.add(binding)
            # try to actually write the changes and catch integrity
            # DBDuplicateEntry
            context.session.flush()
        except db_exc.DBDuplicateEntry:
            # it's totally ok, someone just did our job!
            pass
        LOG.debug(_('Network %(network_id)s is scheduled to be hosted by '
                    'DHCP agent %(agent_id)s'),
                  {'network_id': network_id,
                   'agent_id': agent})
=======
    def _schedule_bind_network(self, context, agents, network_id):
        for agent in agents:
            context.session.begin(subtransactions=True)
            try:
                binding = agentschedulers_db.NetworkDhcpAgentBinding()
                binding.dhcp_agent = agent
                binding.network_id = network_id
                context.session.add(binding)
                # try to actually write the changes and catch integrity
                # DBDuplicateEntry
                context.session.commit()
            except db_exc.DBDuplicateEntry:
                # it's totally ok, someone just did our job!
                context.session.rollback()
                LOG.info(_('Agent %s already present'), agent)
            LOG.debug(_('Network %(network_id)s is scheduled to be '
                        'hosted by DHCP agent %(agent_id)s'),
                      {'network_id': network_id,
                       'agent_id': agent})
>>>>>>> b4b3c973

    def schedule(self, plugin, context, network):
        """Schedule the network to active DHCP agent(s).

        A list of scheduled agents is returned.
        """
        agents_per_network = cfg.CONF.dhcp_agents_per_network

        #TODO(gongysh) don't schedule the networks with only
        # subnets whose enable_dhcp is false
        with context.session.begin(subtransactions=True):
            dhcp_agents = plugin.get_dhcp_agents_hosting_networks(
                context, [network['id']], active=True)
            if len(dhcp_agents) >= agents_per_network:
                LOG.debug(_('Network %s is hosted already'),
                          network['id'])
                return
            n_agents = agents_per_network - len(dhcp_agents)
            enabled_dhcp_agents = plugin.get_agents_db(
                context, filters={
                    'agent_type': [constants.AGENT_TYPE_DHCP],
                    'admin_state_up': [True]})
            if not enabled_dhcp_agents:
                LOG.warn(_('No more DHCP agents'))
                return
            active_dhcp_agents = [
                agent for agent in set(enabled_dhcp_agents)
                if not agents_db.AgentDbMixin.is_agent_down(
                    agent['heartbeat_timestamp'])
                and agent not in dhcp_agents
            ]
            if not active_dhcp_agents:
                LOG.warn(_('No more DHCP agents'))
                return
            n_agents = min(len(active_dhcp_agents), n_agents)
            chosen_agents = random.sample(active_dhcp_agents, n_agents)
        self._schedule_bind_network(context, chosen_agents, network['id'])
        return chosen_agents

    def auto_schedule_networks(self, plugin, context, host):
        """Schedule non-hosted networks to the DHCP agent on
        the specified host.
        """
        agents_per_network = cfg.CONF.dhcp_agents_per_network
        with context.session.begin(subtransactions=True):
            query = context.session.query(agents_db.Agent)
            query = query.filter(agents_db.Agent.agent_type ==
                                 constants.AGENT_TYPE_DHCP,
                                 agents_db.Agent.host == host,
                                 agents_db.Agent.admin_state_up == True)
            dhcp_agents = query.all()
            for dhcp_agent in dhcp_agents:
                if agents_db.AgentDbMixin.is_agent_down(
                    dhcp_agent.heartbeat_timestamp):
                    LOG.warn(_('DHCP agent %s is not active'), dhcp_agent.id)
                    continue
                fields = ['network_id', 'enable_dhcp']
                subnets = plugin.get_subnets(context, fields=fields)
                net_ids = set(s['network_id'] for s in subnets
                              if s['enable_dhcp'])
                if not net_ids:
                    LOG.debug(_('No non-hosted networks'))
                    return False
                for net_id in net_ids:
                    agents = plugin.get_dhcp_agents_hosting_networks(
                        context, [net_id], active=True)
                    if len(agents) >= agents_per_network:
                        continue
                    if any(dhcp_agent.id == agent.id for agent in agents):
                        continue
                    binding = agentschedulers_db.NetworkDhcpAgentBinding()
                    binding.dhcp_agent = dhcp_agent
                    binding.network_id = net_id
                    context.session.add(binding)
        return True<|MERGE_RESOLUTION|>--- conflicted
+++ resolved
@@ -35,24 +35,6 @@
     can be introduced later.
     """
 
-<<<<<<< HEAD
-    def _schedule_bind_network(self, context, agent, network_id):
-        try:
-            binding = agentschedulers_db.NetworkDhcpAgentBinding()
-            binding.dhcp_agent = agent
-            binding.network_id = network_id
-            context.session.add(binding)
-            # try to actually write the changes and catch integrity
-            # DBDuplicateEntry
-            context.session.flush()
-        except db_exc.DBDuplicateEntry:
-            # it's totally ok, someone just did our job!
-            pass
-        LOG.debug(_('Network %(network_id)s is scheduled to be hosted by '
-                    'DHCP agent %(agent_id)s'),
-                  {'network_id': network_id,
-                   'agent_id': agent})
-=======
     def _schedule_bind_network(self, context, agents, network_id):
         for agent in agents:
             context.session.begin(subtransactions=True)
@@ -72,7 +54,6 @@
                         'hosted by DHCP agent %(agent_id)s'),
                       {'network_id': network_id,
                        'agent_id': agent})
->>>>>>> b4b3c973
 
     def schedule(self, plugin, context, network):
         """Schedule the network to active DHCP agent(s).
