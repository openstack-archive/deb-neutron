# The order of packages is significant, because pip processes them in the order
# of appearance. Changing the order has an impact on the overall integration
# process, which may cause wedges in the gate later.
pbr>=0.6,!=0.7,<1.0

Paste
PasteDeploy>=1.5.0
Routes>=1.12.3,!=2.0
eventlet>=0.15.2
greenlet>=0.3.2
httplib2>=0.7.5
requests>=2.2.0,!=2.4.0
jsonrpclib
Jinja2>=2.6  # BSD License (3 clause)
keystonemiddleware>=1.0.0
netaddr>=0.7.12
python-neutronclient>=2.3.6,<3
SQLAlchemy>=0.9.7,<=0.9.99
WebOb>=1.2.3
python-keystoneclient>=0.11.1
alembic>=0.7.1
six>=1.7.0
stevedore>=1.1.0  # Apache-2.0
oslo.config>=1.4.0  # Apache-2.0
<<<<<<< HEAD
oslo.db>=1.0.0  # Apache-2.0
oslo.messaging>=1.4.0,!=1.5.0
=======
oslo.context>=0.1.0                     # Apache-2.0
oslo.db>=1.1.0  # Apache-2.0
oslo.i18n>=1.0.0  # Apache-2.0
oslo.messaging>=1.4.0,!=1.5.0
oslo.middleware>=0.1.0                  # Apache-2.0
>>>>>>> eecc864d
oslo.rootwrap>=1.3.0
oslo.serialization>=1.0.0               # Apache-2.0
oslo.utils>=1.1.0                       # Apache-2.0

python-novaclient>=2.18.0<|MERGE_RESOLUTION|>--- conflicted
+++ resolved
@@ -22,16 +22,11 @@
 six>=1.7.0
 stevedore>=1.1.0  # Apache-2.0
 oslo.config>=1.4.0  # Apache-2.0
-<<<<<<< HEAD
-oslo.db>=1.0.0  # Apache-2.0
-oslo.messaging>=1.4.0,!=1.5.0
-=======
 oslo.context>=0.1.0                     # Apache-2.0
 oslo.db>=1.1.0  # Apache-2.0
 oslo.i18n>=1.0.0  # Apache-2.0
 oslo.messaging>=1.4.0,!=1.5.0
 oslo.middleware>=0.1.0                  # Apache-2.0
->>>>>>> eecc864d
 oslo.rootwrap>=1.3.0
 oslo.serialization>=1.0.0               # Apache-2.0
 oslo.utils>=1.1.0                       # Apache-2.0
