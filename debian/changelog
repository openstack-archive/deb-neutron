neutron (2014.1-7) unstable; urgency=medium

<<<<<<< HEAD
  * Updates the OVS_lib_defer_apply_doesn_t_handle_concurrency.patch patch
    (Closes: #750415).
  * Now build-depends on openstack-pkg-tools (>= 12~).

 -- Thomas Goirand <zigo@debian.org>  Thu, 05 Jun 2014 07:25:38 +0000
=======
  * Added missing dbconfig-common dependency.

 -- Thomas Goirand <zigo@debian.org>  Tue, 03 Jun 2014 15:46:32 +0800
>>>>>>> 656d6702

neutron (2014.1-6) unstable; urgency=high

  * Adds Install_SNAT_rules_for_ipv4_only.patch. Note that without this patch,
    it's possible to destroy an OpenStack cloud network, which is why I'm
    putting urgency=high in this upload.

 -- Thomas Goirand <zigo@debian.org>  Tue, 03 Jun 2014 00:07:08 +0800

neutron (2014.1-5) unstable; urgency=medium

  * Switched from restarting daemons to copytruncate for logrotate.

 -- Thomas Goirand <zigo@debian.org>  Thu, 29 May 2014 13:44:03 +0800

neutron (2014.1-4) unstable; urgency=medium

  * Fixed linuxbridge init script.

 -- Thomas Goirand <zigo@debian.org>  Wed, 21 May 2014 08:37:03 +0800

neutron (2014.1-3) unstable; urgency=medium

  * Added Russian Debconf translation, thanks to Yuri Kozlov
    <yuray@komyakino.ru> (Closes: #746939).

 -- Thomas Goirand <zigo@debian.org>  Sun, 04 May 2014 14:36:24 +0800

neutron (2014.1-2) unstable; urgency=medium

  * Unbreaks fr.po, thanks to Christian Perrier (Closes: #745249).
  * Added it.po thanks to Beatrice Torracca (Closes: #746575).
  * Added a Provides: neutron-plugin-ml2 in neutron-common (LP: #1309858).

 -- Thomas Goirand <zigo@debian.org>  Sat, 03 May 2014 02:22:50 +0000

neutron (2014.1-1) unstable; urgency=medium

  [ Thomas Goirand ]
  * New upstream pre-release.
  * Uploading to unstable.
  * Readded 0004-Fix-Metering-doesn-t-respect-the-l3-agent-binding.patch with
    the last review from upstream.

  [ Sylvain Baubeau ]
  * Allow selecting log destination for Neutron daemons

 -- Thomas Goirand <zigo@debian.org>  Wed, 09 Apr 2014 23:46:07 +0800

neutron (2014.1~rc1-2) experimental; urgency=low

  * More SQLite migration fixes for Icehouse.
  * Added OVS_lib_defer_apply_doesn_t_handle_concurrency.patch

 -- Thomas Goirand <zigo@debian.org>  Mon, 07 Apr 2014 14:23:29 +0800

neutron (2014.1~rc1-1) experimental; urgency=medium

  [ gustavo panizzo ]
  * Fixes an issue using ml2 and openvswitch plugin, openvswitch agent wasn't 
  loading it's config file.

  [ Thomas Goirand ]
  * New upstream release.
  * Removed SQLAlchemy version in requirements.txt patch (now useless).

 -- Thomas Goirand <zigo@debian.org>  Fri, 04 Apr 2014 13:29:48 +0000

neutron (2014.1~b3-1) experimental; urgency=low

  * New upstream release (Icehouse beta 3).
  * Fixed /var/lib/neutron/dhcp folder rights for Ubuntu.

 -- Thomas Goirand <zigo@debian.org>  Sat, 14 Dec 2013 00:44:19 +0800

neutron (2013.2.2-1) unstable; urgency=medium

  [ gustavo panizzo <gfa@zumbi.com.ar> ]
  * New upstream release.
  * Patch 0003-Fix-MeteringLabel-model-to-not-clear-router-s-tenant-id-on
    deletion was merged upstream. Removed from debian/patches.

  [ Thomas Goirand ]
  * Refreshed patches.

 -- Thomas Goirand <zigo@debian.org>  Fri, 14 Feb 2014 07:01:38 +0000

neutron (2013.2.1-5) unstable; urgency=medium

  * Fix /var/lib/neutron and /var/lib/neutron/dhcp folder rights in
    debian/neutron-common.postinst.in.

 -- Thomas Goirand <zigo@debian.org>  Thu, 13 Feb 2014 19:43:22 +0800

neutron (2013.2.1-4) unstable; urgency=medium

  * Restart daemons after logrotate.

 -- Thomas Goirand <zigo@debian.org>  Mon, 03 Feb 2014 16:40:52 +0800

neutron (2013.2.1-3) unstable; urgency=medium

  * Added new Debconf template translations thanks to:
    - Spanish: Camaleón (Closes: #734286).
    - Swedish: Martin Bagge (Closes: #734705).
  * Downgrades openswan from depends to suggests, because openswan is hardly
    maintained, and not available from testing, which is blocking Neutron from
    migrating: this isn't worth the trouble.

 -- Thomas Goirand <zigo@debian.org>  Sun, 12 Jan 2014 17:31:46 +0800

neutron (2013.2.1-2) unstable; urgency=low

  [ gustavo panizzo ]
  * patch backported from icehouse-1 to simplify use of metadata on
    provider networks.

  [ Thomas Goirand ]
  * Added a bunch of bugfix in advance from the next point release. Thanks
  * to
    Sylvain Afchain <sylvain.afchain@enovance.com> for helping gathering and
    testing these.

 -- Thomas Goirand <zigo@debian.org>  Mon, 30 Dec 2013 23:12:45 +0800

neutron (2013.2.1-1) unstable; urgency=high

  * New upstream release. This fixes CVE-2013-6419.
  * Refresh better-config-default.patch.
  * Fixed rights of /var/lib/neutron/dhcp in the Ubuntu case.
  * Added python-neutronclient (>= 2.3.0) as dependency of python-neutron.
  * Fixes French debconf translation thanks to our Cheesemaster Christian
    Perrier (Closes: #732266).
  * Added Italian debconf translation, thanks to Beatrice Torracca
    <beatricet@libero.it> (Closes: #732078).
  * Fixed version of (build-)depends for python-six and python-iso8601.
  * Added openswan as dependency for neutron-vpn-agent.

 -- Thomas Goirand <zigo@debian.org>  Sat, 14 Dec 2013 00:44:51 +0800

neutron (2013.2-9) unstable; urgency=medium

  * Added missing handling of ml2 plugin in neutron-common.postinst.
  * Do not call neutron-db-manage --config-file /etc/neutron/neutron.conf
    upgrade head if the user didn't ask for db management through debconf.

 -- Thomas Goirand <zigo@debian.org>  Thu, 05 Dec 2013 20:30:09 +0800

neutron (2013.2-8) unstable; urgency=medium

  * Fixes the core_plugin setup in neutron-common postinst.
  * Added new debconf templates translations, with warm thanks to:
    - French, Julien Patriarca <leatherface@debian.org> (Closes: #728764).
    - Portuguese, Américo Monteiro <a_monteiro@gmx.com> (Closes: #729928).
  * Configures service_plugins =
    neutron.services.l3_router.l3_router_plugin.L3RouterPlugin as default.

 -- Thomas Goirand <zigo@debian.org>  Thu, 05 Dec 2013 16:40:28 +0800

neutron (2013.2-7) unstable; urgency=low

  * neutron-l3-agent & neutron-vpn-agent now conflicts with each other.
  * Fixed the cron.d files for lbass, dhcp and l3, so that they are on a single
    line instead of broken lines with \ (this doesn't work otherwise).
  * Fixes the sqlalchemy requirements.txt that restricted to SQLAlchemy
    <= 0.7.99.
  * Removes openvswitch-switch from depends since it's in pre-depends.

  [ gustavo panizzo ]
  * Watch file fixed. 
  * Dependency on OpenvSwitch has been updated to 1.9, as it required by 
    the plugin.

 -- Thomas Goirand <zigo@debian.org>  Mon, 02 Dec 2013 22:39:46 +0800

neutron (2013.2-6) unstable; urgency=low

  * Now starts the openvswitch agent using the ml2 config if this is the plugin
    which is in use in the core_plugin directive.
  * Now sets the OVSHybridIptablesFirewallDriver as default firewall driver.
  * Changes the rights of /var/lib/neutron/dhcp in Ubuntu, and depends:
    dpkg-dev to check if we are in Ubuntu.

 -- Thomas Goirand <zigo@debian.org>  Mon, 25 Nov 2013 17:21:56 +0000

neutron (2013.2-5) unstable; urgency=low

  * Added missing python-babel depends in python-neutron.
  * Adds missing RabbitMQ debconf configuration code.

 -- Thomas Goirand <zigo@debian.org>  Fri, 25 Oct 2013 02:07:11 +0800

neutron (2013.2-4) unstable; urgency=low

  * neutron-*-agent packages are now breaking + replace only old versions of
    Quantum packages: those who were not transition packages (Closes: #727235).
  * Adds find . -type f -name "*.pyc" -delete in dh_clean.

 -- Thomas Goirand <zigo@debian.org>  Thu, 24 Oct 2013 02:09:41 +0800

neutron (2013.2-3) unstable; urgency=low

  * Really fix db setup (Closes: #726719).

 -- Thomas Goirand <zigo@debian.org>  Sat, 19 Oct 2013 14:33:15 +0800

neutron (2013.2-2) unstable; urgency=low

  * Adds upstream fix for db setup (Closes: #726719).

 -- Thomas Goirand <zigo@debian.org>  Fri, 18 Oct 2013 22:24:05 +0800

neutron (2013.2-1) unstable; urgency=low

  * New upstream release.
  * Uploading to unstable.

 -- Thomas Goirand <zigo@debian.org>  Fri, 18 Oct 2013 00:21:51 +0800

neutron (2013.2~rc3-1) experimental; urgency=low

  * New upstream release.

 -- Thomas Goirand <zigo@debian.org>  Thu, 17 Oct 2013 15:25:13 +0800

neutron (2013.2~rc2-1) experimental; urgency=low

  * New upstream release.

 -- Thomas Goirand <zigo@debian.org>  Sun, 13 Oct 2013 00:34:40 +0800

neutron (2013.2~rc1-1) experimental; urgency=low

  * New upstream release.

 -- Thomas Goirand <zigo@debian.org>  Sun, 06 Oct 2013 14:15:06 +0800

neutron (2013.2~b3-1) experimental; urgency=low

  * Initial release. (Closes: #718037)

 -- Thomas Goirand <zigo@debian.org>  Sat, 27 Jul 2013 13:11:22 +0800<|MERGE_RESOLUTION|>--- conflicted
+++ resolved
@@ -1,16 +1,11 @@
 neutron (2014.1-7) unstable; urgency=medium
 
-<<<<<<< HEAD
   * Updates the OVS_lib_defer_apply_doesn_t_handle_concurrency.patch patch
     (Closes: #750415).
   * Now build-depends on openstack-pkg-tools (>= 12~).
+  * Added missing dbconfig-common dependency.
 
  -- Thomas Goirand <zigo@debian.org>  Thu, 05 Jun 2014 07:25:38 +0000
-=======
-  * Added missing dbconfig-common dependency.
-
- -- Thomas Goirand <zigo@debian.org>  Tue, 03 Jun 2014 15:46:32 +0800
->>>>>>> 656d6702
 
 neutron (2014.1-6) unstable; urgency=high
 
