--- conflicted
+++ resolved
@@ -1,10 +1,6 @@
 [metadata]
 name = neutron
-<<<<<<< HEAD
-version = 2014.1.1
-=======
 version = 2014.2
->>>>>>> d394b8a7
 summary = OpenStack Networking
 description-file =
     README.rst
@@ -77,10 +73,6 @@
         etc/neutron/plugins/ml2/ml2_conf_fslsdn.ini
     etc/neutron/plugins/mlnx = etc/neutron/plugins/mlnx/mlnx_conf.ini
     etc/neutron/plugins/nec = etc/neutron/plugins/nec/nec.ini
-<<<<<<< HEAD
-    etc/neutron/plugins/nicira = etc/neutron/plugins/nicira/nvp.ini
-=======
->>>>>>> d394b8a7
     etc/neutron/plugins/nuage = etc/neutron/plugins/nuage/nuage_plugin.ini
     etc/neutron/plugins/oneconvergence = etc/neutron/plugins/oneconvergence/nvsdplugin.ini
     etc/neutron/plugins/openvswitch = etc/neutron/plugins/openvswitch/ovs_neutron_plugin.ini
