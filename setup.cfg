[metadata]
name = neutron
<<<<<<< HEAD
version = 2014.2.1
=======
version = 2015.1
>>>>>>> eecc864d
summary = OpenStack Networking
description-file =
    README.rst
author = OpenStack
author-email = openstack-dev@lists.openstack.org
home-page = http://www.openstack.org/
classifier =
    Environment :: OpenStack
    Intended Audience :: Information Technology
    Intended Audience :: System Administrators
    License :: OSI Approved :: Apache Software License
    Operating System :: POSIX :: Linux
    Programming Language :: Python
    Programming Language :: Python :: 2
    Programming Language :: Python :: 2.7

[files]
packages =
    neutron
data_files =
    etc/neutron =
        etc/api-paste.ini
        etc/dhcp_agent.ini
        etc/fwaas_driver.ini
        etc/l3_agent.ini
        etc/lbaas_agent.ini
        etc/metadata_agent.ini
        etc/metering_agent.ini
        etc/policy.json
        etc/neutron.conf
        etc/rootwrap.conf
        etc/vpn_agent.ini
    etc/neutron/rootwrap.d =
        etc/neutron/rootwrap.d/debug.filters
        etc/neutron/rootwrap.d/dhcp.filters
        etc/neutron/rootwrap.d/iptables-firewall.filters
        etc/neutron/rootwrap.d/ipset-firewall.filters
        etc/neutron/rootwrap.d/l3.filters
        etc/neutron/rootwrap.d/lbaas-haproxy.filters
        etc/neutron/rootwrap.d/linuxbridge-plugin.filters
        etc/neutron/rootwrap.d/nec-plugin.filters
        etc/neutron/rootwrap.d/ofagent.filters
        etc/neutron/rootwrap.d/openvswitch-plugin.filters
        etc/neutron/rootwrap.d/vpnaas.filters
    etc/init.d = etc/init.d/neutron-server
    etc/neutron/plugins/bigswitch =
        etc/neutron/plugins/bigswitch/restproxy.ini
    etc/neutron/plugins/bigswitch/ssl/ca_certs =
        etc/neutron/plugins/bigswitch/ssl/ca_certs/README
    etc/neutron/plugins/bigswitch/ssl/host_certs =
        etc/neutron/plugins/bigswitch/ssl/host_certs/README
    etc/neutron/plugins/brocade = etc/neutron/plugins/brocade/brocade.ini
    etc/neutron/plugins/cisco =
        etc/neutron/plugins/cisco/cisco_cfg_agent.ini
        etc/neutron/plugins/cisco/cisco_plugins.ini
        etc/neutron/plugins/cisco/cisco_router_plugin.ini
        etc/neutron/plugins/cisco/cisco_vpn_agent.ini
    etc/neutron/plugins/embrane = etc/neutron/plugins/embrane/heleos_conf.ini
    etc/neutron/plugins/hyperv = etc/neutron/plugins/hyperv/hyperv_neutron_plugin.ini
    etc/neutron/plugins/ibm = etc/neutron/plugins/ibm/sdnve_neutron_plugin.ini
    etc/neutron/plugins/linuxbridge = etc/neutron/plugins/linuxbridge/linuxbridge_conf.ini
    etc/neutron/plugins/metaplugin = etc/neutron/plugins/metaplugin/metaplugin.ini
    etc/neutron/plugins/midonet = etc/neutron/plugins/midonet/midonet.ini
    etc/neutron/plugins/ml2 =
        etc/neutron/plugins/bigswitch/restproxy.ini
        etc/neutron/plugins/ml2/ml2_conf.ini
        etc/neutron/plugins/ml2/ml2_conf_arista.ini
        etc/neutron/plugins/ml2/ml2_conf_brocade.ini
        etc/neutron/plugins/ml2/ml2_conf_cisco.ini
        etc/neutron/plugins/ml2/ml2_conf_mlnx.ini
        etc/neutron/plugins/ml2/ml2_conf_ncs.ini
        etc/neutron/plugins/ml2/ml2_conf_odl.ini
        etc/neutron/plugins/ml2/ml2_conf_ofa.ini
        etc/neutron/plugins/ml2/ml2_conf_fslsdn.ini
        etc/neutron/plugins/ml2/ml2_conf_sriov.ini
        etc/neutron/plugins/nuage/nuage_plugin.ini
    etc/neutron/plugins/mlnx = etc/neutron/plugins/mlnx/mlnx_conf.ini
    etc/neutron/plugins/nec = etc/neutron/plugins/nec/nec.ini
    etc/neutron/plugins/nuage = etc/neutron/plugins/nuage/nuage_plugin.ini
    etc/neutron/plugins/oneconvergence = etc/neutron/plugins/oneconvergence/nvsdplugin.ini
    etc/neutron/plugins/openvswitch = etc/neutron/plugins/openvswitch/ovs_neutron_plugin.ini
    etc/neutron/plugins/plumgrid = etc/neutron/plugins/plumgrid/plumgrid.ini
    etc/neutron/plugins/vmware = etc/neutron/plugins/vmware/nsx.ini
    etc/neutron/plugins/opencontrail = etc/neutron/plugins/opencontrail/contrailplugin.ini
scripts =
    bin/neutron-rootwrap
    bin/neutron-rootwrap-xen-dom0

[global]
setup-hooks =
    pbr.hooks.setup_hook
    neutron.hooks.setup_hook

[entry_points]
console_scripts =
    neutron-cisco-cfg-agent = neutron.plugins.cisco.cfg_agent.cfg_agent:main
    neutron-check-nsx-config = neutron.plugins.vmware.check_nsx_config:main
    neutron-db-manage = neutron.db.migration.cli:main
    neutron-debug = neutron.debug.shell:main
    neutron-dhcp-agent = neutron.agent.dhcp_agent:main
    neutron-hyperv-agent = neutron.plugins.hyperv.agent.hyperv_neutron_agent:main
    neutron-ibm-agent = neutron.plugins.ibm.agent.sdnve_neutron_agent:main
    neutron-l3-agent = neutron.agent.l3.agent:main
    neutron-lbaas-agent = neutron.services.loadbalancer.agent.agent:main
    neutron-linuxbridge-agent = neutron.plugins.linuxbridge.agent.linuxbridge_neutron_agent:main
    neutron-metadata-agent = neutron.agent.metadata.agent:main
    neutron-mlnx-agent = neutron.plugins.mlnx.agent.eswitch_neutron_agent:main
    neutron-nec-agent = neutron.plugins.nec.agent.nec_neutron_agent:main
    neutron-netns-cleanup = neutron.agent.netns_cleanup_util:main
    neutron-ns-metadata-proxy = neutron.agent.metadata.namespace_proxy:main
    neutron-nsx-manage = neutron.plugins.vmware.shell:main
    neutron-nvsd-agent = neutron.plugins.oneconvergence.agent.nvsd_neutron_agent:main
    neutron-openvswitch-agent = neutron.plugins.openvswitch.agent.ovs_neutron_agent:main
    neutron-ovs-cleanup = neutron.agent.ovs_cleanup_util:main
    neutron-restproxy-agent = neutron.plugins.bigswitch.agent.restproxy_agent:main
    neutron-server = neutron.server:main
    neutron-rootwrap = oslo.rootwrap.cmd:main
    neutron-usage-audit = neutron.cmd.usage_audit:main
    neutron-vpn-agent = neutron.services.vpn.agent:main
    neutron-metering-agent = neutron.services.metering.agents.metering_agent:main
    neutron-ofagent-agent = neutron.plugins.ofagent.agent.main:main
    neutron-sriov-nic-agent = neutron.plugins.sriovnicagent.sriov_nic_agent:main
    neutron-sanity-check = neutron.cmd.sanity_check:main
neutron.core_plugins =
    bigswitch = neutron.plugins.bigswitch.plugin:NeutronRestProxyV2
    brocade = neutron.plugins.brocade.NeutronPlugin:BrocadePluginV2
    cisco = neutron.plugins.cisco.network_plugin:PluginV2
    embrane = neutron.plugins.embrane.plugins.embrane_ml2_plugin:EmbraneMl2Plugin
    hyperv = neutron.plugins.hyperv.hyperv_neutron_plugin:HyperVNeutronPlugin
    ibm = neutron.plugins.ibm.sdnve_neutron_plugin:SdnvePluginV2
    midonet = neutron.plugins.midonet.plugin:MidonetPluginV2
    ml2 = neutron.plugins.ml2.plugin:Ml2Plugin
    nec = neutron.plugins.nec.nec_plugin:NECPluginV2
    nuage = neutron.plugins.nuage.plugin:NuagePlugin
    metaplugin = neutron.plugins.metaplugin.meta_neutron_plugin:MetaPluginV2
    oneconvergence = neutron.plugins.oneconvergence.plugin:OneConvergencePluginV2
    plumgrid = neutron.plugins.plumgrid.plumgrid_plugin.plumgrid_plugin:NeutronPluginPLUMgridV2
    vmware = neutron.plugins.vmware.plugin:NsxPlugin
neutron.service_plugins =
    dummy = neutron.tests.unit.dummy_plugin:DummyServicePlugin
    router = neutron.services.l3_router.l3_router_plugin:L3RouterPlugin
    bigswitch_l3 = neutron.plugins.bigswitch.l3_router_plugin:L3RestProxy
    firewall = neutron.services.firewall.fwaas_plugin:FirewallPlugin
    lbaas = neutron.services.loadbalancer.plugin:LoadBalancerPlugin
    vpnaas = neutron.services.vpn.plugin:VPNDriverPlugin
    metering = neutron.services.metering.metering_plugin:MeteringPlugin
neutron.ml2.type_drivers =
    flat = neutron.plugins.ml2.drivers.type_flat:FlatTypeDriver
    local = neutron.plugins.ml2.drivers.type_local:LocalTypeDriver
    vlan = neutron.plugins.ml2.drivers.type_vlan:VlanTypeDriver
    gre = neutron.plugins.ml2.drivers.type_gre:GreTypeDriver
    vxlan = neutron.plugins.ml2.drivers.type_vxlan:VxlanTypeDriver
neutron.ml2.mechanism_drivers =
    opendaylight = neutron.plugins.ml2.drivers.mechanism_odl:OpenDaylightMechanismDriver
    logger = neutron.tests.unit.ml2.drivers.mechanism_logger:LoggerMechanismDriver
    test = neutron.tests.unit.ml2.drivers.mechanism_test:TestMechanismDriver
    bulkless = neutron.tests.unit.ml2.drivers.mechanism_bulkless:BulklessMechanismDriver
    linuxbridge = neutron.plugins.ml2.drivers.mech_linuxbridge:LinuxbridgeMechanismDriver
    openvswitch = neutron.plugins.ml2.drivers.mech_openvswitch:OpenvswitchMechanismDriver
    hyperv = neutron.plugins.ml2.drivers.mech_hyperv:HypervMechanismDriver
    ncs = neutron.plugins.ml2.drivers.mechanism_ncs:NCSMechanismDriver
    arista = neutron.plugins.ml2.drivers.arista.mechanism_arista:AristaDriver
    cisco_nexus = neutron.plugins.ml2.drivers.cisco.nexus.mech_cisco_nexus:CiscoNexusMechanismDriver
    cisco_apic = neutron.plugins.ml2.drivers.cisco.apic.mechanism_apic:APICMechanismDriver
    l2population = neutron.plugins.ml2.drivers.l2pop.mech_driver:L2populationMechanismDriver
    bigswitch = neutron.plugins.ml2.drivers.mech_bigswitch.driver:BigSwitchMechanismDriver
    ofagent = neutron.plugins.ml2.drivers.mech_ofagent:OfagentMechanismDriver
    mlnx = neutron.plugins.ml2.drivers.mlnx.mech_mlnx:MlnxMechanismDriver
    brocade = neutron.plugins.ml2.drivers.brocade.mechanism_brocade:BrocadeMechanism
    fslsdn = neutron.plugins.ml2.drivers.freescale.mechanism_fslsdn:FslsdnMechanismDriver
    sriovnicswitch = neutron.plugins.ml2.drivers.mech_sriov.mech_driver:SriovNicSwitchMechanismDriver
    nuage = neutron.plugins.ml2.drivers.mech_nuage.driver:NuageMechanismDriver
neutron.ml2.extension_drivers =
    test = neutron.tests.unit.ml2.test_extension_driver_api:TestExtensionDriver
neutron.openstack.common.cache.backends =
    memory = neutron.openstack.common.cache._backends.memory:MemoryBackend
# These are for backwards compat with Icehouse notification_driver configuration values
oslo.messaging.notify.drivers =
    neutron.openstack.common.notifier.log_notifier = oslo.messaging.notify._impl_log:LogDriver
    neutron.openstack.common.notifier.no_op_notifier = oslo.messaging.notify._impl_noop:NoOpDriver
    neutron.openstack.common.notifier.rpc_notifier2 = oslo.messaging.notify._impl_messaging:MessagingV2Driver
    neutron.openstack.common.notifier.rpc_notifier = oslo.messaging.notify._impl_messaging:MessagingDriver
    neutron.openstack.common.notifier.test_notifier = oslo.messaging.notify._impl_test:TestDriver

[build_sphinx]
all_files = 1
build-dir = doc/build
source-dir = doc/source

[extract_messages]
keywords = _ gettext ngettext l_ lazy_gettext
mapping_file = babel.cfg
output_file = neutron/locale/neutron.pot

[compile_catalog]
directory = neutron/locale
domain = neutron

[update_catalog]
domain = neutron
output_dir = neutron/locale
input_file = neutron/locale/neutron.pot

[wheel]
universal = 1<|MERGE_RESOLUTION|>--- conflicted
+++ resolved
@@ -1,10 +1,6 @@
 [metadata]
 name = neutron
-<<<<<<< HEAD
-version = 2014.2.1
-=======
 version = 2015.1
->>>>>>> eecc864d
 summary = OpenStack Networking
 description-file =
     README.rst
